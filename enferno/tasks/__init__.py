# -*- coding: utf-8 -*-
import hashlib
import json
import os
import shutil
import tempfile
import time
from collections import namedtuple
from pathlib import Path

from typing import Any, Generator, Literal, Optional
from datetime import datetime, timedelta, date, timezone

import boto3
import pandas as pd
<<<<<<< HEAD
import requests
from celery import Celery, chain
=======
from celery import Celery, chain, chord, group
>>>>>>> ad8f3f21
from celery.schedules import crontab
from celery.signals import worker_ready, worker_process_init
from packaging import version
from sqlalchemy import and_
from sqlalchemy.sql.expression import func
import yt_dlp
from sqlalchemy.orm.attributes import flag_modified
from yt_dlp.utils import DownloadError
from werkzeug.utils import safe_join

from enferno.admin.constants import Constants
from enferno.admin.models import (
    Bulletin,
    Actor,
    Incident,
    BulletinHistory,
    Activity,
    ActorHistory,
    IncidentHistory,
    Location,
    Media,
)
from enferno.utils.email_utils import EmailUtils
from enferno.admin.models.Notification import Notification
from enferno.deduplication.models import DedupRelation
from enferno.export.models import Export
from enferno.extensions import db, rds
from enferno.user.models import Role, User, Session
from enferno.utils.csv_utils import convert_list_attributes
from enferno.data_import.models import DataImport
from enferno.data_import.utils.media_import import MediaImport
from enferno.data_import.utils.sheet_import import SheetImport
from enferno.utils.data_helpers import get_file_hash, media_check_duplicates
from enferno.utils.logging_utils import get_logger
from enferno.utils.pdf_utils import PDFUtil
from enferno.utils.search_utils import SearchUtils
from enferno.utils.graph_utils import GraphUtils
import enferno.utils.typing as t

from enferno.utils.backup_utils import pg_dump, upload_to_s3

# Simple test detection - use TestConfig if in test environment
import os

if os.environ.get("BAYANAT_CONFIG_FILE") == "config.test.json":
    from enferno.settings import TestConfig

    cfg = TestConfig()
else:
    from enferno.settings import Config

    cfg = Config()

celery = Celery("tasks", broker=cfg.celery_broker_url)
# remove deprecated warning
celery.conf.update({"accept_content": ["pickle", "json", "msgpack", "yaml"]})
celery.conf.update({"result_backend": os.environ.get("CELERY_RESULT_BACKEND", cfg.result_backend)})
celery.conf.update(
    {
        "SQLALCHEMY_DATABASE_URI": os.environ.get(
            "SQLALCHEMY_DATABASE_URI", cfg.SQLALCHEMY_DATABASE_URI
        )
    }
)
celery.conf.update({"SECRET_KEY": os.environ.get("SECRET_KEY", cfg.SECRET_KEY)})
celery.conf.broker_connection_retry_on_startup = True
celery.conf.add_defaults(cfg)

logger = get_logger("celery.tasks")

# Global variable to store the Flask app instance
_flask_app = None


@worker_process_init.connect
def init_worker_process(**kwargs):
    """Initialize the Flask app when the worker process starts."""
    global _flask_app
    if _flask_app is None:
        from enferno.app import create_app

        _flask_app = create_app(cfg)
        logger.info("Flask app initialized for worker process")


# Class to run tasks within application's context
class ContextTask(celery.Task):
    abstract = True

    def __call__(self, *args, **kwargs):
        global _flask_app
        if _flask_app is None:
            # Lazy load the app if it hasn't been initialized yet
            from enferno.app import create_app

            _flask_app = create_app(cfg)
            logger.info("Flask app lazy-loaded in task context")

        with _flask_app.app_context():
            return super(ContextTask, self).__call__(*args, **kwargs)


celery.Task = ContextTask

# splitting db operations for performance
BULK_CHUNK_SIZE = 250


def chunk_list(lst: list, n: int) -> Generator[list, Any, None]:
    """
    Yield successive n-sized chunks from lst.

    Args:
        - lst: List to be chunked.
        - n: Size of each chunk.

    Yields:
        - Generator: n-sized chunks of lst.
    """
    for i in range(0, len(lst), n):
        yield lst[i : i + n]


@celery.task(bind=True, max_retries=3)
def send_email_notification(self, notification_id: int) -> bool:
    """
    Send email notification with retry logic - simplified status tracking.

    Args:
        notification_id: ID of the notification to send

    Returns:
        bool: True if email was sent successfully, False otherwise
    """

    # Get the notification record
    notification = db.session.get(Notification, notification_id)
    if not notification:
        logger.error(f"Notification {notification_id} not found")
        return False

    if notification.email_sent:
        logger.info(f"Notification {notification_id} already sent; skipping send")
        return True

    # Check if user has email (should be validated already, but double-check)
    if not notification.user.email:
        logger.error(f"User {notification.user.id} has no email address")
        return False

    success = EmailUtils.send_email(
        recipient=notification.user.email,
        subject=notification.title,
        body=f"{notification.message}",
    )

    if success:
        notification.email_sent = True
        notification.email_sent_at = datetime.now(timezone.utc)
        notification.save()
        logger.info(
            f"Email notification {notification_id} sent successfully to {notification.user.id}"
        )
        return True

    else:
        # Retry if retries remaining
        if self.request.retries < self.max_retries:
            logger.info(
                f"Retrying email notification {notification_id}... (attempt {self.request.retries + 1})"
            )
            raise self.retry(countdown=60 * (2**self.request.retries))

        # Log failure after retries exhausted
        logger.error(
            f"Failed to send email notification {notification_id} after {self.max_retries} retries"
        )
        return False


@celery.task
def bulk_update_bulletins(ids: list, bulk: dict, cur_user_id: t.id) -> None:
    """
    Bulk update bulletins task.

    Args:
        - ids: List of bulletin ids to update.
        - bulk: Bulk update data.
        - cur_user_id: ID of the user performing the bulk update.

    Returns:
        None
    """
    logger.info(f"Processing Bulletin bulk-update... User ID: {cur_user_id} Total: {len(ids)}")
    # build mappings
    u = {"id": cur_user_id}
    cur_user = namedtuple("cur_user", u.keys())(*u.values())
    user = User.query.get(cur_user_id)
    chunks = chunk_list(ids, BULK_CHUNK_SIZE)

    # Assigned user
    assigned_to_id = bulk.get("assigned_to_id")
    clear_assignee = bulk.get("assigneeClear")

    # FPR user
    first_peer_reviewer_id = bulk.get("first_peer_reviewer_id")
    clear_reviewer = bulk.get("reviewerClear")

    for group in chunks:
        # Fetch bulletins
        bulletins = Bulletin.query.filter(Bulletin.id.in_(group))
        for bulletin in bulletins:
            # check user can access each bulletin
            if not user.can_access(bulletin):
                # Log?
                continue

            # get Status initially
            status = bulk.get("status")

            if clear_assignee:
                bulletin.assigned_to_id = None
            elif assigned_to_id:
                bulletin.assigned_to_id = assigned_to_id
                if not status:
                    bulletin.status = "Assigned"

            if clear_reviewer:
                bulletin.first_peer_reviewer_id = None
            elif first_peer_reviewer_id:
                bulletin.first_peer_reviewer_id = first_peer_reviewer_id
                if not status:
                    bulletin.status = "Peer Review Assigned"

            if status:
                bulletin.status = status

            # Ref
            tags = bulk.get("tags")
            if tags:
                if bulk.get("tagsReplace") or not bulletin.tags:
                    bulletin.tags = tags
                else:
                    # merge refs / remove dups
                    bulletin.tags = list(set(bulletin.tags + tags))

            # Comment (required)
            bulletin.comments = bulk.get("comments", "")

            # Access Roles
            roles = bulk.get("roles")
            replace_roles = bulk.get("rolesReplace")
            if replace_roles:
                if roles:
                    role_ids = list(map(lambda x: x.get("id"), roles))
                    # get actual roles objects
                    roles = Role.query.filter(Role.id.in_(role_ids)).all()
                    # assign directly to the bulletin
                    bulletin.roles = roles
                else:
                    # clear bulletin roles
                    bulletin.roles = []
            else:
                if roles:
                    # merge roles
                    role_ids = list(map(lambda x: x.get("id"), roles))
                    # get actual roles objects
                    roles = Role.query.filter(Role.id.in_(role_ids)).all()
                    # assign directly to the bulletin
                    bulletin.roles = list(set(bulletin.roles + roles))

            # add only to session
            db.session.add(bulletin)

        revmaps = []
        bulletins = Bulletin.query.filter(Bulletin.id.in_(group)).all()
        for bulletin in bulletins:
            # this commits automatically
            tmp = {"bulletin_id": bulletin.id, "user_id": cur_user.id, "data": bulletin.to_dict()}
            revmaps.append(tmp)
        db.session.bulk_insert_mappings(BulletinHistory, revmaps)

        # commit session when a batch of items and revisions are added
        db.session.commit()

        # Record Activity
        updated = [b.to_mini() for b in bulletins]
        Activity.create(
            cur_user, Activity.ACTION_BULK_UPDATE, Activity.STATUS_SUCCESS, updated, "bulletin"
        )
        # perhaps allow a little time out
        time.sleep(0.1)

    logger.info(f"Bulletin bulk-update successful. User ID: {cur_user_id} Total: {len(ids)}")

    assigner = User.query.get(cur_user_id)
    # Notify admin
    Notification.send_notification_for_event(
        Constants.NotificationEvent.BULK_OPERATION_STATUS,
        assigner,
        "Bulk Operation Status",
        f"Bulk update of {len(ids)} Bulletins has been completed successfully.",
    )

    # send notifications for assignments and reviews
    if assigned_to_id:
        Notification.send_notification_for_event(
            Constants.NotificationEvent.NEW_ASSIGNMENT,
            User.query.get(assigned_to_id),
            "New Assignment",
            f"{len(ids)} Bulletins have been assigned to you by {assigner.username} for analysis.",
        )

    if first_peer_reviewer_id:
        Notification.send_notification_for_event(
            Constants.NotificationEvent.REVIEW_NEEDED,
            User.query.get(first_peer_reviewer_id),
            "Review Needed",
            f"{len(ids)} Bulletins have been assigned to you by {assigner.username} for review.",
        )


@celery.task
def bulk_update_actors(ids: list, bulk: dict, cur_user_id: t.id) -> None:
    """
    Bulk update actors task.

    Args:
        - ids: List of actor ids to update.
        - bulk: Bulk update data.
        - cur_user_id: ID of the user performing the bulk update.

    Returns:
        None
    """
    logger.info(f"Processing Actor bulk-update... User ID: {cur_user_id} Total: {len(ids)}")
    # build mappings
    u = {"id": cur_user_id}
    cur_user = namedtuple("cur_user", u.keys())(*u.values())
    user = User.query.get(cur_user_id)
    chunks = chunk_list(ids, BULK_CHUNK_SIZE)

    # Assigned user
    assigned_to_id = bulk.get("assigned_to_id")
    clear_assignee = bulk.get("assigneeClear")

    # FPR user
    first_peer_reviewer_id = bulk.get("first_peer_reviewer_id")
    clear_reviewer = bulk.get("reviewerClear")

    for group in chunks:
        # Fetch bulletins
        actors = Actor.query.filter(Actor.id.in_(group))
        for actor in actors:
            # check user can access each actor
            if not user.can_access(actor):
                # Log?
                continue

            # get Status initially
            status = bulk.get("status")

            if clear_assignee:
                actor.assigned_to_id = None
            elif assigned_to_id:
                actor.assigned_to_id = assigned_to_id
                if not status:
                    actor.status = "Assigned"

            if clear_reviewer:
                actor.first_peer_reviewer_id = None
            elif first_peer_reviewer_id:
                actor.first_peer_reviewer_id = first_peer_reviewer_id
                if not status:
                    actor.status = "Peer Review Assigned"

            if status:
                actor.status = status

            # Tags
            tags = bulk.get("tags")
            if tags:
                if bulk.get("tagsReplace") or not actor.tags:
                    actor.tags = tags
                else:
                    # merge tags / remove dups
                    actor.tags = list(set(actor.tags + tags))

            # Comment (required)
            actor.comments = bulk.get("comments", "")

            # Access Roles
            roles = bulk.get("roles")
            replace_roles = bulk.get("rolesReplace")
            if replace_roles:
                if roles:
                    role_ids = list(map(lambda x: x.get("id"), roles))
                    # get actual roles objects
                    roles = Role.query.filter(Role.id.in_(role_ids)).all()
                    # assign directly to the bulletin
                    actor.roles = roles
                else:
                    # clear actor roles
                    actor.roles = []
            else:
                if roles:
                    # merge roles
                    role_ids = list(map(lambda x: x.get("id"), roles))
                    # get actual roles objects
                    roles = Role.query.filter(Role.id.in_(role_ids)).all()
                    # assign directly to the actor
                    actor.roles = list(set(actor.roles + roles))

            # add only to session
            db.session.add(actor)

        revmaps = []
        actors = Actor.query.filter(Actor.id.in_(group)).all()
        for actor in actors:
            # this commits automatically
            tmp = {"actor_id": actor.id, "user_id": cur_user.id, "data": actor.to_dict()}
            revmaps.append(tmp)
        db.session.bulk_insert_mappings(ActorHistory, revmaps)

        # commit session when a batch of items and revisions are added
        db.session.commit()

        # Record Activity
        updated = [b.to_mini() for b in actors]
        Activity.create(
            cur_user, Activity.ACTION_BULK_UPDATE, Activity.STATUS_SUCCESS, updated, "actor"
        )
        # perhaps allow a little time out
        time.sleep(0.25)

    logger.info(f"Actors bulk-update successful. User ID: {cur_user_id} Total: {len(ids)}")

    assigner = User.query.get(cur_user_id)
    # Notify admin
    Notification.send_notification_for_event(
        Constants.NotificationEvent.BULK_OPERATION_STATUS,
        assigner,
        "Bulk Operation Status",
        f"Bulk update of {len(ids)} Actors has been completed successfully.",
    )

    # send notifications for assignments and reviews
    if assigned_to_id:
        Notification.send_notification_for_event(
            Constants.NotificationEvent.NEW_ASSIGNMENT,
            User.query.get(assigned_to_id),
            "New Assignment",
            f"{len(ids)} Actors have been assigned to you by {assigner.username} for analysis.",
        )

    if first_peer_reviewer_id:
        Notification.send_notification_for_event(
            Constants.NotificationEvent.REVIEW_NEEDED,
            User.query.get(first_peer_reviewer_id),
            "Review Needed",
            f"{len(ids)} Actors have been assigned to you by {assigner.username} for review.",
        )


@celery.task
def bulk_update_incidents(ids: list, bulk: dict, cur_user_id: t.id) -> None:
    """
    Bulk update incidents task.

    Args:
        - ids: List of incident ids to update.
        - bulk: Bulk update data.
        - cur_user_id: ID of the user performing the bulk update.

    Returns:
        None
    """
    logger.info(f"Processing Incident bulk-update... User ID: {cur_user_id} Total: {len(ids)}")
    # build mappings
    u = {"id": cur_user_id}
    cur_user = namedtuple("cur_user", u.keys())(*u.values())
    user = User.query.get(cur_user_id)
    chunks = chunk_list(ids, BULK_CHUNK_SIZE)

    # for ops on related items
    assign_related = bulk.get("assignRelated")
    restrict_related = bulk.get("restrictRelated")
    actors = []
    bulletins = []

    # Assigned user
    assigned_to_id = bulk.get("assigned_to_id")
    clear_assignee = bulk.get("assigneeClear")

    # FPR user
    first_peer_reviewer_id = bulk.get("first_peer_reviewer_id")
    clear_reviewer = bulk.get("reviewerClear")

    for group in chunks:
        # Fetch bulletins
        incidents = Incident.query.filter(Incident.id.in_(group))
        for incident in incidents:
            # check if user can access incident
            if not user.can_access(incident):
                # Log?
                continue

            # get Status initially
            status = bulk.get("status")

            if clear_assignee:
                incident.assigned_to_id = None
            elif assigned_to_id:
                incident.assigned_to_id = assigned_to_id
                if not status:
                    incident.status = "Assigned"

            if clear_reviewer:
                incident.first_peer_reviewer_id = None
            elif first_peer_reviewer_id:
                incident.first_peer_reviewer_id = first_peer_reviewer_id
                if not status:
                    incident.status = "Peer Review Assigned"

            if status:
                incident.status = status

            # Comment (required)
            incident.comments = bulk.get("comments", "")

            # Access Roles
            roles = bulk.get("roles")
            replace_roles = bulk.get("rolesReplace")
            if replace_roles:
                if roles:
                    role_ids = list(map(lambda x: x.get("id"), roles))
                    # get actual roles objects
                    roles = Role.query.filter(Role.id.in_(role_ids)).all()
                    # assign directly to the bulletin
                    incident.roles = roles
                else:
                    # clear incident roles
                    incident.roles = []
            else:
                if roles:
                    # merge roles
                    role_ids = list(map(lambda x: x.get("id"), roles))
                    # get actual roles objects
                    roles = Role.query.filter(Role.id.in_(role_ids)).all()
                    # assign directly to the incident
                    incident.roles = list(set(incident.roles + roles))

            if assign_related or restrict_related:
                rel_actors = [itoa.actor_id for itoa in incident.related_actors]
                actors.extend(rel_actors)

                rel_bulletins = [itoa.bulletin_id for itoa in incident.related_bulletins]
                bulletins.extend(rel_bulletins)

            # add only to session
            db.session.add(incident)

        revmaps = []
        incidents = Incident.query.filter(Incident.id.in_(group)).all()
        for incident in incidents:
            # this commits automatically
            tmp = {"incident_id": incident.id, "user_id": cur_user.id, "data": incident.to_dict()}
            revmaps.append(tmp)
        db.session.bulk_insert_mappings(IncidentHistory, revmaps)

        # commit session when a batch of items and revisions are added
        db.session.commit()

        # Record Activity
        updated = [b.to_mini() for b in incidents]
        Activity.create(
            cur_user, Activity.ACTION_BULK_UPDATE, Activity.STATUS_SUCCESS, updated, "incident"
        )

        # restrict or assign related items
        if assign_related or restrict_related:
            # remove status
            bulk.pop("status", None)

            # not assigning related items
            if not assign_related:
                bulk.pop("assigned_to_id", None)
                bulk.pop("first_peer_reviewer_id", None)

            # not restricting related items
            if not restrict_related:
                bulk.pop("roles", None)
                bulk.pop("rolesReplace", None)

            # carry out bulk ops on related items
            if len(actors):
                bulk_update_actors(actors, bulk, cur_user_id)
            if len(bulletins):
                bulk_update_bulletins(bulletins, bulk, cur_user_id)

        # perhaps allow a little time out
        time.sleep(0.25)

    logger.info(f"Incidents bulk-update successful. User ID: {cur_user_id} Total: {len(ids)}")

    assigner = User.query.get(cur_user_id)
    # Notify admin
    Notification.send_notification_for_event(
        Constants.NotificationEvent.BULK_OPERATION_STATUS,
        assigner,
        "Bulk Operation Status",
        f"Bulk update of {len(ids)} Incidents has been completed successfully.",
    )

    # send notifications for assignments and reviews
    if assigned_to_id:
        Notification.send_notification_for_event(
            Constants.NotificationEvent.NEW_ASSIGNMENT,
            User.query.get(assigned_to_id),
            "New Assignment",
            f"{len(ids)} Incidents have been assigned to you by {assigner.username} for analysis.",
        )

    if first_peer_reviewer_id:
        Notification.send_notification_for_event(
            Constants.NotificationEvent.REVIEW_NEEDED,
            User.query.get(first_peer_reviewer_id),
            "Review Needed",
            f"{len(ids)} Incidents have been assigned to you by {assigner.username} for review.",
        )


@celery.task(rate_limit=10)
def etl_process_file(
    batch_id: t.id, file: str, meta: Any, user_id: t.id, data_import_id: t.id
) -> Optional[Literal["done"]]:
    """Process individual file for import. Part of coordinated batch operation."""
    try:
        di = MediaImport(batch_id, meta, user_id=user_id, data_import_id=data_import_id)
        di.process(file)
        return "done"
    except Exception as e:
        log = DataImport.query.get(data_import_id)
        log.fail(e)
        raise  # Re-raise for chord coordination


# this will publish a message to redis and will be captured by the front-end client
def update_stats() -> None:
    """Send a message to update the stats on the UI."""
    # send any message to refresh the UI
    # this will run only if the process is on
    rds.publish("dedprocess", 1)


@celery.task
def process_dedup(id: t.id, user_id: t.id) -> None:
    """
    Process deduplication task.

    Args:
        - id: Deduplication ID.
        - user_id: User ID.

    Returns:
        None
    """
    d = DedupRelation.query.get(id)
    if d:
        d.process(user_id)
        # detect final task and send a refresh message
        if rds.scard("dedq") == 0:
            rds.set("dedup", 2)


@celery.on_after_configure.connect
def setup_periodic_tasks(sender: Any, **kwargs: dict[str, Any]) -> None:
    """
    Setup periodic tasks.

    Args:
        - sender: Sender.
        - **kwargs: Keyword arguments.

    Returns:
        None
    """
    # Deduplication periodic task
    if cfg.DEDUP_TOOL == True:
        seconds = int(os.environ.get("DEDUP_INTERVAL", cfg.DEDUP_INTERVAL))
        sender.add_periodic_task(seconds, dedup_cron.s(), name="Deduplication Cron")
        logger.info("Deduplication periodic task is set up.")
    # Export expiry periodic task
    if "export" in db.metadata.tables.keys():
        sender.add_periodic_task(300, export_cleanup_cron.s(), name="Exports Cleanup Cron")
        logger.info("Export cleanup periodic task is set up.")

    # activity peroidic task every 24 hours
    sender.add_periodic_task(24 * 60 * 60, activity_cleanup_cron.s(), name="Activity Cleanup Cron")
    logger.info("Activity cleanup periodic task is set up.")

    # Backups periodic task
    if cfg.BACKUPS:
        every_x_day = f"*/{cfg.BACKUP_INTERVAL}"
        sender.add_periodic_task(
            crontab(minute=0, hour=3, day_of_month=every_x_day),
            daily_backup_cron.s(),
            name="Backups Cron",
        )
        logger.info(
            f"Backup periodic task is set up. Backups will run at 3:00 every {cfg.BACKUP_INTERVAL} day(s)."
        )

    # session cleanup task
    sender.add_periodic_task(24 * 60 * 60, session_cleanup.s(), name="Session Cleanup Cron")


@celery.task
def session_cleanup():
    """
    Periodic task to cleanup old sessions.
    """
    if cfg.SESSION_RETENTION_PERIOD:
        session_retention_days = int(cfg.SESSION_RETENTION_PERIOD)
        if session_retention_days == 0:
            logger.info("Session cleanup is disabled.")
            return

        cutoff_date = datetime.utcnow() - timedelta(days=session_retention_days)
        expired_sessions = db.session.query(Session).filter(Session.created_at < cutoff_date)

        logger.info("Cleaning up expired sessions...")
        deleted = expired_sessions.delete(synchronize_session=False)
        if deleted:
            db.session.commit()
            logger.info(f"{deleted} expired sessions deleted.")
        else:
            logger.info("No expired sessions to delete.")


@celery.task
def start_dedup(user_id) -> None:
    """
    Initiates the Deduplication process and queue unprocessed items.
    """
    print("Queuing unprocessed matches for deduplication...")
    items = DedupRelation.query.filter_by(status=0).order_by(func.random())
    for item in items:
        # add all item ids to redis with current user id
        rds.sadd("dedq", f"{item.id}|{user_id}")
    # activate redis flag to process data
    rds.set("dedup", 1)
    print("Starting Deduplication process...")


@celery.task
def dedup_cron() -> None:
    """Deduplication cron task."""
    # shut down processing when we hit 0 items in the queue or when we turn off the processing
    if rds.get("dedup") != b"1" or rds.scard("dedq") == 0:
        rds.set("dedup", 0)
        # Pause processing / do nothing
        return

    # clear current processing
    rds.delete("dedup_processing")
    data = []
    items = rds.spop("dedq", cfg.DEDUP_BATCH_SIZE)
    for item in items:
        data = item.decode().split("|")
        process_dedup.delay(data[0], data[1])

    update_stats()


@celery.task
def batch_complete_notification(results: list, batch_id: str, user_id: int) -> None:
    """Callback executed when all files in a batch are processed."""
    from enferno.data_import.models import DataImport

    batch_imports = DataImport.query.filter_by(batch_id=batch_id).all()
    successful = [imp for imp in batch_imports if imp.status == "Ready"]
    failed = [imp for imp in batch_imports if imp.status == "Failed"]

    user = User.query.get(user_id)
    if not user:
        logger.error(f"User {user_id} not found for batch completion notification")
        return

    if len(failed) == 0:
        Notification.send_notification_for_event(
            Constants.NotificationEvent.BATCH_STATUS,
            user,
            "Batch Import Complete",
            f"Batch {batch_id} completed successfully. All {len(successful)} files processed.",
        )
    else:
        Notification.send_notification_for_event(
            Constants.NotificationEvent.BATCH_STATUS,
            user,
            "Batch Import Completed with Errors",
            f"Batch {batch_id} completed. {len(successful)} succeeded, {len(failed)} failed.",
        )

    logger.info(f"Batch {batch_id} complete: {len(successful)} success, {len(failed)} failed")


@celery.task
def process_files(files: list, meta: dict, user_id: int, batch_id: str) -> None:
    """Process multiple files using Celery chord pattern for coordinated batch completion."""
    file_tasks = []

    for file in files:
        f = file.get("path") or file.get("filename")

        data_import = DataImport(
            user_id=user_id, table="bulletin", file=f, batch_id=batch_id, data=meta
        )

        if meta.get("mode") == 2:
            # Server-side import: copy files and generate hashes
            allowed_path = Path(cfg.ETL_ALLOWED_PATH)
            full_path = safe_join(allowed_path, f)
            data_import.file_hash = file["etag"] = get_file_hash(full_path)
            data_import.save()

            if media_check_duplicates(file.get("etag"), data_import.id):
                data_import.add_to_log(f"File already exists {f}.")
                data_import.fail()
                continue

            file["path"] = full_path

        data_import.add_to_log(f"Added file {file} to import queue.")

        file_tasks.append(etl_process_file.s(batch_id, file, meta, user_id, data_import.id))

    if not file_tasks:
        # Edge case: all files were duplicates or invalid
        Notification.send_notification_for_event(
            Constants.NotificationEvent.BATCH_STATUS,
            User.query.get(user_id),
            "Batch Import Complete",
            f"Batch {batch_id} had no valid files to process.",
        )
        return

    # Execute all file tasks in parallel, with single callback when complete
    chord(group(file_tasks), batch_complete_notification.s(batch_id, user_id)).apply_async()


@celery.task
def process_row(
    filepath: str,
    sheet: Any,
    row_id: Any,
    data_import_id: t.id,
    map: Any,
    batch_id: Any,
    vmap: Optional[Any],
    actor_config: Any,
    lang: str,
    roles: list = [],
) -> None:
    """
    Process row task.

    Args:
        - filepath: File path.
        - sheet: Sheet.
        - row_id: Row ID.
        - data_import_id: Data Import ID.
        - map: Map.
        - batch_id: Batch ID.
        - vmap: Vmap.
        - actor_config: Actor config.
        - lang: Language.
        - roles: Roles.

    Returns:
        None
    """
    si = SheetImport(
        filepath,
        sheet,
        row_id,
        data_import_id,
        map,
        batch_id,
        vmap,
        roles,
        config=actor_config,
        lang=lang,
    )
    si.import_row()


def reload_app():
    import os
    import signal

    os.kill(os.getppid(), signal.SIGHUP)


@celery.task
def reload_celery():
    reload_app()


# ---- Export tasks ----
def generate_export(export_id: t.id) -> None:
    """
    Main Export generator task.

    Args:
        - export_id: Export ID.

    Raises:
        - NotImplementedError: If file format is not supported.

    Returns:
        - chained tasks' result.
    """
    export_request = Export.query.get(export_id)

    if export_request.file_format == "json":
        return chain(
            generate_json_file.s([export_id]), generate_export_media.s(), generate_export_zip.s()
        )()

    elif export_request.file_format == "pdf":
        return chain(
            generate_pdf_files.s([export_id]), generate_export_media.s(), generate_export_zip.s()
        )()
    elif export_request.file_format == "csv":
        return chain(
            generate_csv_file.s([export_id]), generate_export_media.s(), generate_export_zip.s()
        )()

    elif export_request.file_format == "csv":
        raise NotImplementedError


def clear_failed_export(export_request: Export) -> None:
    """
    Clear failed export task.

    Args:
        - export_request: Export request.

    Returns:
        None
    """
    shutil.rmtree(f"{Export.export_dir}/{export_request.file_id}")
    export_request.status = "Failed"
    export_request.file_id = None
    export_request.save()


@celery.task
def generate_pdf_files(export_id: t.id) -> t.id | Literal[False]:
    """
    PDF export generator task.

    Args:
        - export_id: Export ID.

    Returns:
        - export_id if successful, False otherwise.
    """
    export_request = Export.query.get(export_id)

    chunks = chunk_list(export_request.items, BULK_CHUNK_SIZE)
    dir_id = Export.generate_export_dir()
    try:
        for group in chunks:
            if export_request.table == "bulletin":
                for bulletin in Bulletin.query.filter(Bulletin.id.in_(group)):
                    pdf = PDFUtil(bulletin)
                    pdf.generate_pdf(f"{Export.export_dir}/{dir_id}/{pdf.filename}")

            elif export_request.table == "actor":
                for actor in Actor.query.filter(Actor.id.in_(group)):
                    pdf = PDFUtil(actor)
                    pdf.generate_pdf(f"{Export.export_dir}/{dir_id}/{pdf.filename}")

            elif export_request.table == "incident":
                for incident in Incident.query.filter(Incident.id.in_(group)):
                    pdf = PDFUtil(incident)
                    pdf.generate_pdf(f"{Export.export_dir}/{dir_id}/{pdf.filename}")

            time.sleep(0.2)

        export_request.file_id = dir_id
        export_request.save()
        logger.info(f"Export #{export_request.id} PDF file generated successfully.")
        # pass the ids to the next celery task
        return export_id
    except Exception as e:
        logger.error(f"Error writing PDF file for Export #{export_request.id}", exc_info=True)
        clear_failed_export(export_request)
        return False  # to stop chain


@celery.task
def generate_json_file(export_id: t.id) -> t.id | Literal[False]:
    """
    JSON export generator task.

    Args:
        - export_id: Export ID.

    Returns:
        - export_id if successful, False otherwise.
    """
    export_request = Export.query.get(export_id)
    chunks = chunk_list(export_request.items, BULK_CHUNK_SIZE)
    file_path, dir_id = Export.generate_export_file()
    export_type = export_request.table
    try:
        with open(f"{file_path}.json", "a") as file:
            file.write("{ \n")
            file.write(f'"{export_type}s": [ \n')
            for group in chunks:
                if export_type == "bulletin":
                    batch = ",".join(
                        bulletin.to_json()
                        for bulletin in Bulletin.query.filter(Bulletin.id.in_(group))
                    )
                    file.write(f"{batch}\n")
                elif export_type == "actor":
                    batch = ",".join(
                        actor.to_json() for actor in Actor.query.filter(Actor.id.in_(group))
                    )
                    file.write(f"{batch}\n")
                elif export_type == "incident":
                    batch = ",".join(
                        incident.to_json()
                        for incident in Incident.query.filter(Incident.id.in_(group))
                    )
                    file.write(f"{batch}\n")
                # less db overhead
                time.sleep(0.2)
            file.write("] \n }")
        export_request.file_id = dir_id
        export_request.save()
        logger.info(f"Export #{export_request.id} JSON file generated successfully.")
        # pass the ids to the next celery task
        return export_id
    except Exception as e:
        logger.error(f"Error writing JSON file for Export #{export_request.id}", exc_info=True)
        clear_failed_export(export_request)
        return False  # to stop chain


@celery.task
def generate_csv_file(export_id: t.id) -> t.id | Literal[False]:
    """
    CSV export generator task.

    Args:
        - export_id: Export ID.

    Returns:
        - export_id if successful, False otherwise.
    """
    export_request = Export.query.get(export_id)
    file_path, dir_id = Export.generate_export_file()
    export_type = export_request.table

    try:
        csv_df = pd.DataFrame()
        for id in export_request.items:
            if export_type == "bulletin":
                bulletin = Bulletin.query.get(id)
                # adjust list attributes to normal dicts
                adjusted = convert_list_attributes(bulletin.to_csv_dict())
                # normalize
                df = pd.json_normalize(adjusted)
                if csv_df.empty:
                    csv_df = df
                else:
                    csv_df = pd.merge(csv_df, df, how="outer")

            elif export_type == "actor":
                actor = Actor.query.get(id)
                # adjust list attributes to normal dicts
                actor_dict = convert_list_attributes(actor.to_csv_dict())

                # If there are profiles, merge them into the actor dict before normalizing
                if actor.actor_profiles:
                    flattened = actor.flatten_profiles()
                    # Merge the first profile data into actor dict
                    actor_dict.update(flattened if flattened else {})

                # normalize the combined dict
                df = pd.json_normalize(actor_dict)
                if csv_df.empty:
                    csv_df = df
                else:
                    csv_df = pd.concat([csv_df, df], ignore_index=True)

        csv_df.to_csv(f"{file_path}.csv")

        export_request.file_id = dir_id
        export_request.save()
        logger.info(f"Export #{export_request.id} CSV file generated successfully.")
        # pass the ids to the next celery task
        return export_id
    except Exception as e:
        logger.error(f"Error writing CSV file for Export #{export_request.id}", exc_info=True)
        clear_failed_export(export_request)
        return False  # to stop chain


@celery.task
def generate_export_media(previous_result: int) -> Optional[t.id]:
    """
    Task to attach media files to export.

    Args:
        - previous_result: Previous result.

    Returns:
        - export_request.id if successful, None otherwise.
    """
    if previous_result == False:
        return False

    export_request = Export.query.get(previous_result)

    if not export_request:
        return False

    # check if we need to export media files
    if not export_request.include_media:
        return export_request.id

    export_type = export_request.table
    # get list of previous entity ids and export their medias
    # dynamic query based on table
    if export_type == "bulletin":
        items = Bulletin.query.filter(Bulletin.id.in_(export_request.items))
    elif export_type == "actor":
        items = Actor.query.filter(Actor.id.in_(export_request.items))
    elif export_type == "incident":
        # incidents has no media
        # UI switch disabled, but just in case...
        return

    for item in items:
        if item.medias:
            media = item.medias[0]
            target_file = f"{Export.export_dir}/{export_request.file_id}/{media.media_file}"

            if cfg.FILESYSTEM_LOCAL:
                # copy file (including metadata)
                try:
                    shutil.copy2(f"{media.media_dir}/{media.media_file}", target_file)
                except Exception as e:
                    logger.error(
                        f"Error copying Export #{export_request.id} file from {media.media_dir}/{media.media_file} to {target_file}: {str(e)}",
                        exc_info=True,
                    )
                    clear_failed_export(export_request)
                    return False  # to stop chain
            else:
                s3 = boto3.client(
                    "s3",
                    aws_access_key_id=cfg.AWS_ACCESS_KEY_ID,
                    aws_secret_access_key=cfg.AWS_SECRET_ACCESS_KEY,
                    region_name=cfg.AWS_REGION,
                )
                try:
                    s3.download_file(cfg.S3_BUCKET, media.media_file, target_file)
                except Exception as e:
                    logger.error(
                        f"Error downloading Export #{export_request.id} file from S3.",
                        exc_info=True,
                    )
                    clear_failed_export(export_request)
                    return False  # to stop chain

        time.sleep(0.05)
    return export_request.id


@celery.task
def generate_export_zip(previous_result: t.id) -> Optional[Literal[False]]:
    """
    Final export task to compress export folder
    into a zip archive.

    Args:
        - previous_result: Previous result.

    Returns:
        - False if previous task failed, None otherwise.
    """
    if previous_result == False:
        return False

    export_request = Export.query.get(previous_result)
    logger.info(f"Generating Export #{export_request.id} ZIP archive")

    shutil.make_archive(
        f"{Export.export_dir}/{export_request.file_id}",
        "zip",
        f"{Export.export_dir}/{export_request.file_id}",
    )
    logger.info(f"Export #{export_request.id} Complete {export_request.file_id}.zip")

    # Remove export folder after completion
    shutil.rmtree(f"{Export.export_dir}/{export_request.file_id}")

    # update request state
    export_request.status = "Ready"
    export_request.save()


@celery.task
def export_cleanup_cron() -> None:
    """
    Periodic task to change status of
    expired Exports to 'Expired'.
    """
    expired_exports = Export.query.filter(
        and_(
            Export.expires_on < datetime.utcnow(),  # expiry time before now
            Export.status != "Expired",
        )
    ).all()  # status is not expired

    if expired_exports:
        for export_request in expired_exports:
            export_request.status = "Expired"
            if export_request.save():
                logger.info(f"Expired Export #{export_request.id}")
                try:
                    os.remove(f"{Export.export_dir}/{export_request.file_id}.zip")
                except FileNotFoundError:
                    logger.warning(f"Export #{export_request.id}'s files not found to delete.")
            else:
                logger.error(f"Error expiring Export #{export_request.id}")


type_map = {"bulletin": Bulletin, "actor": Actor, "incident": Incident}


@celery.task
def activity_cleanup_cron() -> None:
    """
    Periodic task to cleanup Activity Monitor logs.
    """
    expired_activities = Activity.query.filter(
        datetime.utcnow() - Activity.created_at > cfg.ACTIVITIES_RETENTION
    )
    logger.info(f"Cleaning up Activities...")
    deleted = expired_activities.delete(synchronize_session=False)
    if deleted:
        db.session.commit()
        logger.info(f"{deleted} expired activities deleted.")
    else:
        logger.info("No expired activities to delete.")


@celery.task
def daily_backup_cron():
    """
    Daily task to backup the database.
    """
    filename = f"bayanat-backup-{date.today().isoformat()}.tar"
    filepath = f"{cfg.BACKUPS_LOCAL_PATH}/{filename}"
    try:
        pg_dump(filepath)
    except:
        logger.error("Error during daily backups", exc_info=True)
        return

    if cfg.BACKUPS_S3_BUCKET:
        if upload_to_s3(filepath):
            try:
                os.remove(filepath)
            except FileNotFoundError:
                logger.error(f"Backup file {filename} not found to delete.", exc_info=True)
            except OSError as e:
                logger.error(f"Unable to remove backup file {filename}.", exc_info=True)


## Query graph visualization tasks


@celery.task
def generate_graph(query_json: Any, entity_type: str, user_id: t.id) -> Optional[str]:
    """
    Generate graph for a given query, with caching to avoid regenerating graphs for identical queries.
    Redis Hash Sample Structure for a user with `user_id`:
    Key: "user:123"
    Fields and Values:
        - "query_key": "most_recent_generate_query_key"
        - "graph_data": "most_recent_generated_graph_data"

    Args:
        - query_json: Query JSON.
        - entity_type: Entity type.
        - user_id: User ID.

    Returns:
        - Graph data.
    """
    if not user_id:
        raise ValueError("User ID is required to generate graph")

    entity_type_lower = entity_type.lower()
    if entity_type_lower not in type_map:
        raise ValueError(f"Unsupported entity type: {entity_type}")

    query_key = create_query_key(query_json, entity_type, user_id)

    # Redis hash key for the user
    user_hash_key = f"user:{user_id}"

    # Retrieve the current query key for the user
    existing_query_key = rds.hget(user_hash_key, "query_key")

    if existing_query_key and existing_query_key.decode() == query_key:
        # Return the existing graph data if query keys match
        existing_graph_data = rds.hget(user_hash_key, "graph_data")
        return existing_graph_data.decode()

    # Generate the graph if no cache hit
    graph_data = process_graph_generation(query_json, entity_type_lower, user_id, query_key)

    # Update the hash with the new query key and graph data
    rds.hset(user_hash_key, "query_key", query_key)
    rds.hset(user_hash_key, "graph_data", graph_data)

    return graph_data


def create_query_key(query_json: Any, entity_type: str, user_id: t.id) -> str:
    """
    Create a unique key based on the query JSON, entity type, and user ID.

    Args:
        - query_json: Query JSON.
        - entity_type: Entity type.
        - user_id: User ID.

    Returns:
        - Query key.
    """
    normalized_query = json.dumps(query_json, sort_keys=True)  # Ensures consistent key generation
    combined_string = f"{normalized_query}-{entity_type}-{user_id}"
    return hashlib.sha256(combined_string.encode()).hexdigest()


def process_graph_generation(
    query_json: Any, entity_type: str, user_id: t.id, query_key: str
) -> Optional[str]:
    """
    The core logic for graph generation, querying, and merging graphs.

    Args:
        - query_json: Query JSON.
        - entity_type: Entity type.
        - user_id: User ID.
        - query_key: Query key.

    Returns:
        - Graph data.
    """
    result_set = get_result_set(query_json, entity_type, type_map)
    rds.set(f"user{user_id}:graph:status", "pending")
    user = User.query.get(user_id)
    graph_utils = GraphUtils(user)
    graph = merge_graphs(result_set, entity_type, graph_utils)

    # Cache the generated graph with the unique query key
    rds.set(query_key, graph)
    rds.set(f"user{user_id}:graph:data", graph)
    rds.set(f"user{user_id}:graph:status", "done")
    return graph


def get_result_set(query_json: Any, entity_type: str, type_map: dict) -> Any:
    """
    Retrieve the result set based on the query JSON and entity type.

    Args:
        - query_json: Query JSON.
        - entity_type: Entity type.
        - type_map: Type map.

    Returns:
        - Result set.
    """
    search_util = SearchUtils(query_json, cls=entity_type)
    if entity_type == "incident":
        query = search_util.get_query()
    else:
        queries, operations = search_util.get_query()
        query = queries.pop(0)
    model = type_map[entity_type]
    return model.query.filter(*query)


def merge_graphs(result_set: Any, entity_type: str, graph_utils: GraphUtils) -> Optional[str]:
    """
    Merge graphs for each item in the result set.

    Args:
        - result_set: Result set.
        - entity_type: Entity type.
        - user_id: User ID.

    Returns:
        - Merged graph data.
    """
    graph = None
    for item in result_set.all():
        current_graph = graph_utils.get_graph_json(entity_type, item.id)
        graph = current_graph if graph is None else graph_utils.merge_graphs(graph, current_graph)
    return graph


REPO_NAME = os.environ.get("BAYANAT_REPO", "sjacorg/bayanat")
GITHUB_API_URL = f"https://api.github.com/repos/{REPO_NAME}/tags"
REDIS_KEY = "bayanat:update_info"


@celery.task
def check_for_updates() -> Optional[dict]:
    """
    Check for Bayanat updates using the GitHub Tags API.

    This task fetches the latest tag information from the Bayanat GitHub repository,
    compares it with the current version, and stores the update information in Redis.

    Returns:
        dict: A dictionary containing update information, or None if the check failed.
    """
    try:
        response = requests.get(GITHUB_API_URL)
        response.raise_for_status()  # Raise an exception for bad responses
        tags = response.json()

        if not tags:
            logger.warning("No tags found in repository")
            return None

        # Get latest tag (first in the list)
        latest_tag = tags[0]
        latest_version = latest_tag["name"].lstrip("v")
        current_version = cfg.VERSION
        print(current_version)

        # Use packaging.version for proper version comparison
        update_available = version.parse(latest_version) > version.parse(current_version)

        update_info = {
            "current_version": current_version,
            "latest_version": latest_version,
            "update_available": update_available,
            "tag_name": latest_tag["name"],
            "commit_sha": latest_tag["commit"]["sha"],
            "commit_url": latest_tag["commit"]["url"],
        }

        # Store update info in Redis
        rds.set(REDIS_KEY, json.dumps(update_info))

        logger.info(
            f"Update check completed. Current version: {current_version}, Latest version: {latest_version}, Update available: {update_available} [TEST MODE]"
        )
        return update_info
    except requests.RequestException as e:
        logger.error(f"Failed to check for updates: {e}")
        return None
    except (KeyError, ValueError) as e:
        logger.error(f"Error parsing update information: {e}")
        return None


@celery.task
def regenerate_locations() -> None:
    """
    Regenerate full locations for all entities.
    """
    try:
        rds.set(Location.CELERY_FLAG, 1)
        Location.regenerate_all_full_locations()
    finally:
        rds.delete(Location.CELERY_FLAG)


@celery.task
def load_whisper_model():
    if not _flask_app.config["HAS_WHISPER"]:
        logger.warning("Whisper not available, skipping model load.")
        return
    try:
        # check if whisper is already downloaded
        whisper_model = cfg.WHISPER_MODEL
        if os.path.exists(
            os.path.expanduser(f"~/.cache/whisper/{whisper_model}.pt")
        ) and os.path.isfile(os.path.expanduser(f"~/.cache/whisper/{whisper_model}.pt")):
            logger.info("Whisper model already downloaded")
            return
        logger.info("Downloading Whisper model...")
        import whisper

        whisper.load_model(whisper_model)
        logger.info("Whisper model loaded successfully")
    except Exception as e:
        logger.error(f"Failed to load Whisper model: {e}")


@worker_ready.connect
def load_whisper_model_on_startup(sender, **kwargs):
    if cfg.TRANSCRIPTION_ENABLED:
        load_whisper_model.delay()
    else:
        logger.info("Whisper model not loaded, transcription is disabled")


@celery.task
def download_media_from_web(url: str, user_id: int, batch_id: str, import_id: int) -> None:
    """Download and process media from web URL."""
    data_import = DataImport.query.get(import_id)
    if not data_import:
        logger.error(f"Invalid import_id: {import_id}")
        return

    try:
        # Download the media
        info, temp_file = _download_media(url)

        # Process the downloaded file
        final_filename = _process_downloaded_file(temp_file, info)

        # Update import record
        _update_import_record(data_import, final_filename, info)

        # Start ETL process
        _start_etl_process(final_filename, url, batch_id, user_id, import_id)

        # Notify user
        Notification.send_notification_for_event(
            Constants.NotificationEvent.WEB_IMPORT_STATUS,
            User.query.get(user_id),
            "Web Import Status",
            f"Web import of {url} has been completed successfully.",
        )

    except ValueError as e:
        # Handle specific error messages without traceback
        logger.error(f"Download failed: {str(e)}")
        data_import.add_to_log(f"Download failed: {str(e)}")
        data_import.fail()
        # Notify user
        Notification.send_notification_for_event(
            Constants.NotificationEvent.WEB_IMPORT_STATUS,
            User.query.get(user_id),
            "Web Import Status",
            f"Web import of {url} has failed.",
        )

    except Exception as e:
        # Handle other errors with traceback
        logger.error(f"Download failed: {str(e)}", exc_info=True)
        data_import.add_to_log(f"Download failed: {str(e)}")
        data_import.fail()
        # Notify user
        Notification.send_notification_for_event(
            Constants.NotificationEvent.WEB_IMPORT_STATUS,
            User.query.get(user_id),
            "Web Import Status",
            f"Web import of {url} has failed.",
        )


def _get_ytdl_options(with_cookies: bool = False) -> dict:
    """Get yt-dlp options."""
    options = {
        # removed format to allow yt-dlp to choose the best format
        "outtmpl": str(Media.media_dir / "%(id)s.%(ext)s"),
        "merge_output_format": "mp4",
        "noplaylist": True,
        "proxy": cfg.YTDLP_PROXY if cfg.YTDLP_PROXY else None,
    }

    if with_cookies and hasattr(cfg, "YTDLP_COOKIES"):
        cookie_file = tempfile.NamedTemporaryFile(mode="w", delete=False)
        cookie_file.write(cfg.YTDLP_COOKIES)
        cookie_file.close()
        options["cookiefile"] = cookie_file.name

    return options


def _download_media(url: str) -> tuple[dict, Path]:
    """Download media using yt-dlp."""
    try:
        # First attempt without cookies
        with yt_dlp.YoutubeDL(_get_ytdl_options()) as ydl:
            info = ydl.extract_info(url, download=True)
            temp_file = Path(ydl.prepare_filename(info))
            info["requested_downloads"][0].pop("__postprocessors")
            return info, temp_file

    except DownloadError as e:
        error_msg = str(e)
        if "Unsupported URL:" in error_msg:
            raise ValueError(
                f"This URL is not supported or contains no downloadable video content: {url}"
            )

        # Check for any authentication/login related errors
        if any(
            msg in error_msg.lower()
            for msg in [
                "age",
                "confirm your age",
                "inappropriate",
                "need to log in",
                "login",
                "cookies",
            ]
        ):
            logger.info("Authentication required, retrying with cookies...")
            try:
                # Second attempt with cookies
                with yt_dlp.YoutubeDL(_get_ytdl_options(with_cookies=True)) as ydl:
                    info = ydl.extract_info(url, download=True)
                    temp_file = Path(ydl.prepare_filename(info))
                    return info, temp_file
            except DownloadError:
                # Don't chain the exception, just raise a new ValueError
                raise ValueError(
                    "Failed to download content. Authentication cookies may be expired or invalid."
                )

        # For other download errors, wrap in ValueError without chaining
        raise ValueError(f"Download failed: {error_msg}")


def _process_downloaded_file(temp_file: Path, info: dict) -> str:
    """Process downloaded file and return final filename."""
    timestamp = datetime.now().strftime("%Y%m%d-%H%M%S")
    final_filename = f"{info.get('id', 'video')}-{timestamp}.mp4"
    final_path = Media.media_dir / final_filename

    temp_file.rename(final_path)
    return final_filename


def _update_import_record(data_import: DataImport, filename: str, info: dict) -> None:
    """Update data import record."""
    file_path = Media.media_dir / filename
    file_hash = get_file_hash(file_path)

    data_import.file = filename
    data_import.file_hash = file_hash
    data_import.data["info"] = info
    flag_modified(data_import, "data")

    data_import.add_to_log(f"Downloaded file: {filename}")
    data_import.add_to_log(f"Format: mp4")
    data_import.add_to_log(f"Duration: {info.get('duration')}s")
    data_import.save()


def _start_etl_process(
    filename: str, url: str, batch_id: str, user_id: int, import_id: int
) -> None:
    """Start ETL process for downloaded file."""
    file_path = Media.media_dir / filename
    file_hash = get_file_hash(file_path)

    etl_process_file.delay(
        batch_id=batch_id,
        file={
            "name": filename,
            "filename": filename,
            "etag": file_hash,
            "path": str(file_path),
            "source_url": url,
        },
        meta={
            "mode": 3,
            "File:MIMEType": "video/mp4",
        },
        user_id=user_id,
        data_import_id=import_id,
    )<|MERGE_RESOLUTION|>--- conflicted
+++ resolved
@@ -13,12 +13,8 @@
 
 import boto3
 import pandas as pd
-<<<<<<< HEAD
 import requests
-from celery import Celery, chain
-=======
 from celery import Celery, chain, chord, group
->>>>>>> ad8f3f21
 from celery.schedules import crontab
 from celery.signals import worker_ready, worker_process_init
 from packaging import version
