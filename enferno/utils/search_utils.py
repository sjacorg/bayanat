--- conflicted
+++ resolved
@@ -179,14 +179,9 @@
         if ref := q.get("tags"):
             exact = q.get("inExact")
             if exact:
-<<<<<<< HEAD
                 tag_conditions = [
-                    func.array_to_string(Bulletin.tags, " ").op("~*")(f"\y{r}\y") for r in ref
-=======
-                conditions = [
-                    func.array_to_string(Bulletin.tags, " ").op("~*")(f"\y{re.escape(r)}\y")
+                    func.array_to_string(Bulletin.tags, " ").op("~*")(f"\\y{re.escape(r)}\\y")
                     for r in ref
->>>>>>> 91b4e918
                 ]
             else:
                 tag_conditions = [
@@ -203,14 +198,9 @@
         if exref := q.get("exTags"):
             exact = q.get("exExact")
             if exact:
-<<<<<<< HEAD
                 tag_conditions = [
-                    ~func.array_to_string(Bulletin.tags, " ").op("~*")(f"\y{r}\y") for r in exref
-=======
-                conditions = [
-                    ~func.array_to_string(Bulletin.tags, " ").op("~*")(f"\y{re.escape(r)}\y")
+                    ~func.array_to_string(Bulletin.tags, " ").op("~*")(f"\\y{re.escape(r)}\\y")
                     for r in exref
->>>>>>> 91b4e918
                 ]
             else:
                 tag_conditions = [
