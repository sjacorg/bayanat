--- conflicted
+++ resolved
@@ -131,7 +131,6 @@
             "ACTIVITIES_RETENTION": 90,
             "ADV_ANALYSIS": False,
             "LOCATIONS_INCLUDE_POSTAL_CODE": False,
-<<<<<<< HEAD
             "MAIL_ENABLED": False,
             "MAIL_SERVER": "",
             "MAIL_PORT": 25,
@@ -140,10 +139,8 @@
             "MAIL_USERNAME": "",
             "MAIL_PASSWORD": "",
             "MAIL_DEFAULT_SENDER": "",
-=======
             "TRANSCRIPTION_ENABLED": False,
             "WHISPER_MODEL": "base",
->>>>>>> da65f440
             "WEB_IMPORT": False,
             "YTDLP_PROXY": "",
             "YTDLP_ALLOWED_DOMAINS": [
@@ -205,7 +202,6 @@
             "ACTIVITIES_RETENTION": "Activity Retention Period",
             "ADV_ANALYSIS": "Advanced Analysis Features",
             "LOCATIONS_INCLUDE_POSTAL_CODE": "Full Locations Include Postal Code",
-<<<<<<< HEAD
             "MAIL_ENABLED": "Mail Enabled",
             "MAIL_SERVER": "Mail Server",
             "MAIL_PORT": "Mail Port",
@@ -214,10 +210,8 @@
             "MAIL_USERNAME": "Mail Username",
             "MAIL_PASSWORD": "Mail Password",
             "MAIL_DEFAULT_SENDER": "Mail Default Sender",
-=======
             "TRANSCRIPTION_ENABLED": "Allow Transcription of Media Files",
             "WHISPER_MODEL": "Whisper Model",
->>>>>>> da65f440
             "WEB_IMPORT": "Web Import",
             "YTDLP_PROXY": "Proxy URL to use with Web Import",
             "YTDLP_ALLOWED_DOMAINS": "Allowed Domains for Web Import",
@@ -310,7 +304,6 @@
             "ACTIVITIES_RETENTION": int(cfg.ACTIVITIES_RETENTION.total_seconds()) / 86400,
             "ADV_ANALYSIS": cfg.ADV_ANALYSIS,
             "LOCATIONS_INCLUDE_POSTAL_CODE": cfg.LOCATIONS_INCLUDE_POSTAL_CODE,
-<<<<<<< HEAD
             "MAIL_ENABLED": cfg.MAIL_ENABLED,
             "MAIL_SERVER": cfg.MAIL_SERVER,
             "MAIL_PORT": cfg.MAIL_PORT,
@@ -319,10 +312,8 @@
             "MAIL_USERNAME": cfg.MAIL_USERNAME,
             "MAIL_PASSWORD": ConfigManager.MASK_STRING if cfg.MAIL_PASSWORD else "",
             "MAIL_DEFAULT_SENDER": cfg.MAIL_DEFAULT_SENDER,
-=======
             "TRANSCRIPTION_ENABLED": cfg.TRANSCRIPTION_ENABLED,
             "WHISPER_MODEL": cfg.WHISPER_MODEL,
->>>>>>> da65f440
             "WEB_IMPORT": cfg.WEB_IMPORT,
             "YTDLP_PROXY": cfg.YTDLP_PROXY or "",
             "YTDLP_ALLOWED_DOMAINS": cfg.YTDLP_ALLOWED_DOMAINS,
