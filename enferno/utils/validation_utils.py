--- conflicted
+++ resolved
@@ -1,10 +1,7 @@
 import re
 import unicodedata
 from html import unescape
-<<<<<<< HEAD
-from wtforms.validators import ValidationError
 from email_validator import validate_email, EmailNotValidError
-=======
 from functools import wraps
 from typing import Any, Type, Annotated
 from flask import request
@@ -25,7 +22,6 @@
 # =============================================================================
 # WTForms-based Validation Functions
 # =============================================================================
->>>>>>> 6d6646a2
 
 
 def validate_plain_text_field(
@@ -74,7 +70,6 @@
     # Normalize whitespace and validate length
     clean_name = " ".join(field_data.split())
     if len(clean_name) > max_length:
-<<<<<<< HEAD
         raise ValidationError(f"{field_name} is too long (maximum {max_length} characters).")
 
     if not allow_unicode:
@@ -115,8 +110,6 @@
         return validated_email.normalized
     except EmailNotValidError as e:
         raise ValidationError(f"Invalid email format: {str(e)}")
-=======
-        raise WTFormsValidationError(f"{field_name} is too long (maximum {max_length} characters).")
 
 
 # =============================================================================
@@ -337,5 +330,4 @@
     elif isinstance(data, str) and data == "":
         return None
     else:
-        return data
->>>>>>> 6d6646a2
+        return data