--- conflicted
+++ resolved
@@ -1,11 +1,8 @@
 import re
 import unicodedata
 from html import unescape
-<<<<<<< HEAD
 from email_validator import validate_email, EmailNotValidError
-=======
 from zxcvbn import zxcvbn
->>>>>>> 60168f39
 from functools import wraps
 from typing import Any, Type, Annotated
 from flask import request
