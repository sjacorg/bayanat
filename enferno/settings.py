# -*- coding: utf-8 -*-
import os
from datetime import timedelta

import bleach
import redis
from dotenv import load_dotenv, find_dotenv

from enferno.utils.config_utils import ConfigManager
<<<<<<< HEAD
from enferno.utils.notification_settings import NotificationSettings
=======
from enferno.utils.dep_utils import dep_utils
>>>>>>> c8ca0ed7

load_dotenv(find_dotenv())
manager = ConfigManager()


def uia_username_mapper(identity):
    # we allow pretty much anything - but we bleach it.
    return bleach.clean(identity, strip=True)


class Config(object):
    """Base configuration."""

    BASE_URL = os.environ.get("BASE_URL", "http://127.0.0.1:5000/")

    SECRET_KEY = os.environ.get("SECRET_KEY")
    APP_DIR = os.path.abspath(os.path.dirname(__file__))  # This directory
    PROJECT_ROOT = os.path.abspath(os.path.join(APP_DIR, os.pardir))
    DEBUG_TB_ENABLED = os.environ.get("DEBUG_TB_ENABLED", 0)
    DEBUG_TB_INTERCEPT_REDIRECTS = False

    # Database
    SQLALCHEMY_DATABASE_URI = os.environ.get("SQLALCHEMY_DATABASE_URI")
    # Databaset
    # SQLALCHEMY_DATABASE_URI = os.environ.get('SQLALCHEMY_DATABASE_URI')
    POSTGRES_USER = os.environ.get("POSTGRES_USER", "")
    POSTGRES_PASSWORD = os.environ.get("POSTGRES_PASSWORD", "")
    POSTGRES_DB = os.environ.get("POSTGRES_DB", "bayanat")
    POSTGRES_HOST = os.environ.get("POSTGRES_HOST", "localhost")

    if (POSTGRES_USER and POSTGRES_PASSWORD) or POSTGRES_HOST != "localhost":
        SQLALCHEMY_DATABASE_URI = (
            f"postgresql://{POSTGRES_USER}:{POSTGRES_PASSWORD}@{POSTGRES_HOST}/{POSTGRES_DB}"
        )
    else:
        SQLALCHEMY_DATABASE_URI = f"postgresql:///{POSTGRES_DB}"

    SQLALCHEMY_TRACK_MODIFICATIONS = False

    # Redis
    REDIS_HOST = os.environ.get("REDIS_HOST", "localhost")
    REDIS_PORT = int(os.environ.get("REDIS_PORT", 6379))
    REDIS_PASSWORD = os.environ.get("REDIS_PASSWORD", "")
    REDIS_URL = f"redis://:{REDIS_PASSWORD}@{REDIS_HOST}:{REDIS_PORT}/0"

    # Celery
    # Has to be in small case
    celery_broker_url = f"redis://:{REDIS_PASSWORD}@{REDIS_HOST}:{REDIS_PORT}/2"
    result_backend = f"redis://:{REDIS_PASSWORD}@{REDIS_HOST}:{REDIS_PORT}/3"

    # Security
    SECURITY_REGISTERABLE = manager.get_config("SECURITY_REGISTERABLE")
    SECURITY_RECOVERABLE = manager.get_config("SECURITY_RECOVERABLE")
    SECURITY_CONFIRMABLE = manager.get_config("SECURITY_CONFIRMABLE")
    SECURITY_CHANGEABLE = True
    SECURITY_SEND_PASSWORD_CHANGE_EMAIL = False
    SECURITY_TRACKABLE = True
    SECURITY_PASSWORD_HASH = "bcrypt"
    SECURITY_PASSWORD_SALT = os.environ.get("SECURITY_PASSWORD_SALT")
    SECURITY_POST_LOGIN_VIEW = "/dashboard/"
    SECURITY_POST_CONFIRM_VIEW = "/dashboard/"

    SECURITY_USER_IDENTITY_ATTRIBUTES = [
        {"username": {"mapper": uia_username_mapper, "case_insensitive": True}}
    ]
    SECURITY_USERNAME_ENABLE = True

    SECURITY_MULTI_FACTOR_RECOVERY_CODES = True
    SECURITY_MULTI_FACTOR_RECOVERY_CODES_N = 3
    SECURITY_MULTI_FACTOR_RECOVERY_CODES_KEYS = None
    SECURITY_MULTI_FACTOR_RECOVERY_CODE_TTL = None

    # Disable token apis

    SECURITY_TWO_FACTOR_ENABLED_METHODS = [
        "authenticator"
    ]  # 'sms' also valid but requires an sms provider
    SECURITY_TWO_FACTOR = os.environ.get("SECURITY_TWO_FACTOR", True)
    SECURITY_TWO_FACTOR_RESCUE_MAIL = os.environ.get("SECURITY_TWO_FACTOR_RESCUE_MAIL")

    # Enable only session auth
    SECURITY_API_ENABLED_METHODS = ["session"]
    security_freshness = manager.get_config("SECURITY_FRESHNESS")
    SECURITY_FRESHNESS = timedelta(minutes=security_freshness)

    security_freshness_grace_period = manager.get_config("SECURITY_FRESHNESS_GRACE_PERIOD")
    SECURITY_FRESHNESS_GRACE_PERIOD = timedelta(minutes=security_freshness_grace_period)

    SECURITY_TWO_FACTOR_REQUIRED = manager.get_config("SECURITY_TWO_FACTOR_REQUIRED")

    SECURITY_PASSWORD_LENGTH_MIN = manager.get_config("SECURITY_PASSWORD_LENGTH_MIN")

    SECURITY_PASSWORD_COMPLEXITY_CHECKER = "zxcvbn"

    SECURITY_ZXCVBN_MINIMUM_SCORE = manager.get_config("SECURITY_ZXCVBN_MINIMUM_SCORE")

    # Strong session protection
    SESSION_PROTECTION = "strong"

    # 2fa
    SECURITY_TOTP_SECRETS = {"1": os.environ.get("SECURITY_TOTP_SECRETS")}
    SECURITY_TOTP_ISSUER = "Bayanat"

    SECURITY_WEBAUTHN = True
    SECURITY_WAN_ALLOW_AS_FIRST_FACTOR = False
    SECURITY_WAN_ALLOW_AS_MULTI_FACTOR = True
    SECURITY_WAN_ALLOW_AS_VERIFY = ["first", "secondary"]
    SECURITY_WAN_ALLOW_USER_HINTS = True

    DISABLE_MULTIPLE_SESSIONS = manager.get_config("DISABLE_MULTIPLE_SESSIONS")
    SESSION_RETENTION_PERIOD = manager.get_config("SESSION_RETENTION_PERIOD")

    # Recaptcha
    RECAPTCHA_ENABLED = manager.get_config("RECAPTCHA_ENABLED")
    RECAPTCHA_PUBLIC_KEY = manager.get_config("RECAPTCHA_PUBLIC_KEY")
    RECAPTCHA_PRIVATE_KEY = manager.get_config("RECAPTCHA_PRIVATE_KEY")

    # Session
    SESSION_TYPE = "redis"
    SESSION_REDIS = redis.from_url(f"redis://:{REDIS_PASSWORD}@{REDIS_HOST}:{REDIS_PORT}/1")
    PERMANENT_SESSION_LIFETIME = 3600

    # Google 0Auth
    GOOGLE_OAUTH_ENABLED = manager.get_config("GOOGLE_OAUTH_ENABLED")
    GOOGLE_CLIENT_ID = manager.get_config("GOOGLE_CLIENT_ID")
    GOOGLE_CLIENT_SECRET = manager.get_config("GOOGLE_CLIENT_SECRET")
    GOOGLE_DISCOVERY_URL = manager.get_config("GOOGLE_DISCOVERY_URL")

    GOOGLE_CLIENT_ALLOWED_DOMAIN = os.environ.get("GOOGLE_CLIENT_ALLOWED_DOMAIN", False)

    # File Upload Settings: switch to True to store files privately within the enferno/media directory
    FILESYSTEM_LOCAL = manager.get_config("FILESYSTEM_LOCAL")

    # Access Control settings
    ACCESS_CONTROL_RESTRICTIVE = manager.get_config("ACCESS_CONTROL_RESTRICTIVE")
    AC_USERS_CAN_RESTRICT_NEW = manager.get_config("AC_USERS_CAN_RESTRICT_NEW")

    # Activities
    ACTIVITIES = manager.get_config("ACTIVITIES")
    activities = [x for x, value in ACTIVITIES.items() if value]
    # minimum retention for 90 days
    activities_retention = max(90, int(manager.get_config("ACTIVITIES_RETENTION")))
    ACTIVITIES_RETENTION = timedelta(days=activities_retention)

    # Allowed file upload extensions
    MEDIA_ALLOWED_EXTENSIONS = manager.get_config("MEDIA_ALLOWED_EXTENSIONS")
    MEDIA_UPLOAD_MAX_FILE_SIZE = manager.get_config("MEDIA_UPLOAD_MAX_FILE_SIZE")
    SHEETS_ALLOWED_EXTENSIONS = manager.get_config("SHEETS_ALLOWED_EXTENSIONS")

    # Enable data import tool
    ETL_TOOL = manager.get_config("ETL_TOOL")
    ETL_PATH_IMPORT = manager.get_config("ETL_PATH_IMPORT")
    ETL_ALLOWED_PATH = os.environ.get("ETL_ALLOWED_PATH", None)

    EXPORT_TOOL = manager.get_config("EXPORT_TOOL")
    # Export file expiry in hours
    export_default_expiry = manager.get_config("EXPORT_DEFAULT_EXPIRY")
    EXPORT_DEFAULT_EXPIRY = timedelta(hours=export_default_expiry)

    # Enable data deduplication tool
    DEDUP_TOOL = manager.get_config("DEDUP_TOOL")

    # Valid video extension list (will be processed during ETL)
    ETL_VID_EXT = manager.get_config("ETL_VID_EXT")

    # valid image extenstions supported by Tesseract OCR
    OCR_ENABLED = manager.get_config("OCR_ENABLED")
    OCR_EXT = manager.get_config("OCR_EXT")
    TESSERACT_CMD = os.environ.get("TESSERACT_CMD", "/usr/bin/tesseract")

    # S3 settings
    # Bucket needs to be private with public access blocked
    AWS_ACCESS_KEY_ID = manager.get_config("AWS_ACCESS_KEY_ID")
    AWS_SECRET_ACCESS_KEY = manager.get_config("AWS_SECRET_ACCESS_KEY")
    S3_BUCKET = manager.get_config("S3_BUCKET")
    AWS_REGION = manager.get_config("AWS_REGION")

    # i18n
    LANGUAGES = {
        "ar": "العربية",
        "en": "English",
        "es": "español",
        "fa": "فارسی",
        "fr": "français",
        "ru": "русский",
        "uk": "українська",
        "zh_Hans": "简体中文",
        "zh_Hant": "繁體中文",
    }

    BABEL_DEFAULT_LOCALE = manager.get_config("BABEL_DEFAULT_LOCALE")
    # extract messages with the following command
    # pybabel extract -F babel.cfg -k _l -o messages.pot .
    # generate a new language using the following command
    # pybabel init -i messages.pot -d enferno/translations -l ar
    # to update existing translations
    # pybabel update -i messages.pot -d enferno/translations
    # compile translation using the following
    # pybabel compile -d enferno/translations

    MAPS_API_ENDPOINT = manager.get_config("MAPS_API_ENDPOINT")
    GOOGLE_MAPS_API_KEY = manager.get_config("GOOGLE_MAPS_API_KEY")

    # Deduplication

    # specify min and max distance for matching
    DEDUP_LOW_DISTANCE = manager.get_config("DEDUP_LOW_DISTANCE")
    DEDUP_MAX_DISTANCE = manager.get_config("DEDUP_MAX_DISTANCE")

    # how many items to process every cycle (cycles are processed based on the time interval below)
    DEDUP_BATCH_SIZE = manager.get_config("DEDUP_BATCH_SIZE")

    # the time in seconds at which a batch of deduplication items is processed
    DEDUP_INTERVAL = manager.get_config("DEDUP_INTERVAL")

    # Sheet import tool settings
    SHEET_IMPORT = manager.get_config("SHEET_IMPORT")
    IMPORT_DIR = "enferno/imports"

    geo_map_default_center = manager.get_config("GEO_MAP_DEFAULT_CENTER")

    if geo_map_default_center:
        GEO_MAP_DEFAULT_CENTER_LAT = geo_map_default_center.get("lat")
        GEO_MAP_DEFAULT_CENTER_LNG = geo_map_default_center.get("lng")

    ITEMS_PER_PAGE_OPTIONS = manager.get_config("ITEMS_PER_PAGE_OPTIONS")
    VIDEO_RATES = manager.get_config("VIDEO_RATES")
    # secure cookies (flask core)
    SESSION_COOKIE_SECURE = os.environ.get("SECURE_COOKIES", "True") == "True"
    REMEMBER_COOKIE_SECURE = os.environ.get("SECURE_COOKIES", "True") == "True"
    SESSION_COOKIE_HTTPONLY = True
    REMEMBER_COOKIE_HTTPONLY = True
    SESSION_COOKIE_SAMESITE = "Lax"
    # flask-security cookie
    SECURITY_CSRF_COOKIE = {
        # Overrides default secure = False to require HTTPS.
        "samesite": "Strict",
        "httponly": False,
        "secure": os.environ.get("SECURE_COOKIES", "True") == "True",
    }
    # logging
    APP_LOG_ENABLED = os.environ.get("APP_LOG_ENABLED", "True").lower() == "true"
    CELERY_LOG_ENABLED = os.environ.get("CELERY_LOG_ENABLED", "True").lower() == "true"
    LOG_LEVEL = os.environ.get("LOG_LEVEL", "INFO")
    LOG_DIR = os.environ.get("LOG_DIR", "logs")
    LOG_FILE = os.environ.get("LOG_FILE", "bayanat.log")
    LOG_BACKUP_COUNT = os.environ.get("LOG_BACKUP_COUNT", 5)

    # backups
    BACKUPS = os.environ.get("BACKUPS", False)
    BACKUP_INTERVAL = int(os.environ.get("BACKUP_INTERVAL", 1))
    BACKUPS_LOCAL_PATH = os.environ.get("BACKUPS_LOCAL_PATH", "backups/")
    BACKUPS_S3_BUCKET = os.environ.get("BACKUPS_S3_BUCKET")
    BACKUPS_AWS_ACCESS_KEY_ID = os.environ.get("BACKUPS_AWS_ACCESS_KEY_ID")
    BACKUPS_AWS_SECRET_ACCESS_KEY = os.environ.get("BACKUPS_AWS_SECRET_ACCESS_KEY")
    BACKUPS_AWS_REGION = os.environ.get("BACKUPS_AWS_REGION")

    # Setup Wizard
    SETUP_COMPLETE = manager.get_config("SETUP_COMPLETE")

    ADV_ANALYSIS = manager.get_config("ADV_ANALYSIS")

    # Location Admin Levels
    LOCATIONS_INCLUDE_POSTAL_CODE = manager.get_config("LOCATIONS_INCLUDE_POSTAL_CODE")

    # Email Settings
    MAIL_ENABLED = manager.get_config("MAIL_ENABLED")
    MAIL_ALLOWED_DOMAINS = manager.get_config("MAIL_ALLOWED_DOMAINS")
    MAIL_SERVER = manager.get_config("MAIL_SERVER")
    MAIL_PORT = int(manager.get_config("MAIL_PORT"))
    MAIL_USE_TLS = manager.get_config("MAIL_USE_TLS")
    MAIL_USE_SSL = manager.get_config("MAIL_USE_SSL")
    MAIL_USERNAME = manager.get_config("MAIL_USERNAME")
    MAIL_PASSWORD = manager.get_config("MAIL_PASSWORD")
    MAIL_DEFAULT_SENDER = manager.get_config("MAIL_DEFAULT_SENDER")

    TRANSCRIPTION_ENABLED = manager.get_config("TRANSCRIPTION_ENABLED")
    WEB_IMPORT = manager.get_config("WEB_IMPORT")
    WHISPER_MODEL = manager.get_config("WHISPER_MODEL")
    # YTDLP Proxy Settings
    YTDLP_PROXY = manager.get_config("YTDLP_PROXY")
    YTDLP_ALLOWED_DOMAINS = manager.get_config("YTDLP_ALLOWED_DOMAINS")
    YTDLP_COOKIES = manager.get_config("YTDLP_COOKIES")

<<<<<<< HEAD
    NOTIFICATIONS = NotificationSettings.get_config()
=======
    # Dependency Flags
    HAS_WHISPER = dep_utils.has_whisper
    HAS_TESSERACT = dep_utils.has_tesseract
>>>>>>> c8ca0ed7


class TestConfig(Config):
    """Test configuration."""

    TESTING = True
    POSTGRES_USER = os.environ.get("POSTGRES_USER", "")
    POSTGRES_PASSWORD = os.environ.get("POSTGRES_PASSWORD", "")
    POSTGRES_HOST = os.environ.get("POSTGRES_HOST", "localhost")
    if (POSTGRES_USER and POSTGRES_PASSWORD) or POSTGRES_HOST != "localhost":
        SQLALCHEMY_DATABASE_URI = (
            f"postgresql://{POSTGRES_USER}:{POSTGRES_PASSWORD}@{POSTGRES_HOST}/bayanat_test"
        )
    else:
        SQLALCHEMY_DATABASE_URI = "postgresql:///bayanat_test"
    # Redis
    REDIS_HOST = os.environ.get("REDIS_HOST", "localhost")
    REDIS_PORT = int(os.environ.get("REDIS_PORT", 6379))
    REDIS_PASSWORD = os.environ.get("REDIS_PASSWORD", "")
    REDIS_URL = f"redis://:{REDIS_PASSWORD}@{REDIS_HOST}:{REDIS_PORT}/15"
    # Celery
    # Has to be in small case
    celery_broker_url = f"redis://:{REDIS_PASSWORD}@{REDIS_HOST}:{REDIS_PORT}/14"
    result_backend = f"redis://:{REDIS_PASSWORD}@{REDIS_HOST}:{REDIS_PORT}/13"
    SESSION_REDIS = redis.from_url(f"redis://:{REDIS_PASSWORD}@{REDIS_HOST}:{REDIS_PORT}/12")

    # Add missing keys with dummy values
    ACCESS_CONTROL_RESTRICTIVE = False
    ACTIVITIES = {
        "APPROVE": True,
        "BULK": True,
        "CREATE": True,
        "DELETE": True,
        "DOWNLOAD": True,
        "LOGIN": True,
        "LOGOUT": True,
        "REJECT": True,
        "REQUEST": True,
        "REVIEW": True,
        "SEARCH": True,
        "SELF-ASSIGN": True,
        "UPDATE": True,
        "UPLOAD": True,
        "VIEW": True,
    }
    ACTIVITIES_RETENTION = timedelta(days=90)
    AC_USERS_CAN_RESTRICT_NEW = False
    AWS_ACCESS_KEY_ID = "dummy_access_key"
    AWS_REGION = "dummy_region"
    AWS_SECRET_ACCESS_KEY = "dummy_secret_key"
    BABEL_DEFAULT_LOCALE = "en"
    DEDUP_BATCH_SIZE = 30
    DEDUP_INTERVAL = 3
    DEDUP_LOW_DISTANCE = 0.3
    DEDUP_MAX_DISTANCE = 0.5
    DEDUP_TOOL = False
    ETL_PATH_IMPORT = True
    ETL_TOOL = True
    ETL_VID_EXT = [
        "webm",
        "mkv",
        "flv",
        "vob",
        "ogv",
        "ogg",
        "rrc",
        "gifv",
        "mng",
        "mov",
        "avi",
        "qt",
        "wmv",
        "yuv",
        "rm",
        "asf",
        "amv",
        "mp4",
        "m4p",
        "m4v",
        "mpg",
        "mp2",
        "mpeg",
        "mpe",
        "mpv",
        "m4v",
        "svi",
        "3gp",
        "3g2",
        "mxf",
        "roq",
        "nsv",
        "flv",
        "f4v",
        "f4p",
        "f4a",
        "f4b",
        "mts",
        "lvr",
        "m2ts",
    ]
    EXPORT_DEFAULT_EXPIRY = timedelta(hours=2)
    EXPORT_TOOL = False
    FILESYSTEM_LOCAL = 1
    GEO_MAP_DEFAULT_CENTER = {"lat": 33.510414, "lng": 36.278336}
    GOOGLE_CLIENT_ID = "dummy_client_id"
    GOOGLE_CLIENT_SECRET = "dummy_client_secret"
    GOOGLE_DISCOVERY_URL = "https://accounts.google.com/.well-known/openid-configuration"
    GOOGLE_MAPS_API_KEY = "dummy_maps_api_key_for_testing"
    GOOGLE_OAUTH_ENABLED = False
    ITEMS_PER_PAGE_OPTIONS = [10, 30, 100]
    LANGUAGES = {
        "ar": "العربية",
        "en": "English",
        "es": "español",
        "fa": "فارسی",
        "fr": "français",
        "ru": "русский",
        "uk": "українська",
    }
    MAPS_API_ENDPOINT = "https://{s}.tile.osm.org/{z}/{x}/{y}.png"
    MEDIA_ALLOWED_EXTENSIONS = ["mp4", "webm", "jpg", "gif", "png", "pdf", "doc", "txt"]
    MEDIA_UPLOAD_MAX_FILE_SIZE = 1000
    OCR_ENABLED = False
    OCR_EXT = ["png", "jpeg", "tiff", "jpg", "gif", "webp", "bmp", "pnm"]
    RECAPTCHA_ENABLED = False
    RECAPTCHA_PRIVATE_KEY = "dummy_recaptcha_private_key"
    RECAPTCHA_PUBLIC_KEY = "dummy_recaptcha_public_key"
    S3_BUCKET = "dummy_bucket"
    SECURITY_FRESHNESS = timedelta(minutes=30)
    SECURITY_FRESHNESS_GRACE_PERIOD = timedelta(minutes=30)
    SECURITY_PASSWORD_LENGTH_MIN = 10
    SECURITY_TWO_FACTOR_REQUIRED = False
    SECURITY_WEBAUTHN = True
    SECURITY_ZXCVBN_MINIMUM_SCORE = 3
    SHEETS_ALLOWED_EXTENSIONS = ["csv", "xls", "xlsx"]
    SHEET_IMPORT = True
    VIDEO_RATES = [0.25, 0.5, 1, 1.5, 2, 4]
    SETUP_COMPLETE = False
    IMPORT_DIR = "tests/imports"
    LOCATIONS_INCLUDE_POSTAL_CODE = False

    # Email test settings
    MAIL_SERVER = "dummy-smtp-server"
    MAIL_PORT = 587
    MAIL_USE_TLS = True
    MAIL_USE_SSL = False
    MAIL_USERNAME = "dummy-username"
    MAIL_PASSWORD = "dummy-password"
    MAIL_DEFAULT_SENDER = "dummy-sender@example.com"
    MAIL_ALLOWED_DOMAINS = ["gmail.com", "yahoo.com", "hotmail.com", "outlook.com"]
    YTDLP_ALLOWED_DOMAINS = ["youtube.com", "facebook.com", "instagram.com", "twitter.com"]
    YTDLP_COOKIES = ""
    YTDLP_PROXY = ""
    NOTIFICATIONS = NotificationSettings.get_config()<|MERGE_RESOLUTION|>--- conflicted
+++ resolved
@@ -7,11 +7,8 @@
 from dotenv import load_dotenv, find_dotenv
 
 from enferno.utils.config_utils import ConfigManager
-<<<<<<< HEAD
 from enferno.utils.notification_settings import NotificationSettings
-=======
 from enferno.utils.dep_utils import dep_utils
->>>>>>> c8ca0ed7
 
 load_dotenv(find_dotenv())
 manager = ConfigManager()
@@ -296,13 +293,10 @@
     YTDLP_ALLOWED_DOMAINS = manager.get_config("YTDLP_ALLOWED_DOMAINS")
     YTDLP_COOKIES = manager.get_config("YTDLP_COOKIES")
 
-<<<<<<< HEAD
     NOTIFICATIONS = NotificationSettings.get_config()
-=======
     # Dependency Flags
     HAS_WHISPER = dep_utils.has_whisper
     HAS_TESSERACT = dep_utils.has_tesseract
->>>>>>> c8ca0ed7
 
 
 class TestConfig(Config):
