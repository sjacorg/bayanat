--- conflicted
+++ resolved
@@ -31,11 +31,7 @@
 )
 from enferno.admin.views import admin
 from enferno.data_import.views import imports
-<<<<<<< HEAD
-from enferno.extensions import db, session, babel, rds, debug_toolbar, mail
-=======
-from enferno.extensions import db, session, babel, rds, debug_toolbar, limiter
->>>>>>> c8dbd03b
+from enferno.extensions import db, session, babel, rds, debug_toolbar, mail, limiter
 from enferno.public.views import bp_public
 from enferno.setup.views import bp_setup
 from enferno.settings import Config
@@ -112,11 +108,8 @@
     session.init_app(app)
     babel.init_app(app, locale_selector=get_locale, default_domain="messages", default_locale="en")
     rds.init_app(app)
-<<<<<<< HEAD
     mail.init_app(app)
-=======
     limiter.init_app(app)
->>>>>>> c8dbd03b
 
 
 def register_signals(app):
