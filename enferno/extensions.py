# -*- coding: utf-8 -*-
"""Extensions module. Each extension is initialized in the app factory located
in app.py
"""

from flask_limiter.util import get_remote_address
from flask_limiter import Limiter
from flask_sqlalchemy import SQLAlchemy
from flask_session import Session
from flask_redis import FlaskRedis
from flask_babel import Babel
from flask_debugtoolbar import DebugToolbarExtension
from flask_mail import Mail

from enferno.utils.rate_limit_utils import get_real_ip
from enferno.settings import Config as cfg

db = SQLAlchemy()
session = Session()
rds = FlaskRedis()
babel = Babel()
debug_toolbar = DebugToolbarExtension()
<<<<<<< HEAD
mail = Mail()
=======
limiter = Limiter(
    key_func=get_real_ip,
    strategy="moving-window",
    headers_enabled=True,
    retry_after="delta-seconds",
    storage_uri=cfg.REDIS_URL,
)
>>>>>>> c8dbd03b
<|MERGE_RESOLUTION|>--- conflicted
+++ resolved
@@ -20,14 +20,11 @@
 rds = FlaskRedis()
 babel = Babel()
 debug_toolbar = DebugToolbarExtension()
-<<<<<<< HEAD
 mail = Mail()
-=======
 limiter = Limiter(
     key_func=get_real_ip,
     strategy="moving-window",
     headers_enabled=True,
     retry_after="delta-seconds",
     storage_uri=cfg.REDIS_URL,
-)
->>>>>>> c8dbd03b
+)