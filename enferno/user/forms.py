<<<<<<< HEAD
from flask_security.forms import RegisterForm, LoginForm
from flask_security import MfRecoveryCodesForm
from flask_security.decorators import current_user
=======
from flask_security.forms import RegisterForm, LoginForm, ChangePasswordForm
>>>>>>> 60168f39
from flask_security.webauthn import WebAuthnRegisterForm
from wtforms import StringField
from enferno.admin.models import Notification
from enferno.admin.constants import Constants
from flask_wtf import RecaptchaField
from enferno.utils.validation_utils import validate_password_policy, validate_plain_text_field


class ExtendedRegisterForm(RegisterForm):
    name = StringField("Full Name")

    def validate_password(self, field):
        try:
            validate_password_policy(field.data)
        except ValueError as e:
            raise ValidationError(str(e))


class ExtendedLoginForm(LoginForm):
    recaptcha = RecaptchaField()


class SanitizedWebAuthnRegisterForm(WebAuthnRegisterForm):
    """Custom WebAuthn registration form with plain text validation for device names"""

    def validate_name(self, field):
        """Validate the name field to ensure it contains only plain text"""
        # Use the new validation utility that rejects HTML instead of sanitizing
        validate_plain_text_field(field.data, "Device name", max_length=64)


class UserInfoForm:
    pass


<<<<<<< HEAD
class ExtendedMfRecoveryCodesForm(MfRecoveryCodesForm):
    def validate(self, **kwargs):
        if super().validate(**kwargs):
            Notification.send_notification_to_user_for_event(
                user=current_user,
                event=Constants.NotificationEvent.RECOVERY_CODES_CHANGE,
                title="Multi-Factor Recovery Codes Changed",
                message="Your multi-factor recovery codes have been generated.",
                category="security",
            )
            return True
        return False
=======
class ExtendedChangePasswordForm(ChangePasswordForm):
    def validate_new_password(self, field):
        try:
            validate_password_policy(field.data)
        except ValueError as e:
            raise ValidationError(str(e))
>>>>>>> 60168f39
<|MERGE_RESOLUTION|>--- conflicted
+++ resolved
@@ -1,12 +1,9 @@
-<<<<<<< HEAD
-from flask_security.forms import RegisterForm, LoginForm
+from flask_security.forms import RegisterForm, LoginForm, ChangePasswordForm
 from flask_security import MfRecoveryCodesForm
 from flask_security.decorators import current_user
-=======
-from flask_security.forms import RegisterForm, LoginForm, ChangePasswordForm
->>>>>>> 60168f39
 from flask_security.webauthn import WebAuthnRegisterForm
 from wtforms import StringField
+from wtforms.validators import ValidationError
 from enferno.admin.models import Notification
 from enferno.admin.constants import Constants
 from flask_wtf import RecaptchaField
@@ -40,7 +37,6 @@
     pass
 
 
-<<<<<<< HEAD
 class ExtendedMfRecoveryCodesForm(MfRecoveryCodesForm):
     def validate(self, **kwargs):
         if super().validate(**kwargs):
@@ -53,11 +49,11 @@
             )
             return True
         return False
-=======
+
+
 class ExtendedChangePasswordForm(ChangePasswordForm):
     def validate_new_password(self, field):
         try:
             validate_password_policy(field.data)
         except ValueError as e:
-            raise ValidationError(str(e))
->>>>>>> 60168f39
+            raise ValidationError(str(e))