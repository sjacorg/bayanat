--- conflicted
+++ resolved
@@ -169,114 +169,6 @@
         .split(/[#?]/)[0]
         .replace(/\.[^/.]+$/, '');
     },
-<<<<<<< HEAD
-
-    snapshot() {
-      let id = this.screenshots.length;
-      if (!this.mediaPlayer || !this.mediaPlayer.isReady_) {
-        this.showSnack('Error: Media player is not initialized or not ready.');
-        return;
-      }
-
-      const video = this.mediaPlayer.el().getElementsByTagName('video')[0];
-
-      video.pause();
-
-
-      let media = {
-        width: this.videoMeta.width,
-        height: this.videoMeta.height,
-        time: Math.round(video.currentTime * 10) / 10,
-        fileType: 'image/jpeg',
-        filename: this.videoMeta.filename,
-        ready: false,
-        overlay: false,
-        sw: true,
-      };
-
-      this.screenshots.push(media);
-      // wait until data binding is in effect
-      this.$nextTick(() => {
-
-        let canvas = document.querySelector('.canvas' + id);
-        canvas.width = media.width;
-        canvas.height = media.height;
-        let context = canvas.getContext('2d');
-        context.fillRect(0, 0, media.width, media.height);
-        context.drawImage(video, 0, 0, media.width, media.height);
-      });
-    },
-    removeSnapshot(e, index) {
-      debugger;
-      this.screenshots.splice(index,1);
-      //this.screenshots[index].deleted = true;
-      // force Vue to re-render the UI
-      this.$forceUpdate();
-    },
-    uploadSnapshot(e, index) {
-      let media = this.screenshots[index];
-      media.overlay = true;
-      let canvas = document.querySelector('#screenshots .canvas' + index);
-      let dataUrl = canvas.toDataURL("image/jpeg");
-      let blob = dataUriToBlob(dataUrl);
-      let data = new FormData();
-      let filename = media.filename;
-      if (!filename.endsWith('.jpg')) {
-        filename += '.jpg';
-      }
-
-
-      data.append('file', blob, filename)
-
-      api.post("/admin/api/media/upload", data, {
-          headers: {"content-type": false}
-      }).then(response => {
-
-          const serverId = response.data;
-          //this.showSnack(response.data);
-          media.filename = serverId.filename;
-          media.etag = serverId.etag;
-          media.overlay = false;
-          media.ready = true;
-
-
-          //this.refresh(this.options);
-      }).catch(err => {
-          console.error(err.response.data);
-          this.showSnack(err.response.data);
-
-          media.error = true;
-      }).finally(() => {
-          media.overlay = false;
-      });
-
-
-  },
-
-    // Prepares and filters snapshots for attachment
-    prepareSnapshotsForAttachment() {
-      return this.screenshots.filter((snapshot) => snapshot.ready && !snapshot.deleted);
-    },
-
-    // Attaches prepared snapshots to the edited item
-    attachPreparedSnapshots(preparedSnapshots) {
-      let skipped = [];
-
-      for (const snapshot of preparedSnapshots) {
-        if (this.editedItem.medias.some((media) => media.etag === snapshot.etag)) {
-          skipped.push(snapshot);
-        } else {
-          let mediaItem = {
-            title: snapshot.title,
-            title_ar: snapshot.title_ar,
-            fileType: snapshot.fileType,
-            filename: snapshot.filename,
-            etag: snapshot.etag,
-            time: snapshot.time,
-            category: snapshot.category,
-          };
-          this.editedItem.medias.push(mediaItem);
-=======
     async attachSnapshot(form) {
       try {
         const blob = await this.getCroppedImageData();
@@ -299,7 +191,6 @@
         if (isDuplicate) {
           this.showSnack(`1 duplicate item skipped.`);
           return;
->>>>>>> 60168f39
         }
     
         this.editedItem.medias.push({
