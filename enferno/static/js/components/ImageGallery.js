--- conflicted
+++ resolved
@@ -71,32 +71,15 @@
   template: `
       <div ref="galleryContainer">
         <v-sheet class="media-grid">
-<<<<<<< HEAD
-            
-                
-              <v-sheet  v-for="(media,index) in sortedMedia" :key="media.id">
-                <media-card @ready="updateMediaState" @video-click="handleVideo" @audio-click="handleAudio" :media="media">
-                  <template v-slot:top-actions="{ media, mediaType }">
-                    <slot name="top-actions" :media="media" :mediaType="mediaType"></slot>
-                  </template>
-                  <template v-slot:actions v-if="enableDelete">
-                    <v-divider></v-divider>
-                    <v-card-actions class="justify-end d-flex">
-                      <v-btn size="small" variant="text" icon="mdi-delete-sweep" v-if="!media.main" @click="$emit('remove-media', index)"  color="red"></v-btn>    
-                    </v-card-actions>
-                  </template>
-           
-                </media-card>
-              </v-sheet>
-            
-=======
           <v-sheet v-for="(media,index) in sortedMedia" :key="media.id">
             <media-card
-              @thumb-click="handleThumb"
               @video-click="handleVideo"
               @audio-click="handleAudio"
               :media="media"
             >
+              <template v-slot:top-actions="{ media, mediaType }">
+                <slot name="top-actions" :media="media" :mediaType="mediaType"></slot>
+              </template>
               <template v-slot:actions v-if="enableDelete">
                 <v-divider></v-divider>
                 <v-card-actions class="justify-end d-flex">
@@ -105,7 +88,6 @@
               </template>
             </media-card>
           </v-sheet>
->>>>>>> c8ee1e2c
         </v-sheet>
       </div>
   `,
