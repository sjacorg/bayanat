--- conflicted
+++ resolved
@@ -277,14 +277,9 @@
 
             <template v-for="(revision,index) in revisions">
               <v-card color="grey lighten-4" flat class="my-1 pa-2 d-flex align-center">
-<<<<<<< HEAD
-                            <span class="caption">{{ revision.data['comments'] }} - <v-chip label
-                            >{{ translate_status(revision.data.status) }}</v-chip> - {{ $root.formatDate(revision.created_at, $root.dateFormats.standardDatetime, $root.dateOptions.local) }}
-=======
                             <span class="caption"><read-more class="mb-2">{{ revision.data['comments'] }}</read-more>
                             <v-chip label
-                            >{{ translate_status(revision.data.status) }}</v-chip> - {{ revision.created_at }}
->>>>>>> f1c56bcb
+                            >{{ translate_status(revision.data.status) }}</v-chip> - {{ $root.formatDate(revision.created_at, $root.dateFormats.standardDatetime, $root.dateOptions.local) }}
                               - By {{ revision.user.username }}</span>
                 <v-spacer></v-spacer>
 
