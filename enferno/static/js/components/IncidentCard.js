--- conflicted
+++ resolved
@@ -333,11 +333,7 @@
             v-model="diffDialog"
             max-width="770px"
         >
-<<<<<<< HEAD
           <v-card class="diff-dialog-content pa-5">
-=======
-          <v-card class="pa-5 overflow-auto">
->>>>>>> 0a76f960
             <v-card-text>
               <div v-html="diffResult">
 
