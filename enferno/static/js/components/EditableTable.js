const EditableTable = Vue.defineComponent({
  props: {
    loadEndpoint: {
      type: String,
      required: true,
    },
    saveEndpoint: {
      type: String,
      required: true,
    },
    deleteEndpoint: {
      type: String,
      required: false,
      default: null,
    },
    itemHeaders: {
      type: Array,
      required: true,
    },
    height: {
      type: String,
      default: null,
    },
    title: {
      type: String,
      default: 'Editable Table',
    },
    addButtonLabel: {
      type: String,
      default: 'Add new',
    },
    allowAdd: {
      type: Boolean,
      default: true,
    },
    noActionIds: {
      type: Array,
      default: () => [], // Default to an empty array
    },
    noDeleteActionIds: {
      type: Array,
      default: () => [],
    },
    noEditActionIds: {
      type: Array,
      default: () => [],
    },
    editableColumns: {
      type: Array,
      default: () => ['title'],
    },
    columnsList: {
      type: Array,
      default: () => ['code', 'title', 'title_tr', 'reverse_title', 'reverse_title_tr'],
    },
  },
  template: `
      <div>
        <v-data-table :loading="isLoadingList || dialogState.isLoading" fixed-header fixed-footer :height="height" :headers="itemHeaders" :items="itemList" :items-per-page-options="$root.itemsPerPageOptions">
        
          <template v-slot:top>
            <v-toolbar class="d-flex justify-space-between align-center" color="white">
              <v-toolbar-title class="text-subtitle-1">{{ title }}</v-toolbar-title>

              <v-btn class="mx-3" v-if="allowAdd" prepend-icon="mdi-plus-circle" @click="itemAdd()" variant="elevated" color="primary">{{ addButtonLabel }}</v-btn>
            </v-toolbar>
          </template>

          <template v-for="column in columnsList" v-slot:[\`item.\${column}\`]="{ item }">
            <span>{{ item[column] }}</span>
          </template>

          <template v-slot:item.actions="{ item }">
            <div class="d-inline-flex ga-1" v-if="isActionable(item)">
              <v-btn v-if="isEditable(item)" variant="plain" size="small" @click="itemEdit(item)" icon="mdi-pencil"></v-btn>
              <v-btn v-if="deleteEndpoint && isDeletable(item)" variant="plain" size="small" @click="itemDelete(item)" icon="mdi-delete-sweep"></v-btn>
            </div>
          </template>
        </v-data-table>

        <v-dialog v-model="dialogState.isOpen" max-width="900px">
          <v-card :title="dialogTitles[dialogState.mode]">
              <v-card-text>
                  <v-container>
                      <v-row>
                        <template v-for="(column, index) in columnsList">
                          <v-col v-if="isEditable(dialogState.item) && editableColumns.includes(column)" cols="12" md="6">
                            <v-text-field
                              variant="outlined"
                              :label="getHeaderTextById(column)"
                              v-model="dialogState.item[column]"
                              :autofocus="index === 0"
                            ></v-text-field>
                          </v-col>
                        </template>
                      </v-row>
                  </v-container>
              </v-card-text>

              <v-card-actions>
                  <v-spacer></v-spacer>
                  <v-btn
                    @click="dialogState.isOpen = false"
                  >Cancel</v-btn>
                  <v-btn
                    :loading="dialogState.isLoading"
                    color="primary"
                    @click="itemSave()"
                    variant="elevated"
                  >Save</v-btn
                  >
              </v-card-actions>
          </v-card>
      </v-dialog>
      </div>
    `,
  data: function () {
    return {
      itemList: [],
      editableItem: {},
      translations: window.translations,
      isLoadingList: false,
      dialogState: {
        isLoading: false,
        isOpen: false,
        mode: 'insert',
        item: null
      },
    };
  },
  emits: ['items-updated'],
  mounted() {

    this.loadItems();
  },
<<<<<<< HEAD
=======
  mixins: [globalMixin],
  computed: {
    dialogTitles() {
      return {
        insert: this.translations.newItem_,
        update: `${this.translations.editItem_} ${this.dialogState.item?.id ?? ''}`,
      }
    }
  },
>>>>>>> 9860148b
  methods: {
    loadItems() {
      this.isLoadingList = true;
      axios
        .get(this.loadEndpoint)
        .then((res) => {
          this.itemList = res.data.items;
          this.$emit('items-updated', this.itemList);
        })
        .catch((e) => {
          console.log(e.response.data);
        })
        .finally(() => {
          this.isLoadingList = false;
        });
    },

    itemEdit(item) {
      this.dialogState = {
        isLoading: false,
        isOpen: true,
        mode: 'update',
        item: JSON.parse(JSON.stringify(item)),
      };
    },

    itemSave() {
      this.dialogState.isLoading = true;
      const endpoint = this.dialogState.item?.id ? `${this.saveEndpoint}/${this.dialogState.item.id}` : this.saveEndpoint;
      const method = this.dialogState.item?.id ? 'put' : 'post';

      // fix for location admin levels
      if(this.itemHeaders.find(header => header.value === 'code') && !this.dialogState.item?.id){
        const maxCode = this.itemList.reduce((acc, item) => acc > item.code ? acc : item.code, 0);
        this.dialogState.item.code = Number(maxCode) + 1;
      }

      axios[method](endpoint, { item: this.dialogState.item })
        .then((res) => {
          this.loadItems();
          this.$root.showSnack(res.data);
          this.$emit('items-updated', this.itemList);
          this.dialogState.isOpen = false;
        })
        .finally(() => {
          this.dialogState.item = {};
          this.dialogState.isLoading = false;
        });
    },

    itemCancel() {
      this.dialogState.item = {};
    },

    itemAdd() {
      this.dialogState = {
        isLoading: false,
        isOpen: true,
        mode: 'insert',
        item: {}
      }
    },

    itemDelete(item) {
      if (confirm(`${this.translations.confirmDelete_}: "${item.title}"`)) {
        axios
          .delete(`${this.deleteEndpoint}/${item.id}`)
          .then((res) => {
            this.loadItems();
            this.$root.showSnack(res.data);
            this.$emit('items-updated', this.itemList);
          });
      }
    },
    getHeaderTextById(column) {
      return this.itemHeaders?.find((header) => header?.value === column)?.title
    },
    isActionable(item) {
      return !this.noActionIds.includes(item?.id);
    },
    isDeletable(item) {
      return !this.noDeleteActionIds.includes(item?.id);
    },
    isEditable(item) {
      return !this.noEditActionIds.includes(item?.id);
    },
  },
});<|MERGE_RESOLUTION|>--- conflicted
+++ resolved
@@ -133,8 +133,6 @@
 
     this.loadItems();
   },
-<<<<<<< HEAD
-=======
   mixins: [globalMixin],
   computed: {
     dialogTitles() {
@@ -144,7 +142,6 @@
       }
     }
   },
->>>>>>> 9860148b
   methods: {
     loadItems() {
       this.isLoadingList = true;
