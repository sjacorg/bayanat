--- conflicted
+++ resolved
@@ -114,32 +114,6 @@
     return type === "max" ? length <= limit : length >= limit;
 }
 
-<<<<<<< HEAD
-function scrollToFirstError(errors) {
-    // Try to get id first, fallback to name
-    const invalidFieldId = errors.find((error) => Boolean(error?.id))?.id
-    if (!invalidFieldId) return
-
-    let element = null
-    if (invalidFieldId) {
-        element = document.getElementById(invalidFieldId)
-    }
-
-    if (!element && invalidFieldId) {
-        element = document.querySelector(`[name="${invalidFieldId}"]`)
-    }
-
-    if (!element) return
-
-    element.scrollIntoView({
-        behavior: 'smooth',
-        block: 'center',
-    })
-
-    if (element.focus) {
-        setTimeout(() => element.focus(), 300) // give time for scroll
-    }
-=======
 function scrollToFirstError() {
   const wrapper = document.querySelector(".v-input--error");
   if (!wrapper) return;
@@ -148,7 +122,6 @@
 
   const input = wrapper.querySelector("input, textarea, select");
   if (input) setTimeout(() => input.focus(), 300);
->>>>>>> 5fd3f779
 }
 
 
@@ -440,7 +413,6 @@
     {path: '/admin/bulletin-fields/', name: 'bulletin-fields', component: Vue.defineComponent({})},
     {path: '/admin/actors/:id', name: 'actor', component: Vue.defineComponent({})},
     {path: '/admin/actors/', name: 'actors', component: Vue.defineComponent({})},
-    {path: '/admin/actor-fields/', name: 'actor-fields', component: Vue.defineComponent({})},
     {path: '/admin/incidents/:id', name: 'incident', component: Vue.defineComponent({})},
     {path: '/admin/incidents/', name: 'incidents', component: Vue.defineComponent({})},
     {path: '/admin/locations/:id', name: 'location', component: Vue.defineComponent({})},
