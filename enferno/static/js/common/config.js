--- conflicted
+++ resolved
@@ -22,8 +22,6 @@
 };
 
 // Helper functions
-<<<<<<< HEAD
-=======
 function hasValue(value) {
     return Array.isArray(value) ? value.length > 0 : !!value;
 }
@@ -34,7 +32,6 @@
     return type === "max" ? length <= limit : length >= limit;
 }
 
->>>>>>> c8ca0ed7
 function scrollToFirstError(errors) {
     const invalidFieldId = errors.find((error) => Boolean(error?.id))?.id
     const element = document.getElementById(invalidFieldId)
