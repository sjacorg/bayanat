--- conflicted
+++ resolved
@@ -885,7 +885,6 @@
     z-index: 3000 !important;
 }
 
-<<<<<<< HEAD
 /* Form builder drag-n-drop */
 .drop-line {
     position: relative;
@@ -925,7 +924,8 @@
 
 .drop-line-right::before {
     right: 0;
-=======
+}
+
 /* Line clamp */
 .no-clamp {
     -webkit-line-clamp: unset !important;
@@ -935,5 +935,4 @@
     -webkit-line-clamp: 1;
     -webkit-box-orient: vertical;
     overflow: hidden;
->>>>>>> d2590e49
 }