/* tajawal-regular - latin_arabic */
@font-face {
    font-family: "Tajawal";
    font-style: normal;
    font-weight: 400;
    src: local("Tajawal"), local("Tajawal-Regular"),
    url("../font/tajawal-v3-latin_arabic-regular.woff2") format("woff2"),
        /* Chrome 26+, Opera 23+, Firefox 39+ */ url("../font/tajawal-v3-latin_arabic-regular.woff") format("woff");
    /* Chrome 6+, Firefox 3.6+, IE 9+, Safari 5.1+ */
}

/* tajawal-700 - latin_arabic */
@font-face {
    font-family: "Tajawal Bold";
    font-style: normal;
    font-weight: 700;
    src: local("Tajawal Bold"), local("Tajawal-Bold"),
    url("../font/tajawal-v3-latin_arabic-700.woff2") format("woff2"),
        /* Chrome 26+, Opera 23+, Firefox 39+ */ url("../font/tajawal-v3-latin_arabic-700.woff") format("woff");
    /* Chrome 6+, Firefox 3.6+, IE 9+, Safari 5.1+ */
}

/* roboto-regular - latin */
@font-face {
    font-family: "Roboto";
    font-style: normal;
    font-weight: 400;
    src: local("Roboto"), local("Roboto-Regular"),
    url("../font/roboto-v20-latin-regular.woff2") format("woff2"),
        /* Chrome 26+, Opera 23+, Firefox 39+ */ url("../font/roboto-v20-latin-regular.woff") format("woff");
    /* Chrome 6+, Firefox 3.6+, IE 9+, Safari 5.1+ */
}

/* roboto-500 - latin */
@font-face {
    font-family: "Roboto";
    font-style: normal;
    font-weight: 500;
    src: local("Roboto Medium"), local("Roboto-Medium"),
        url("../font/roboto-v20-latin-500.woff2") format("woff2"),
        /* Chrome 26+, Opera 23+, Firefox 39+ */
        url("../font/roboto-v20-latin-500.woff") format("woff");
    /* Chrome 6+, Firefox 3.6+, IE 9+, Safari 5.1+ */
}

/* roboto-700 - latin */
@font-face {
    font-family: "Roboto";
    font-style: normal;
    font-weight: 700;
    src: local("Roboto Bold"), local("Roboto-Bold"),
    url("../font/roboto-v20-latin-700.woff2") format("woff2"),
        /* Chrome 26+, Opera 23+, Firefox 39+ */ url("../font/roboto-v20-latin-700.woff") format("woff");
    /* Chrome 6+, Firefox 3.6+, IE 9+, Safari 5.1+ */
}

.v-application {
    font-family: "Roboto", sans-serif;
}

.v-application .headline,
.v-application .title {
    font-family: "Tajawal", sans-serif !important;
}

.theme--dark .jsondiffpatch-delta {
    color: #000;
    filter: invert(1);
}

.description {
    color: #323232;
    font-family: "Tajawal Bold", sans-serif !important;
}

.v-chip {
    /* font-family: "Tajawal", sans-serif !important; */
}

.v-toolbar {
    background-color: white;
}

.v-theme--dark .v-toolbar {
    background-color: #212121;
}

button.swh {
    transform: scale(0.9);
}

.rich-description,
.actor-description {
    font-family: "Tajawal", sans-serif !important;
    font-size: 14px;
}

.rich-description img {
    max-width: 99%;
    margin: 2px;
    height: auto;
    object-fit: cover;
}

#bulletins-dt tr, #export-dt tr, #log-dt tr, #users-dt tr {
    cursor: pointer;
}


.event-card {
    display: flex;
    flex-direction: column;
}

[v-cloak] {
    display: none;
}

.filepond--root {
    cursor: pointer;
}

.filepond--drop-label:hover {
    background: #ececec;
}

.filepond--drop-label {
    font-size: 14px;
}

.fp-wrap .filepond--root .filepond--drop-label {
    min-height: 120px;
}

/* draggable dialogs */
.v-dialog.v-dialog--active .card-header {
    /* cursor: grab; */
    z-index: 10;
}

.v-dialog.v-dialog--active .card-header:active {
    /* cursor: grabbing; */
}

/* resolve map overlap conflict */
.v-dialog.v-dialog--active .card-header {
    z-index: 1200;
}

/* media images */
.media-img,
.media-vid {
    cursor: pointer;
}

.media-img:hover,
.media-vid:hover {
    filter: saturate(1.2) brightness(110%);
}

#vid-wrap {
    width: 440px;
    height: 330px;
}

.plyr {
    margin: auto;
    width: 100%;
    height: auto;
    max-height: 440px;
}

#player {
    object-fit: contain;
}

/* screenshots */

.sc-wrap {
    text-align: center;
    border: 2px dashed #d8d8d8;
    padding: 10px;
    margin: 8px;
    flex-direction: column;
    width: 200px;
    height: auto;
    transition: all 0.2s ease-in-out;
}

.sc-wrap canvas {
    width: 100%;
    max-height: 120px;
    object-fit: contain;
}

.crop {
    text-align: center;
}

#cropImg {
    max-width: 100%;
}

#screenshots {
    display: flex;
    overflow-x: scroll;
    flex-wrap: wrap;
}

.simple-video {
    width: 191px;
    height: 140px;
    object-fit: cover;
}

.ajax-spinner {
    width: 50px;
    height: 50px;
    margin: auto;
    background: url(data:image/gif;base64,R0lGODlhHgAeAPf2AP7+/v39/fDw8O/v7/z8/PHx8e7u7vv7++Xl5fr6+vn5+ebm5gAAAPX19fT09Pb29vPz8/f39/j4+Ofn5/Ly8tTU1O3t7dXV1cnJyezs7Ojo6Orq6uTk5OPj476+vuvr69nZ2cjIyNbW1unp6crKytjY2MvLy9zc3LOzs7KyssfHx+Hh4b+/v9/f3+Li4tPT097e3sDAwNfX193d3dra2sHBwYmJidvb2+Dg4L29vby8vM/Pz7e3t9LS0sTExNDQ0LS0tIiIiLW1tcbGxszMzLi4uLq6uoyMjHBwcMPDw8XFxVhYWLGxsXFxccLCws7Ozra2trCwsG9vb42Njbm5uc3NzXNzc4qKilpaWtHR0bu7u3JycpKSkjs7O3Z2dq+vr66urj09PVlZWaioqKSkpISEhIKCgpqaml5eXnR0dJGRkSIiIltbW2lpaaWlpYaGhouLi1NTUz4+PqmpqXh4eI6OjpWVlZCQkJSUlJ6enpiYmJycnKqqqmpqakNDQ4eHh6Kiop+fn6ysrCUlJW5ubklJSa2trVRUVIODg4WFhUBAQCAgIKGhoV9fX0FBQYGBgaamppaWlmxsbFxcXGBgYFdXV5OTk5mZmTY2NiQkJB8fH21tbXl5eVBQUDw8PHt7ez8/P11dXX9/fzU1NSgoKJubm2dnZzQ0NDMzM52dnVFRUWtra5eXlyoqKk5OTiMjI1VVVQoKCmRkZE1NTaurq0ZGRjk5OTc3N35+fo+Pj0VFRX19fSEhISkpKURERBsbGywsLCcnJ6enpxgYGB4eHmJiYlJSUhoaGk9PT3V1dWFhYR0dHUdHRwUFBQcHBzg4OICAgCsrK6CgoFZWVi4uLmNjY3x8fGhoaGZmZkJCQkhISBYWFmVlZTo6OkxMTBISEnp6eqOjoxUVFS0tLQsLCxwcHBcXFzIyMhkZGRERERMTEzExMQ8PDw4ODiYmJgICAnd3d0pKSgQEBDAwMA0NDf///////wAAAAAAAAAAAAAAAAAAAAAAAAAAAAAAAAAAACH/C05FVFNDQVBFMi4wAwEAAAAh+QQFCgD2ACwAAAAAHgAeAAAI/wDrCRxIsKDBgwgRNoCQsGHCO1YcNgwgZMBAAJjMPRgY4AEAiQOnxbFYD0EsBkQEBihgIABIgTbETWJYgwEDQPVWDijwUuCQYJoe1Rtj8009BwIENOhZT4GqYK+o8GnHDhGAnQIIOIxxhcoIgXuGUbNDYcGEDA0MCGBYLwGFDAIMtuiESZUZDBZ2lTCoYECCBxkWIOgQ4SAMLF1AdZnTsECHBZCXIpzgpYu2vQklIEAwobBDMmokZjDwMaGDFSVOsG2YwAEFBwoKQmAxRUq1SZNgSJQgosIFGTA2xK6nIQiaSkvELKEhMcKFCxWi01hdb4ISQXkCLZCYYIILBBk8JsTMUEMiAp4OA9T4hOREQwgYSOA4kDCAMEJW+uhpCGKIiRAXJHCQBIC0IQU0goygAg4GDQBCAzg8gYEKFdBXUAicXFJDXB0EcYQQFFhgAAQgxKDFdgpMIIMJLhj0wEYDfXFFEEMskAITN0zgQQwmuCTQAQI2NAAXNrgRQAcopABCPT14wIIFTFWRCB4f1LNAku41oIQOS/YExhQtCCQAFChMIFABSWBQGkgxIDDQAR7wAONRJWjFFEE/DHGnQwVAueefBgUEACH5BAUKAPYALAEAAQAcABwAAAj/AO0JHEhwoAEDBRMqXFjHxsKHAgHUeDCQQC0/CQY6+BIA4kBJdCQIvDEOWAmBB1zJqedRYKlzIe1pGZQJij0FnRjQaSnwSbYud+y54bWIkb0tDBjE4GnvARZffmaQyTQo3JOkpDIuBKKGxwKBbjAxgwLhBowHWsoxCCJQgQMBDgh2KBZH1hQaFB7RSCgA2ogDAgYIMCCSIAhJbBLzgAjBQIECAyIotGCmEqUTEBMYCKxVYYAidloKgNBRoQB7J2Yg9HigQYQICQAIdOCBi7VkVja94MlhAYIFGgYQsKdmixQkSNr8aCmh9wLfCyT3rMEDSIeWBwwMKAChcEIDPoZDt8wgfWE9JQ2vP0xQ4sIClgkjgLEx5Q0tiBxeyLgAI2ECYWXYYAkLEvSwQUIQtEAAAiJc8MIJ4glkgh6GmACBPQukIMQFhUngAgkqHGjPCC2UoAFBCsgWUQxCoDABBzro4MIHIZBQAXz2ABChQlAA4UQ9HHjggQv2vEACCRQwRUMUVJymAQsefOXAEyqo15IKPKxmTwwsDCAQBCZcgCNEO5w2kBI+dAbBCSp6VNpAFfTAVEsUXNhSQAAh+QQFCgD2ACwBAAEAHAAcAAAI/wDtCRxIcKAACgUTKlzIhcvChwIPJEkwUMGSaREGPrB3AOJAL4gcDNTlC4RAC4dmeRx4plMZBfaGOAJVw96DJdtWDjTBZokbezrkhBFi79GiVyl02ouwBU0oGEEVFXGyppUcAQ9j6GHBQWAOWGi+FDjRAsKYLsP2CBTB5ZAagiM+9fHCyh6AOzISZvhTwEmhZgzUzSjY4RGSLU2iQBTEoPGyCgozsJLSZAdECKcYFMLxsJ6TPCt53KmnEMCADjBaDFhZr14CCQoCCISQRJqaI3De0Fh5wIIAAQMOHhghbIqN42VKrExgocDvAQZg2jMAosqQJBtWBnDgoMED6QkbXLAgfbkBRAIVgKAYcR4BBwuyEypQkgJKiiEAHn7gMAGBho4FJRFFCkWAcMAFHyR0wAa9IeCgBgXRoAMGJ5i3QQ4e5HWQAhuAUEEBAgnwwQIGEASgQAGQEEMOHHygggoaFPCCCDTkN1B8ClnAAgtP2LMBBhhAeIIIFyhlDwg6+GBeBkBmJ0EJFSCgFAZOYGVPASRgMJADFwymXQkICaQAEVWA90AHSpE3kAh5GQmRSDoFBAAh+QQFCgD2ACwBAAEAHAAcAAAI/wDtCRxIcOAGDQUTKlyYh9XChwLrhaAwkMAWSRIGFkhRD+JAO38aCORACQ0MgRGwtfE4kEebSAfsPWGDRYW9AHRORWIpcIYVQl/sxRAjpoi9PZ4UmXgIgGA9NVaagHACa0mOHaD8YGs6MABBDGRiuPC6gxASewJudGgA5dAoowlUBLF3hKADPWXgBHqh4FKFhBQCZTDkzd0vTB0KCthzZUoQPl4XchnWapAcGgodgLERxObDAYqWhVoAUQSkCB7HAHr4IAOCDzwJ1ChCZENHew1ExOABBAWY2LwYMIi1TtQCCiao9PZ9g2WAV8IZfJvUQuABCy5O4LDAMkEpO4Z6SLa4XXBAj5gQG0R+KMODjhUeLQwQQGAhEQ9OcmCAOGAABQEGJEQACTp4kMQNEoAggIAGKADBfAUMUNAMSfTAgQL2GBACBjAcIMEBBxSAQAcQ2EOAAwAWQFB9A9VTgQkhjCBABSJkAAECEyDUFVcKFYABBiUIVMFf9mywAAIi8eSCCj8kkOGQGZg4AQLc8XSBCQ8I1MAFFVBkTwII6OhRPSs4UFEJMqBnjwIZkMfTQDic9CZLXnoUEAAh+QQFCgD2ACwBAAEAHAAcAAAI/wDtCRxIcKCBEQUTKlw4JtXChwIB7HAwMEGZXQ8GPjBCAOJAPqwyCPzAKc2KkV5weRyoAtEeCPZmpGnywt6DXZ3IrBQ4oU4QJvZ6NEESwl6gSqFqLgxAMACjIzZo/OjTRkUJNo2aSHh4woeIDQeC/rGRQgORLAbAyDokxN6BC2S20CKoIMcXIDluBACzIyxBDW4cCJGla1ScDQUheEghJEUIvwrn3PITZtIMhRGIoEjRwiMWW2ZEPvxgAvLCIloWJihgb8ICATuFGPLQY8DAF0pisPBgBMZKCrc0DWplq4+IBll81Njde2WDbsQGRbNVLIvABBQ2cOgA2yMAFJCoVLrorhAEU4hKgEBUcAJDiA8e5TBoJLpghCwYTIQQUe8hDwYAjuMbQQn8MAQJP7hwAAIUJUQBBWfMA+AiCA00QQ8tGNBRBi/IsIA9EWxFgQEGNCCQCWYwg0dT/UVEgwgvCACBCy4I8MAABQxwnj317JiQAyJcAAMAECCAAGsFCCBABDu19kIJWzVgJEUHGCAABU3OIEODCiywAJP2KEAiACsBsIACAwXgWgIDEQCBj03as4EGcXokwVYrBQQAIfkEBQoA9gAsAQABABwAHAAACP8A7QkcSHCghQ0FEypcyGPOwocDQTQYeOCMJYINWByAODAEDwMDc02ZIDDDmyMcB9KIYmTiiiNXZNhrMOUak5QCBwhBEcLeiSs2qtgbQ8gKCJwCYwhJsYBGGURP7DVJ8ycBwY0DOWA4arVDCiAkPvzokeFLsj4s7CkYKurmwAQhtLBQMuPAkxUECAJYMeeBjjRoVCERUPABCQ81PJjI+zAOGjFpOChMIMNDDhcQR7RZEonwwwwVAnA0smOhAgoWBBZIKaEIFB8XPD+QUYUEBgxKJHM0EK+LIj/IvNx4cGOHCdtKSHIsMCuMn0KVzKwQSKDBgA0jHKQMoKLGDxcPFkK0QFCPYwpAHHG8EDHxoYNCx6q1WAjigogKHSAyOUZqTZfSBZXwwgUgaBDABhIoNIYGkMwSDTqjYDaQBicsQIFoBXCAQAYEKJBAPTncwkAQ9hywAx6hqKEXQQFMMAECBTyQgQUEGMEAA4skiFMECCyAUAQFCKDdFjd6gNQAHCxglQQCCDDRA3IwsAVSGiAQwUADCLCWPRnYgkp5HNUjgFXUZcmYPREEQiZSAxUwAJscHbAlRwEBACH5BAUKAPYALAIAAQAbABwAAAj/AO0JHEhQIAQDBRMqVPhDycKH9urNIBggB48IAyP4gDiwipMCAgtAQaHBYKpLADjaO6Fjo70FKFBMlMCojBCVAlmwIGJvRUwR9qDYsCFjYT2CAEzE8DACARgwNEYcqaNHAcGjAhf0aDEg5YQcHp4YODFRy5s/GCJ24GGpCMEsKjBkmWBvx40EBA/8gGSvh6U0fUR9IJjgAgYTIbIceAhokxUpUwQkJHADQ4iSD1ekkZLKwUMDNLA+pJJFIQEHBjQYkKDSgQcjQ2Y8ELiixIUKFXqA5KiBzRIsaFbdaVH7doUXDVQOaPQbjSRLOASiHmGBNccESWDDwJiwgQWVOYw8sCTwAQEH6wslUHoGTnJBAhoWTEAwAmIUTNnCyBo88MACBAhMUEACBlhVEARwLJBEE7qMEkcHAw0wgQXJ2dPAABZAoABrCnjgiDl4RHSDNEgEMpBo9gAwQAECBDDHMprk8sQawHiym0AoFrTiAPWMwQADiAi0xhpR4ERBAQjZw8KPe9hTgDfHNIHTAKsJhEMzDCQh0ATMgBKAShRQFAw5Nw5wxGw4EZSGK2lyhAAIOAUEACH5BAUKAPYALAEAAQAcABwAAAj/AO0JHEhwYAIIBRMqXAjDxMKHAzs4GAiASIwHAw+AUABxoAgSAwRGSOJhgsAHTowQ6CiQgwoiEwew8CCQgJIvKlgKhECCRA8AG1iwAGHvRQoUNx4GAEDwI4YOI7RoEWEACJQiEQiuHLihxAoDB+wJCBGiAoUOHQxcYMKkxMAYjLQwFXjgxIsLJTQQgIEg7EACC0JIKOHmSCI1CwoegFFBRoUTcxWieHPExpkNCgOsqHBBAEQYcIK4CfkQggaWSSo8fEBBwIAELCE4qUGkRQOBCT4sQIBgAQeMHREgkYLECq5AHQ5kmMAbQYesHTU0kdIkjRkyHAQGiAChwAC/EBWYxRiyYwVHhREKsGQRo6NrC+cXUpACC5fJhAcGFKAwgPRCKktMggUSMxREgAGuDeAAAJCoV1ADl12ACCVxUELUQA8YoN5KGDDQChn2FFAABENgcUoeAs0giBmAEARAZPWowgADb/iAySiJZAGKL3FYQFAAD4HQDAO+2KMDL5pYYw8gnoTBh0724MGAJh3YY0Iva9xhTwCfoMIJlJ0Q84JAI9yyiBACUWCFMfE9BMAZKwxUjxi9VIlbFBNBSRArbOjZkQUt6BQQACH5BAUKAPYALAEAAQAcABwAAAj/AO0JHEiQYIOCCBMqXJAFgMKHAjkQrCcihIOBBFpAJIijggCBCqqE0CBQAhEnBzYK/FBBhEAKJDBoBLBDRxWVAh9cEAGCgAASJG7YO+HBwwmIAQbWa3GhggYDQ1TQsMeihpODCiEg+FAggb0GO3FEsPBBwAwdOUDYA8CyBhGCBEYgmGsgwQgKDgcGGPHkwQQnQKIIyVCQwAYEE+ZC/MFECBAjFhRmQNDh4sMMUJjEoACxgQGVMiQqlNAAAoWUKkmY6LECYwEDAwQIMCBB5YQgQWzAwWPIHgEKA4LPVqByhI0gV6boSTFhoIIHDQLUUxmhwg8ZC2onLEJLpQ4WSLcwshA3AqIGcJLgIEgYAQuD9/AgapGypYmoowQhKHoPLI+FPDAglIEeBsxwiRerNFECQUXIkUYOxO3AyylcPPDBBoSZYowbEelghyAESUdQG4MQY0YFhdRyxQqUNMJNeQPlldAJ1GQyiwQXOOLJFfagIIYYYOBkDxm/nOJSC4WEcYY99ViiCiJC9gEMBgI1sEQXRggUQR3XRIDTHmoNxIkj6wkEgA4QCFkQCpvIqGZCDoi2UUAAIfkEBQoA9gAsAQABABwAHAAACP8A7QkcSJBggYIIEyq0UKKewocCBzwgiONFg4EAXESAOPBDh4v2AoCokEGgSBUbOdorgADBRQkiLiCwVw9EiCwAVNpTgGACggMPLlzAYW9FCAwtHtbLOXDDggUfIlyogMABCSIkIBBkKvCBBQEODth7wIHDiAQPHkjgECLEQAM0TPzYKqCAAAMUCGRo4HBgPQhZHBiowsKDBwsFAwyoK+ADxBM6YsSo4TihXQsTHwqI4QGDAIj1HKi84UJhgBtALtUpyfEBjBswRqSEYG3NOwYMnJXmCCFFChQoePhY4AAaKXm4dauEgMI3iiJDMLYokurMZ5UrTuConPAFI5VJTEC1TPAnWC8RHHMFYTRBIbdF0dCZgqgiyJEjd2YUBFBt25ouXFAwBggIaWDHBBPwccQfV+wmEBW1WCHIAPaAIIc2dTTAwQoaYGCFJIAINIEPwjDBlVgEJaKIJ1ds0MgSpRjgxYwL7KdQBq44IkYDGiiDRSn25EAIEkDoZA8Vz7hSgj0DmCLGHAKNsQocRsKhywUmeTGNDwLVAwkSFHJUTwonEBTJEgTV44QBRhaEwSd9tfmQfioFBAAh+QQFCgD2ACwBAAEAHAAcAAAI/wDtCRxIcGCABgUTKlzooEOAhRAFOohA8AOHghoiEqRggeCEBQYGrqigQKPABwIGPLCXYMGCDQI7vLjx0GQCAxRCSkAwYYS9DRUurIAYoB5BAQUKUHjggsMECTJkVChQEMDAEF0IUVmpwIDXAxEkKBhQokILe/UacBBRgmA9NAwYZPqD4AHFggc6RBBQwkQIFT7dtonLAIvRhRxUkFgcOKEZZ+QqRHxQJcSOkBBl5DHpAkfNgglcYEDx5YNJBS43FJAgkMKUQudIvSoXwqQDDzk81PBRRfWjbqQyrfmlxDZuDyxqYFggEMILI+H2XNSooIOLBRYaWE2ogc92iDRwRLUEQAtZmNoQKRhhUqNjwnpcuvh5pixBZiZAgPBg7vYIqjBxqDGBD08kNAETH2zggxBMoDABQTuw8QgPHVlgChZHFDBDeDvYkEgKAhkgQhIqfJbAZ/aQIcYSkYxgxSZ4ZMDFFHXgBZEDhLCxygAW0NHEJfZ0aAMVJgn0wxLK/GBPAbtIQYZAUJQhzXcRzXHIEAPBsYoRAhEQxRQQFMkDEQTN0UZbXYYwQJEJVZCIfWxG1AAMRQYEACH5BAUKAPYALAEAAQAcABwAAAj/AO0JHEiQoISCCBMqfJDhgMKHAmv8IFhgQISB9QoogDiwVCwfAwUIcCAQgAUXFznae8IgHQZ7BAQUKCDQAoIJBFTakzCIATUH9WQKsAcBwYIPDwkAINiGAYNN9QwMMKBgwQQEJBVWgSWqCEkaseiZCUAgwYEGHG4GsBdhA44TCQg2+pbJTyQFZ0wk1ABBAQ4RFXogJTgA26Jev/pAhCDigowLGhISSLRGUw6IAU68uDAAYg46DzhuWHAQYUYQIZxwUHngwwcLEHLaS0CF06FajlB9UamARAgMJn7cEBDBjjFFYcKgEqRSAobnGEjs2CBQQo8oqdQQ0dmixQq+axFSxIhCgSOOFrIT1gthKg7IhxKU6DCRtSAAQ6HQVEqWMuEKLTXEkMQICLmBTCXFcDGACu8R1IAKBYxAggc5eGABQQjQUQYfqxWAixR2ZNBBCxp0wEMU2wUwwgUk/LDUQA4NlIIUSJxRwB1v8KEAFVCgcOFA6SFEwBVNfJLBA3hcYYg9N6SAggg62bOAF0iQwJYeQUBhDwAkRFFDeBwpcQ0LA+XxhgoCHaBCCvVBVIVeAzFRxgkEvTBUlARdkEubeCIUAZQqBQQAOw==) no-repeat center;
}

#iplayer video {
    max-width: 100%;
    /*height: 360px;*/
    object-fit: contain;
}

/* query builder reset styles */

.vue-query-builder {
    padding: 5px;
}

.vue-query-builder label {
    margin: 5px;
}

.vue-query-builder .form-group {
    margin: 2px 0;
}

.vue-query-builder select {
    height: 32px;
    padding: 6px 10px;
    /* The 6px vertically centers text on FF, ignored by Webkit */
    background-color: #fff;
    border: 1px solid #d1d1d1;
    border-radius: 4px;
    box-shadow: none;
    box-sizing: border-box;
    -webkit-appearance: menulist;
    margin: 5px;
    display: inline-block;
}

.vue-query-builder button[type="button"] {
    display: inline-block;
    height: 32px;
    padding: 0 20px;
    color: #555;
    text-align: center;
    font-size: 11px;
    font-weight: 600;
    line-height: 32px;
    letter-spacing: 0.1rem;
    text-transform: uppercase;
    text-decoration: none;
    white-space: nowrap;
    background-color: transparent;
    border-radius: 4px;
    border: 1px solid #bbb;
    cursor: pointer;
    box-sizing: border-box;
    margin: 2px;
}

.vue-query-builder button[type="button"]:hover {
    color: #333;
    border-color: #888;
    outline: 0;
}


.vue-query-builder input[type=text] {
    height: 38px;
    padding: 6px 10px;
    /* The 6px vertically centers text on FF, ignored by Webkit */
    background-color: #fff;
    border: 1px solid #D1D1D1;
    border-radius: 4px;
    box-shadow: none;
    box-sizing: border-box;
}

.vue-query-builder button.pull-right {
    font-size: 18px;
}

.vue-query-builder .children {
    padding: 20px;
}

.vue-query-builder button.pull-right {
    float: right;
}


.smaller {
    transform: scale(0.9);
}


/* Remove default calendar icon from input type="date" */
input[type="date"]::-webkit-inner-spin-button,
input[type="date"]::-webkit-calendar-picker-indicator {
    display: none;
    -webkit-appearance: none;
}

input[type="date"]::-webkit-input-placeholder {
    visibility: hidden !important;
}


/* fix conflict between tinymce and Vuetify */


.tox-dialog__disable-scroll .v-dialog__content {
    z-index: 203 !important;
}


/* tfa fixes */

#help_setup li {
    list-style: none;
}

.theme--dark .Password__field {
    filter: invert(1) hue-rotate(180deg);

}

#app .Password__badge {
    text-align: center;
    height: 19px;
}

.search-toolbar {
    position: sticky;

    bottom: 0;
    z-index: 100;
}

.search-card {
    margin-bottom: 140px;
}


.circle-marker {
    opacity: 0.8;
}

.leaflet-popup-content .chipwrap {
    white-space: normal;
    height: auto;
}

.leaflet-container {
    min-height: 300px;
    /* Adjust as needed */
}


/* quick initial dark mode support for leaflet map */

.theme--dark .vue2leaflet-map,
.theme--dark .map-legend .caption i {
    filter: brightness(0.6) invert(1) contrast(3) hue-rotate(200deg) saturate(0.3) brightness(0.7);
}


/* csv import */

.drag-area {
    display: block;
    padding: 2px;
    min-width: 75px;


}

.ghost,
.sortable-ghost {
    opacity: 0.3;
    background: #c8ebfb;
}

.flip-list-move {
    transition: transform 0.5s;
}

.no-move {
    transition: transform 0s;
}


.list-group {
    min-height: 26px;
}

.list-group-item {
    cursor: move;
}

.list-group-item i {
    cursor: pointer;
}

.drop {
    min-width: 40px;
    min-height: 28px;
    display: grid;
    place-content: center;
    background: #fcfce9;
    box-shadow: inset 3px 2px 13px -8px #00000096;
    border: 1px solid #ddd;
    border-radius: 9px;
    margin: 0 5px;

}

.drop .v-chip.ma-1 {
    margin: 0 !important;
}

.d-caption {
    padding: 2px;
    font-weight: bold;
}


.csv-panel {
    overflow-y: scroll;
    height: calc(100vh - 260px);

}

.d-sep {
    border: 1px solid #000;
    border-radius: 4px;
    margin: auto;
    height: 26px;
    min-width: 48px;
    padding: 2px;
    text-align: left;
}


.media-card .etag {
    text-overflow: ellipsis;
    white-space: nowrap;
    overflow: hidden;


}


.media-grid {
    display: grid;
    grid-template-columns: repeat(auto-fill, minmax(280px, 1fr));
    gap: 10px;
}


/* sticky related items headers */

.header-sticky {
    position: sticky;
    top: 90px;
    z-index: 10000;
    background: rgba(250, 250, 250, 1);
}

.theme--dark .header-sticky {
    background: rgba(51, 51, 51, 1);
}

.v-sheet.header-fixed {
    position: sticky;
    top: 0;
    z-index: 100000;
    border-bottom: 3px solid #dddddd75;

    background: rgba(255, 255, 255, 1);

}

.universal .v-card .v-sheet.header-fixed {
    top: 66px
}

.system-admin nav.v-navigation-drawer.v-navigation-drawer--clipped {
    z-index: 1000000;

}

.v-card a {
    text-decoration: none;
}


#graph-layout {
    display: grid;
    grid-template-rows: auto 1fr auto;
    overflow: hidden;
    height: 100%;
    background: #fff;
}

.graph-footer {
    position: absolute;
    bottom: 1px;
    left: 1px;
    backdrop-filter: blur(10px);
    background: rgba(255, 255, 255, 0.23);
    padding: 10px;
}


#graph-layout .force-graph-container {


    overflow: hidden;
}

#graph {
    height: 100%;

}

#graph canvas {
    height: 100% !important;
}

.graph-node {
    max-width: 80px;
    padding: 1px 2px;
    text-overflow: ellipsis;
    overflow: hidden;
    background-color: rgba(0, 0, 0, 0.28);
    white-space: nowrap;
    border-radius: 3px;
    font-size: 9px;
    text-align: center;
    color: rgba(255, 255, 255, 0.7);


}

.graph-node:hover {
    color: #fff;
    white-space: break-spaces;

}


.graph-legend .caption {
    display: flex;
    align-items: center;
}

/* better dark mode style for media thumbs */

.theme--dark .media-vid i {
    background: #111;
}

/* better styles for inline tables (rich text) in preview cards */

.rich-description table td,
.rich-description table th {
    padding: 4px;
}

/* map bulletin ids */
span.map-bid {
    background: #f0f0f0;
    border: 1px rgba(109, 109, 109, 0.84);
    padding: 3px;
    border-radius: 5px;
}

span.map-bid:empty {
    display: none;
}


/* access roles styles */
.restricted {
    opacity: 0.5;
    filter: blur(1px);
    font-style: italic;
}


.log-dialog {
    background-color: lightblue;
    max-width: 770px;
    overflow: auto;
}


.Password__field--disabled {
    opacity: 0.6
}


/* system dashboard */
.fixed-card {
    height: calc(100vh - 140px);
    overflow: scroll;
    z-index: 100;
}

/* config diff */

.system-admin div.jsondiffpatch-child-node-type-object:before,
.system-admin div.jsondiffpatch-child-node-type-object:after {
    content: '';

}

.system-admin div.jsondiffpatch-child-node-type-array:before,
div.jsondiffpatch-child-node-type-array:after {
    content: '';
}

.system-admin .jsondiffpatch-delta {
    font-family: "Roboto", Sans-serif;
}

.system-admin .jsondiffpatch-delta ul {
    padding: 0;
    font-size: 16px;
    display: flex;
    flex-wrap: wrap;
}

.system-admin .jsondiffpatch-delta ul ul {
    display: flex;
    flex-wrap: wrap;
}

.system-admin .jsondiffpatch-property-name {
    color: #000;
    font-weight: bold;
}

.system-admin .jsondiffpatch-left-value pre {
    padding: 4px;
    opacity: 0.3;
    text-decoration: none;
}

.system-admin .jsondiffpatch-deleted {
    opacity: 0.3
}

.system-admin .jsondiffpatch-deleted pre {
    text-decoration: none;
}

.system-admin .jsondiffpatch-right-value pre {
    color: #000;
    /*background: rgba(238, 238, 238, 0.45);*/
    padding: 4px;
    font-weight: bold;
}

.system-admin .jsondiffpatch-node li {
    display: flex;
    align-items: center;
    /*padding: 8px;*/
    /*box-shadow: rgba(0, 0, 0, 0.05) 0px 6px 24px 0px, rgba(0, 0, 0, 0.08) 0px 0px 0px 1px;*/
    margin: 8px 5px;
}

.system-admin .jsondiffpatch-node li:hover {
    /*box-shadow: rgba(0, 0, 0, 0.05) 0px 6px 24px 0px, rgba(0, 0, 0, 0.55) 0px 0px 0px 1px;*/
}

.system-admin .jsondiffpatch-node-type-array .jsondiffpatch-property-name {
    display: none;
}

.system-admin .jsondiffpatch-node-type-array pre:after {
    display: none;
}

.system-admin .jsondiffpatch-textdiff-deleted pre {
    text-decoration: none;
    font-style: italic;
}

.system-admin .jsondiffpatch-delta pre {
    padding: 4px;
    border-radius: 3px;
}

.system-admin .jsondiffpatch-value pre:after {
    display: none;
}

.system-admin .change-item {
    transition: all 0.22s ease-in-out;
    box-shadow: rgba(0, 0, 0, 0.1) 0px 1px 3px 0px, rgba(0, 0, 0, 0.06) 0px 1px 2px 0px;
}

.system-admin .change-item:hover {
    scale: 1.01;
}


.hardware-device {
    transition: all 0.25s ease-in-out;
}

.hardware-device:hover {
    scale: 1.01;
    cursor: pointer;
}

.sticky-tabs {
    position: sticky;
    top: 64px;
    z-index: 5;
    background-color: white;
    box-shadow: rgba(33, 35, 38, 0.1) 0px 10px 10px -10px;
}

.system-admin #geomap {
    z-index: 0;
}


.pswp img {
    max-width: none;
    object-fit: contain;
}

.tox-tinymce-aux {
    z-index: 10000 !important;
}

.scrollable-nav {
    overflow-y: auto !important;
    max-height: calc(100vh - 80px - 0.75rem);
}


/* steppers enhancements */
.v-stepper > .v-window {
    margin: 0;
}

/* darkmode leaflet hack */
.v-theme--dark .leaflet-container {
    filter: invert(90%) brightness(1.2) contrast(1.2)
}


/* sticky bottom bars */

.sticky-bottom-bar {
    position: sticky;
    bottom: 0;
    z-index: 100;
    background: rgba(255, 255, 255, 0.9);
    box-shadow: 0 0 10px rgba(0, 0, 0, 0.1);
}

/* improved flask security styles */
.security form ul {
    list-style: none;
    margin: 12px 0;
    line-height: 2.1;
}


.security form *:has(input[type="radio"]) {
    display: flex;
    align-items: center;
    gap: 10px;
    font-size: 16px

}

.security form ul *:has(input[type="radio"]) input {
    scale: 1.3;
}

.custom-play-icon.dark-play-icon {
    color: black !important;
}

.custom-play-icon.light-play-icon {
    color: white !important;
}

.v-card--reveal {
    align-items: center;
    top: 0;
    justify-content: center;
    opacity: .9;
    position: absolute;
    width: 100%;
}

.video-js:has(audio) {
    background-color: #00000000 !important;
}

.drop-indicator {
    position: absolute;
    width: 2px;  /* Changed from height to width */
    height: 100%; /* Full height of container */
    background-color: rgba(var(--v-theme-primary), 0.5);
    transition: all 0.2s ease;
    opacity: 0;
    pointer-events: none;
    z-index: 100;
}

.drop-indicator.active {
    opacity: 1;
}

/* CSS Helpers */
.overflow-unset { overflow: var(--v-overflow-unset); }
.z-1 { z-index: var(--v-z-1); }
.z-100 { z-index: var(--v-z-100); }
.left-auto { left: var(--v-left-auto) !important; }
.h-fit { height: var(--v-h-fit); }
.pointer-events-none { pointer-events: var(--v-pointer-events-none) !important; }
.pointer-events-auto { pointer-events: var(--v-pointer-events-auto) !important; }
.rounded-16 { border-radius: var(--v-rounded-16) !important; }
.rounded-12 { border-radius: var(--v-rounded-12) !important; }
.rounded-10 { border-radius: var(--v-rounded-10) !important; }

/* wrap chips */
.flex-chips {
    display: flex;
    gap: 8px;
    flex-wrap: wrap;
}
.flex-chip {
    height: auto !important;
    padding-top: 4px !important;
    padding-bottom: 4px !important;
    white-space: normal !important;
}
.flex-chip .v-chip__content {
    overflow-wrap: anywhere;
    white-space: normal;
}

/* Lightgallery.js place above all dialogs */
.lg-backdrop,
.lg-outer {
    z-index: 3000 !important;
}

/* Form builder drag-n-drop */
.drop-line {
    position: relative;
}

.drop-line-above::before,
.drop-line-below::before {
    content: "";
    position: absolute;
    left: 0;
    right: 0;
    height: 2px;
    background: dodgerblue;
}

.drop-line-above::before {
    top: 0;
}

.drop-line-below::before {
    bottom: 0;
}

.drop-line-left::before,
.drop-line-right::before {
    content: "";
    position: absolute;
    top: 0;
    bottom: 0;
    width: 2px;
    background: dodgerblue;
}

.drop-line-left::before {
    left: 0;
}

.drop-line-right::before {
    right: 0;
}

/* Line clamp */
.no-clamp {
    -webkit-line-clamp: unset !important;
}
.line-clamp-1 {
    display: -webkit-box;
    -webkit-line-clamp: 1;
    -webkit-box-orient: vertical;
    overflow: hidden;
}

<<<<<<< HEAD
/* Diff dialog */
.diff-dialog-content .jsondiffpatch-delta pre {
    white-space: normal;
    word-break: break-word;
=======
.form-grid {
  display: grid;
  grid-template-columns: repeat(2, 1fr); /* 2 cols */
  grid-auto-rows: minmax(60px, auto);
}

.grid-col-span-1 {
  grid-column: span 1;
}
.grid-col-span-2 {
  grid-column: span 2;
}
.grid-col-2 {
  grid-column: 2;
}

.grid-row-span-1 {
  grid-row: span 1;
}
.grid-row-span-2 {
  grid-row: span 2;
>>>>>>> 0a76f960
}<|MERGE_RESOLUTION|>--- conflicted
+++ resolved
@@ -925,12 +925,12 @@
     overflow: hidden;
 }
 
-<<<<<<< HEAD
 /* Diff dialog */
 .diff-dialog-content .jsondiffpatch-delta pre {
     white-space: normal;
     word-break: break-word;
-=======
+}
+
 .form-grid {
   display: grid;
   grid-template-columns: repeat(2, 1fr); /* 2 cols */
@@ -952,5 +952,4 @@
 }
 .grid-row-span-2 {
   grid-row: span 2;
->>>>>>> 0a76f960
 }