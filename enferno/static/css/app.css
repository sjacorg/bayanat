/* tajawal-regular - latin_arabic */
@font-face {
    font-family: "Tajawal";
    font-style: normal;
    font-weight: 400;
    src: local("Tajawal"), local("Tajawal-Regular"),
    url("../font/tajawal-v3-latin_arabic-regular.woff2") format("woff2"),
        /* Chrome 26+, Opera 23+, Firefox 39+ */ url("../font/tajawal-v3-latin_arabic-regular.woff") format("woff");
    /* Chrome 6+, Firefox 3.6+, IE 9+, Safari 5.1+ */
}

/* tajawal-700 - latin_arabic */
@font-face {
    font-family: "Tajawal Bold";
    font-style: normal;
    font-weight: 700;
    src: local("Tajawal Bold"), local("Tajawal-Bold"),
    url("../font/tajawal-v3-latin_arabic-700.woff2") format("woff2"),
        /* Chrome 26+, Opera 23+, Firefox 39+ */ url("../font/tajawal-v3-latin_arabic-700.woff") format("woff");
    /* Chrome 6+, Firefox 3.6+, IE 9+, Safari 5.1+ */
}

/* roboto-regular - latin */
@font-face {
    font-family: "Roboto";
    font-style: normal;
    font-weight: 400;
    src: local("Roboto"), local("Roboto-Regular"),
    url("../font/roboto-v20-latin-regular.woff2") format("woff2"),
        /* Chrome 26+, Opera 23+, Firefox 39+ */ url("../font/roboto-v20-latin-regular.woff") format("woff");
    /* Chrome 6+, Firefox 3.6+, IE 9+, Safari 5.1+ */
}

/* roboto-700 - latin */
@font-face {
    font-family: "Roboto";
    font-style: normal;
    font-weight: 700;
    src: local("Roboto Bold"), local("Roboto-Bold"),
    url("../font/roboto-v20-latin-700.woff2") format("woff2"),
        /* Chrome 26+, Opera 23+, Firefox 39+ */ url("../font/roboto-v20-latin-700.woff") format("woff");
    /* Chrome 6+, Firefox 3.6+, IE 9+, Safari 5.1+ */
}

.v-application {
    font-family: "Roboto", sans-serif;
}

.v-application .headline,
.v-application .title {
    font-family: "Tajawal", sans-serif !important;
}

.theme--dark .jsondiffpatch-delta {
    color: #000;
    filter: invert(1);
}

.description {
    color: #323232;
    font-family: "Tajawal Bold", sans-serif !important;
}

.v-chip {
    /* font-family: "Tajawal", sans-serif !important; */
}

.v-toolbar {
    background-color: white;
}

.v-theme--dark .v-toolbar {
    background-color: #212121;
}

button.swh {
    transform: scale(0.9);
}

.rich-description,
.actor-description {
    font-family: "Tajawal", sans-serif !important;
    font-size: 14px;
}

.rich-description img {
    max-width: 99%;
    margin: 2px;
    height: auto;
    object-fit: cover;
}

#bulletins-dt tr, #export-dt tr, #log-dt tr, #users-dt tr {
    cursor: pointer;
}


.event-card {
    display: flex;
    flex-direction: column;
}

[v-cloak] {
    display: none;
}

.filepond--root {
    cursor: pointer;
}

.filepond--drop-label:hover {
    background: #ececec;
}

.filepond--drop-label {
    font-size: 14px;
}

.fp-wrap .filepond--root .filepond--drop-label {
    min-height: 120px;
}

/* draggable dialogs */
.v-dialog.v-dialog--active .card-header {
    /* cursor: grab; */
    z-index: 10;
}

.v-dialog.v-dialog--active .card-header:active {
    /* cursor: grabbing; */
}

/* resolve map overlap conflict */
.v-dialog.v-dialog--active .card-header {
    z-index: 1200;
}

/* media images */
.media-img,
.media-vid {
    cursor: pointer;
}

.media-img:hover,
.media-vid:hover {
    filter: saturate(1.2) brightness(110%);
}

#vid-wrap {
    width: 440px;
    height: 330px;
}

.plyr {
    margin: auto;
    width: 100%;
    height: auto;
    max-height: 440px;
}

#player {
    object-fit: contain;
}

/* screenshots */

.sc-wrap {
    text-align: center;
    border: 2px dashed #d8d8d8;
    padding: 10px;
    margin: 8px;
    flex-direction: column;
    width: 200px;
    height: auto;
    transition: all 0.2s ease-in-out;
}

.sc-wrap canvas {
    width: 100%;
    max-height: 120px;
    object-fit: contain;
}

.crop {
    text-align: center;
}

#cropImg {
    max-width: 100%;
}

#screenshots {
    display: flex;
    overflow-x: scroll;
    flex-wrap: wrap;
}

.simple-video {
    width: 191px;
    height: 140px;
    object-fit: cover;
}

.ajax-spinner {
    width: 50px;
    height: 50px;
    margin: auto;
    background: url(data:image/gif;base64,R0lGODlhHgAeAPf2AP7+/v39/fDw8O/v7/z8/PHx8e7u7vv7++Xl5fr6+vn5+ebm5gAAAPX19fT09Pb29vPz8/f39/j4+Ofn5/Ly8tTU1O3t7dXV1cnJyezs7Ojo6Orq6uTk5OPj476+vuvr69nZ2cjIyNbW1unp6crKytjY2MvLy9zc3LOzs7KyssfHx+Hh4b+/v9/f3+Li4tPT097e3sDAwNfX193d3dra2sHBwYmJidvb2+Dg4L29vby8vM/Pz7e3t9LS0sTExNDQ0LS0tIiIiLW1tcbGxszMzLi4uLq6uoyMjHBwcMPDw8XFxVhYWLGxsXFxccLCws7Ozra2trCwsG9vb42Njbm5uc3NzXNzc4qKilpaWtHR0bu7u3JycpKSkjs7O3Z2dq+vr66urj09PVlZWaioqKSkpISEhIKCgpqaml5eXnR0dJGRkSIiIltbW2lpaaWlpYaGhouLi1NTUz4+PqmpqXh4eI6OjpWVlZCQkJSUlJ6enpiYmJycnKqqqmpqakNDQ4eHh6Kiop+fn6ysrCUlJW5ubklJSa2trVRUVIODg4WFhUBAQCAgIKGhoV9fX0FBQYGBgaamppaWlmxsbFxcXGBgYFdXV5OTk5mZmTY2NiQkJB8fH21tbXl5eVBQUDw8PHt7ez8/P11dXX9/fzU1NSgoKJubm2dnZzQ0NDMzM52dnVFRUWtra5eXlyoqKk5OTiMjI1VVVQoKCmRkZE1NTaurq0ZGRjk5OTc3N35+fo+Pj0VFRX19fSEhISkpKURERBsbGywsLCcnJ6enpxgYGB4eHmJiYlJSUhoaGk9PT3V1dWFhYR0dHUdHRwUFBQcHBzg4OICAgCsrK6CgoFZWVi4uLmNjY3x8fGhoaGZmZkJCQkhISBYWFmVlZTo6OkxMTBISEnp6eqOjoxUVFS0tLQsLCxwcHBcXFzIyMhkZGRERERMTEzExMQ8PDw4ODiYmJgICAnd3d0pKSgQEBDAwMA0NDf///////wAAAAAAAAAAAAAAAAAAAAAAAAAAAAAAAAAAACH/C05FVFNDQVBFMi4wAwEAAAAh+QQFCgD2ACwAAAAAHgAeAAAI/wDrCRxIsKDBgwgRNoCQsGHCO1YcNgwgZMBAAJjMPRgY4AEAiQOnxbFYD0EsBkQEBihgIABIgTbETWJYgwEDQPVWDijwUuCQYJoe1Rtj8009BwIENOhZT4GqYK+o8GnHDhGAnQIIOIxxhcoIgXuGUbNDYcGEDA0MCGBYLwGFDAIMtuiESZUZDBZ2lTCoYECCBxkWIOgQ4SAMLF1AdZnTsECHBZCXIpzgpYu2vQklIEAwobBDMmokZjDwMaGDFSVOsG2YwAEFBwoKQmAxRUq1SZNgSJQgosIFGTA2xK6nIQiaSkvELKEhMcKFCxWi01hdb4ISQXkCLZCYYIILBBk8JsTMUEMiAp4OA9T4hOREQwgYSOA4kDCAMEJW+uhpCGKIiRAXJHCQBIC0IQU0goygAg4GDQBCAzg8gYEKFdBXUAicXFJDXB0EcYQQFFhgAAQgxKDFdgpMIIMJLhj0wEYDfXFFEEMskAITN0zgQQwmuCTQAQI2NAAXNrgRQAcopABCPT14wIIFTFWRCB4f1LNAku41oIQOS/YExhQtCCQAFChMIFABSWBQGkgxIDDQAR7wAONRJWjFFEE/DHGnQwVAueefBgUEACH5BAUKAPYALAEAAQAcABwAAAj/AO0JHEhwoAEDBRMqXFjHxsKHAgHUeDCQQC0/CQY6+BIA4kBJdCQIvDEOWAmBB1zJqedRYKlzIe1pGZQJij0FnRjQaSnwSbYud+y54bWIkb0tDBjE4GnvARZffmaQyTQo3JOkpDIuBKKGxwKBbjAxgwLhBowHWsoxCCJQgQMBDgh2KBZH1hQaFB7RSCgA2ogDAgYIMCCSIAhJbBLzgAjBQIECAyIotGCmEqUTEBMYCKxVYYAidloKgNBRoQB7J2Yg9HigQYQICQAIdOCBi7VkVja94MlhAYIFGgYQsKdmixQkSNr8aCmh9wLfCyT3rMEDSIeWBwwMKAChcEIDPoZDt8wgfWE9JQ2vP0xQ4sIClgkjgLEx5Q0tiBxeyLgAI2ECYWXYYAkLEvSwQUIQtEAAAiJc8MIJ4glkgh6GmACBPQukIMQFhUngAgkqHGjPCC2UoAFBCsgWUQxCoDABBzro4MIHIZBQAXz2ABChQlAA4UQ9HHjggQv2vEACCRQwRUMUVJymAQsefOXAEyqo15IKPKxmTwwsDCAQBCZcgCNEO5w2kBI+dAbBCSp6VNpAFfTAVEsUXNhSQAAh+QQFCgD2ACwBAAEAHAAcAAAI/wDtCRxIcKAACgUTKlzIhcvChwIPJEkwUMGSaREGPrB3AOJAL4gcDNTlC4RAC4dmeRx4plMZBfaGOAJVw96DJdtWDjTBZokbezrkhBFi79GiVyl02ouwBU0oGEEVFXGyppUcAQ9j6GHBQWAOWGi+FDjRAsKYLsP2CBTB5ZAagiM+9fHCyh6AOzISZvhTwEmhZgzUzSjY4RGSLU2iQBTEoPGyCgozsJLSZAdECKcYFMLxsJ6TPCt53KmnEMCADjBaDFhZr14CCQoCCISQRJqaI3De0Fh5wIIAAQMOHhghbIqN42VKrExgocDvAQZg2jMAosqQJBtWBnDgoMED6QkbXLAgfbkBRAIVgKAYcR4BBwuyEypQkgJKiiEAHn7gMAGBho4FJRFFCkWAcMAFHyR0wAa9IeCgBgXRoAMGJ5i3QQ4e5HWQAhuAUEEBAgnwwQIGEASgQAGQEEMOHHygggoaFPCCCDTkN1B8ClnAAgtP2LMBBhhAeIIIFyhlDwg6+GBeBkBmJ0EJFSCgFAZOYGVPASRgMJADFwymXQkICaQAEVWA90AHSpE3kAh5GQmRSDoFBAAh+QQFCgD2ACwBAAEAHAAcAAAI/wDtCRxIcOAGDQUTKlyYh9XChwLrhaAwkMAWSRIGFkhRD+JAO38aCORACQ0MgRGwtfE4kEebSAfsPWGDRYW9AHRORWIpcIYVQl/sxRAjpoi9PZ4UmXgIgGA9NVaagHACa0mOHaD8YGs6MABBDGRiuPC6gxASewJudGgA5dAoowlUBLF3hKADPWXgBHqh4FKFhBQCZTDkzd0vTB0KCthzZUoQPl4XchnWapAcGgodgLERxObDAYqWhVoAUQSkCB7HAHr4IAOCDzwJ1ChCZENHew1ExOABBAWY2LwYMIi1TtQCCiao9PZ9g2WAV8IZfJvUQuABCy5O4LDAMkEpO4Z6SLa4XXBAj5gQG0R+KMODjhUeLQwQQGAhEQ9OcmCAOGAABQEGJEQACTp4kMQNEoAggIAGKADBfAUMUNAMSfTAgQL2GBACBjAcIMEBBxSAQAcQ2EOAAwAWQFB9A9VTgQkhjCBABSJkAAECEyDUFVcKFYABBiUIVMFf9mywAAIi8eSCCj8kkOGQGZg4AQLc8XSBCQ8I1MAFFVBkTwII6OhRPSs4UFEJMqBnjwIZkMfTQDic9CZLXnoUEAAh+QQFCgD2ACwBAAEAHAAcAAAI/wDtCRxIcKCBEQUTKlw4JtXChwIB7HAwMEGZXQ8GPjBCAOJAPqwyCPzAKc2KkV5weRyoAtEeCPZmpGnywt6DXZ3IrBQ4oU4QJvZ6NEESwl6gSqFqLgxAMACjIzZo/OjTRkUJNo2aSHh4woeIDQeC/rGRQgORLAbAyDokxN6BC2S20CKoIMcXIDluBACzIyxBDW4cCJGla1ScDQUheEghJEUIvwrn3PITZtIMhRGIoEjRwiMWW2ZEPvxgAvLCIloWJihgb8ICATuFGPLQY8DAF0pisPBgBMZKCrc0DWplq4+IBll81Njde2WDbsQGRbNVLIvABBQ2cOgA2yMAFJCoVLrorhAEU4hKgEBUcAJDiA8e5TBoJLpghCwYTIQQUe8hDwYAjuMbQQn8MAQJP7hwAAIUJUQBBWfMA+AiCA00QQ8tGNBRBi/IsIA9EWxFgQEGNCCQCWYwg0dT/UVEgwgvCACBCy4I8MAABQxwnj317JiQAyJcAAMAECCAAGsFCCBABDu19kIJWzVgJEUHGCAABU3OIEODCiywAJP2KEAiACsBsIACAwXgWgIDEQCBj03as4EGcXokwVYrBQQAIfkEBQoA9gAsAQABABwAHAAACP8A7QkcSHCghQ0FEypcyGPOwocDQTQYeOCMJYINWByAODAEDwMDc02ZIDDDmyMcB9KIYmTiiiNXZNhrMOUak5QCBwhBEcLeiSs2qtgbQ8gKCJwCYwhJsYBGGURP7DVJ8ycBwY0DOWA4arVDCiAkPvzokeFLsj4s7CkYKurmwAQhtLBQMuPAkxUECAJYMeeBjjRoVCERUPABCQ81PJjI+zAOGjFpOChMIMNDDhcQR7RZEonwwwwVAnA0smOhAgoWBBZIKaEIFB8XPD+QUYUEBgxKJHM0EK+LIj/IvNx4cGOHCdtKSHIsMCuMn0KVzKwQSKDBgA0jHKQMoKLGDxcPFkK0QFCPYwpAHHG8EDHxoYNCx6q1WAjigogKHSAyOUZqTZfSBZXwwgUgaBDABhIoNIYGkMwSDTqjYDaQBicsQIFoBXCAQAYEKJBAPTncwkAQ9hywAx6hqKEXQQFMMAECBTyQgQUEGMEAA4skiFMECCyAUAQFCKDdFjd6gNQAHCxglQQCCDDRA3IwsAVSGiAQwUADCLCWPRnYgkp5HNUjgFXUZcmYPREEQiZSAxUwAJscHbAlRwEBACH5BAUKAPYALAIAAQAbABwAAAj/AO0JHEhQIAQDBRMqVPhDycKH9urNIBggB48IAyP4gDiwipMCAgtAQaHBYKpLADjaO6Fjo70FKFBMlMCojBCVAlmwIGJvRUwR9qDYsCFjYT2CAEzE8DACARgwNEYcqaNHAcGjAhf0aDEg5YQcHp4YODFRy5s/GCJ24GGpCMEsKjBkmWBvx40EBA/8gGSvh6U0fUR9IJjgAgYTIbIceAhokxUpUwQkJHADQ4iSD1ekkZLKwUMDNLA+pJJFIQEHBjQYkKDSgQcjQ2Y8ELiixIUKFXqA5KiBzRIsaFbdaVH7doUXDVQOaPQbjSRLOASiHmGBNccESWDDwJiwgQWVOYw8sCTwAQEH6wslUHoGTnJBAhoWTEAwAmIUTNnCyBo88MACBAhMUEACBlhVEARwLJBEE7qMEkcHAw0wgQXJ2dPAABZAoABrCnjgiDl4RHSDNEgEMpBo9gAwQAECBDDHMprk8sQawHiym0AoFrTiAPWMwQADiAi0xhpR4ERBAQjZw8KPe9hTgDfHNIHTAKsJhEMzDCQh0ATMgBKAShRQFAw5Nw5wxGw4EZSGK2lyhAAIOAUEACH5BAUKAPYALAEAAQAcABwAAAj/AO0JHEhwYAIIBRMqXAjDxMKHAzs4GAiASIwHAw+AUABxoAgSAwRGSOJhgsAHTowQ6CiQgwoiEwew8CCQgJIvKlgKhECCRA8AG1iwAGHvRQoUNx4GAEDwI4YOI7RoEWEACJQiEQiuHLihxAoDB+wJCBGiAoUOHQxcYMKkxMAYjLQwFXjgxIsLJTQQgIEg7EACC0JIKOHmSCI1CwoegFFBRoUTcxWieHPExpkNCgOsqHBBAEQYcIK4CfkQggaWSSo8fEBBwIAELCE4qUGkRQOBCT4sQIBgAQeMHREgkYLECq5AHQ5kmMAbQYesHTU0kdIkjRkyHAQGiAChwAC/EBWYxRiyYwVHhREKsGQRo6NrC+cXUpACC5fJhAcGFKAwgPRCKktMggUSMxREgAGuDeAAAJCoV1ADl12ACCVxUELUQA8YoN5KGDDQChn2FFAABENgcUoeAs0giBmAEARAZPWowgADb/iAySiJZAGKL3FYQFAAD4HQDAO+2KMDL5pYYw8gnoTBh0724MGAJh3YY0Iva9xhTwCfoMIJlJ0Q84JAI9yyiBACUWCFMfE9BMAZKwxUjxi9VIlbFBNBSRArbOjZkQUt6BQQACH5BAUKAPYALAEAAQAcABwAAAj/AO0JHEiQYIOCCBMqXJAFgMKHAjkQrCcihIOBBFpAJIijggCBCqqE0CBQAhEnBzYK/FBBhEAKJDBoBLBDRxWVAh9cEAGCgAASJG7YO+HBwwmIAQbWa3GhggYDQ1TQsMeihpODCiEg+FAggb0GO3FEsPBBwAwdOUDYA8CyBhGCBEYgmGsgwQgKDgcGGPHkwQQnQKIIyVCQwAYEE+ZC/MFECBAjFhRmQNDh4sMMUJjEoACxgQGVMiQqlNAAAoWUKkmY6LECYwEDAwQIMCBB5YQgQWzAwWPIHgEKA4LPVqByhI0gV6boSTFhoIIHDQLUUxmhwg8ZC2onLEJLpQ4WSLcwshA3AqIGcJLgIEgYAQuD9/AgapGypYmoowQhKHoPLI+FPDAglIEeBsxwiRerNFECQUXIkUYOxO3AyylcPPDBBoSZYowbEelghyAESUdQG4MQY0YFhdRyxQqUNMJNeQPlldAJ1GQyiwQXOOLJFfagIIYYYOBkDxm/nOJSC4WEcYY99ViiCiJC9gEMBgI1sEQXRggUQR3XRIDTHmoNxIkj6wkEgA4QCFkQCpvIqGZCDoi2UUAAIfkEBQoA9gAsAQABABwAHAAACP8A7QkcSJBggYIIEyq0UKKewocCBzwgiONFg4EAXESAOPBDh4v2AoCokEGgSBUbOdorgADBRQkiLiCwVw9EiCwAVNpTgGACggMPLlzAYW9FCAwtHtbLOXDDggUfIlyogMABCSIkIBBkKvCBBQEODth7wIHDiAQPHkjgECLEQAM0TPzYKqCAAAMUCGRo4HBgPQhZHBiowsKDBwsFAwyoK+ADxBM6YsSo4TihXQsTHwqI4QGDAIj1HKi84UJhgBtALtUpyfEBjBswRqSEYG3NOwYMnJXmCCFFChQoePhY4AAaKXm4dauEgMI3iiJDMLYokurMZ5UrTuConPAFI5VJTEC1TPAnWC8RHHMFYTRBIbdF0dCZgqgiyJEjd2YUBFBt25ouXFAwBggIaWDHBBPwccQfV+wmEBW1WCHIAPaAIIc2dTTAwQoaYGCFJIAINIEPwjDBlVgEJaKIJ1ds0MgSpRjgxYwL7KdQBq44IkYDGiiDRSn25EAIEkDoZA8Vz7hSgj0DmCLGHAKNsQocRsKhywUmeTGNDwLVAwkSFHJUTwonEBTJEgTV44QBRhaEwSd9tfmQfioFBAAh+QQFCgD2ACwBAAEAHAAcAAAI/wDtCRxIcGCABgUTKlzooEOAhRAFOohA8AOHghoiEqRggeCEBQYGrqigQKPABwIGPLCXYMGCDQI7vLjx0GQCAxRCSkAwYYS9DRUurIAYoB5BAQUKUHjggsMECTJkVChQEMDAEF0IUVmpwIDXAxEkKBhQokILe/UacBBRgmA9NAwYZPqD4AHFggc6RBBQwkQIFT7dtonLAIvRhRxUkFgcOKEZZ+QqRHxQJcSOkBBl5DHpAkfNgglcYEDx5YNJBS43FJAgkMKUQudIvSoXwqQDDzk81PBRRfWjbqQyrfmlxDZuDyxqYFggEMILI+H2XNSooIOLBRYaWE2ogc92iDRwRLUEQAtZmNoQKRhhUqNjwnpcuvh5pixBZiZAgPBg7vYIqjBxqDGBD08kNAETH2zggxBMoDABQTuw8QgPHVlgChZHFDBDeDvYkEgKAhkgQhIqfJbAZ/aQIcYSkYxgxSZ4ZMDFFHXgBZEDhLCxygAW0NHEJfZ0aAMVJgn0wxLK/GBPAbtIQYZAUJQhzXcRzXHIEAPBsYoRAhEQxRQQFMkDEQTN0UZbXYYwQJEJVZCIfWxG1AAMRQYEACH5BAUKAPYALAEAAQAcABwAAAj/AO0JHEiQoISCCBMqfJDhgMKHAmv8IFhgQISB9QoogDiwVCwfAwUIcCAQgAUXFznae8IgHQZ7BAQUKCDQAoIJBFTakzCIATUH9WQKsAcBwYIPDwkAINiGAYNN9QwMMKBgwQQEJBVWgSWqCEkaseiZCUAgwYEGHG4GsBdhA44TCQg2+pbJTyQFZ0wk1ABBAQ4RFXogJTgA26Jev/pAhCDigowLGhISSLRGUw6IAU68uDAAYg46DzhuWHAQYUYQIZxwUHngwwcLEHLaS0CF06FajlB9UamARAgMJn7cEBDBjjFFYcKgEqRSAobnGEjs2CBQQo8oqdQQ0dmixQq+axFSxIhCgSOOFrIT1gthKg7IhxKU6DCRtSAAQ6HQVEqWMuEKLTXEkMQICLmBTCXFcDGACu8R1IAKBYxAggc5eGABQQjQUQYfqxWAixR2ZNBBCxp0wEMU2wUwwgUk/LDUQA4NlIIUSJxRwB1v8KEAFVCgcOFA6SFEwBVNfJLBA3hcYYg9N6SAggg62bOAF0iQwJYeQUBhDwAkRFFDeBwpcQ0LA+XxhgoCHaBCCvVBVIVeAzFRxgkEvTBUlARdkEubeCIUAZQqBQQAOw==) no-repeat center;
}

#iplayer video {
    max-width: 100%;
    /*height: 360px;*/
    object-fit: contain;
}

/* query builder reset styles */

.vue-query-builder {
    padding: 5px;
}

.vue-query-builder label {
    margin: 5px;
}

.vue-query-builder .form-group {
    margin: 2px 0;
}

.vue-query-builder select {
    height: 32px;
    padding: 6px 10px;
    /* The 6px vertically centers text on FF, ignored by Webkit */
    background-color: #fff;
    border: 1px solid #d1d1d1;
    border-radius: 4px;
    box-shadow: none;
    box-sizing: border-box;
    -webkit-appearance: menulist;
    margin: 5px;
    display: inline-block;
}

.vue-query-builder button[type="button"] {
    display: inline-block;
    height: 32px;
    padding: 0 20px;
    color: #555;
    text-align: center;
    font-size: 11px;
    font-weight: 600;
    line-height: 32px;
    letter-spacing: 0.1rem;
    text-transform: uppercase;
    text-decoration: none;
    white-space: nowrap;
    background-color: transparent;
    border-radius: 4px;
    border: 1px solid #bbb;
    cursor: pointer;
    box-sizing: border-box;
    margin: 2px;
}

.vue-query-builder button[type="button"]:hover {
    color: #333;
    border-color: #888;
    outline: 0;
}


.vue-query-builder input[type=text] {
    height: 38px;
    padding: 6px 10px;
    /* The 6px vertically centers text on FF, ignored by Webkit */
    background-color: #fff;
    border: 1px solid #D1D1D1;
    border-radius: 4px;
    box-shadow: none;
    box-sizing: border-box;
}

.vue-query-builder button.pull-right {
    font-size: 18px;
}

.vue-query-builder .children {
    padding: 20px;
}

.vue-query-builder button.pull-right {
    float: right;
}


.smaller {
    transform: scale(0.9);
}


/* Remove default calendar icon from input type="date" */
input[type="date"]::-webkit-inner-spin-button,
input[type="date"]::-webkit-calendar-picker-indicator {
    display: none;
    -webkit-appearance: none;
}

input[type="date"]::-webkit-input-placeholder {
    visibility: hidden !important;
}


/* fix conflict between tinymce and Vuetify */


.tox-dialog__disable-scroll .v-dialog__content {
    z-index: 203 !important;
}


/* tfa fixes */

#help_setup li {
    list-style: none;
}

.theme--dark .Password__field {
    filter: invert(1) hue-rotate(180deg);

}

#app .Password__badge {
    text-align: center;
    height: 19px;
}

.search-toolbar {
    position: sticky;

    bottom: 0;
    z-index: 100;
}

.search-card {
    margin-bottom: 140px;
}


.circle-marker {
    opacity: 0.8;
}

.leaflet-popup-content .chipwrap {
    white-space: normal;
    height: auto;
}

.leaflet-container {
    min-height: 300px;
    /* Adjust as needed */
}


/* quick initial dark mode support for leaflet map */

.theme--dark .vue2leaflet-map,
.theme--dark .map-legend .caption i {
    filter: brightness(0.6) invert(1) contrast(3) hue-rotate(200deg) saturate(0.3) brightness(0.7);
}


/* csv import */

.drag-area {
    display: block;
    padding: 2px;
    min-width: 75px;


}

.ghost,
.sortable-ghost {
    opacity: 0.3;
    background: #c8ebfb;
}

.flip-list-move {
    transition: transform 0.5s;
}

.no-move {
    transition: transform 0s;
}


.list-group {
    min-height: 26px;
}

.list-group-item {
    cursor: move;
}

.list-group-item i {
    cursor: pointer;
}

.drop {
    min-width: 40px;
    min-height: 28px;
    display: grid;
    place-content: center;
    background: #fcfce9;
    box-shadow: inset 3px 2px 13px -8px #00000096;
    border: 1px solid #ddd;
    border-radius: 9px;
    margin: 0 5px;

}

.drop .v-chip.ma-1 {
    margin: 0 !important;
}

.d-caption {
    padding: 2px;
    font-weight: bold;
}


.csv-panel {
    overflow-y: scroll;
    height: calc(100vh - 260px);

}

.d-sep {
    border: 1px solid #000;
    border-radius: 4px;
    margin: auto;
    height: 26px;
    min-width: 48px;
    padding: 2px;
    text-align: left;
}


.media-card .etag {
    text-overflow: ellipsis;
    white-space: nowrap;
    overflow: hidden;


}


.media-grid {
    display: grid;
    grid-template-columns: repeat(auto-fill, minmax(280px, 1fr));
    gap: 10px;
}


/* sticky related items headers */

.header-sticky {
    position: sticky;
    top: 90px;
    z-index: 10000;
    background: rgba(250, 250, 250, 1);
}

.theme--dark .header-sticky {
    background: rgba(51, 51, 51, 1);
}

.v-sheet.header-fixed {
    position: sticky;
    top: 0;
    z-index: 100000;
    border-bottom: 3px solid #dddddd75;

    background: rgba(255, 255, 255, 1);

}

.universal .v-card .v-sheet.header-fixed {
    top: 66px
}

.system-admin nav.v-navigation-drawer.v-navigation-drawer--clipped {
    z-index: 1000000;

}

.v-card a {
    text-decoration: none;
}


#graph-layout {
    display: grid;
    grid-template-rows: auto 1fr auto;
    overflow: hidden;
    height: 100%;
    background: #fff;
}

.graph-footer {
    position: absolute;
    bottom: 1px;
    left: 1px;
    backdrop-filter: blur(10px);
    background: rgba(255, 255, 255, 0.23);
    padding: 10px;
}


#graph-layout .force-graph-container {


    overflow: hidden;
}

#graph {
    height: 100%;

}

#graph canvas {
    height: 100% !important;
}

.graph-node {
    max-width: 80px;
    padding: 1px 2px;
    text-overflow: ellipsis;
    overflow: hidden;
    background-color: rgba(0, 0, 0, 0.28);
    white-space: nowrap;
    border-radius: 3px;
    font-size: 9px;
    text-align: center;
    color: rgba(255, 255, 255, 0.7);


}

.graph-node:hover {
    color: #fff;
    white-space: break-spaces;

}


.graph-legend .caption {
    display: flex;
    align-items: center;
}

/* better dark mode style for media thumbs */

.theme--dark .media-vid i {
    background: #111;
}

/* better styles for inline tables (rich text) in preview cards */

.rich-description table td,
.rich-description table th {
    padding: 4px;
}

/* map bulletin ids */
span.map-bid {
    background: #f0f0f0;
    border: 1px rgba(109, 109, 109, 0.84);
    padding: 3px;
    border-radius: 5px;
}

span.map-bid:empty {
    display: none;
}


/* access roles styles */
.restricted {
    opacity: 0.5;
    filter: blur(1px);
    font-style: italic;
}


.log-dialog {
    background-color: lightblue;
    max-width: 770px;
    overflow: auto;
}


.Password__field--disabled {
    opacity: 0.6
}


/* system dashboard */
.fixed-card {
    height: calc(100vh - 140px);
    overflow: scroll;
    z-index: 100;
}

/* config diff */

.system-admin div.jsondiffpatch-child-node-type-object:before,
.system-admin div.jsondiffpatch-child-node-type-object:after {
    content: '';

}

.system-admin div.jsondiffpatch-child-node-type-array:before,
div.jsondiffpatch-child-node-type-array:after {
    content: '';
}

.system-admin .jsondiffpatch-delta {
    font-family: "Roboto", Sans-serif;
}

.system-admin .jsondiffpatch-delta ul {
    padding: 0;
    font-size: 16px;
    display: flex;
    flex-wrap: wrap;
}

.system-admin .jsondiffpatch-delta ul ul {
    display: flex;
    flex-wrap: wrap;
}

.system-admin .jsondiffpatch-property-name {
    color: #000;
    font-weight: bold;
}

.system-admin .jsondiffpatch-left-value pre {
    padding: 4px;
    opacity: 0.3;
    text-decoration: none;
}

.system-admin .jsondiffpatch-deleted {
    opacity: 0.3
}

.system-admin .jsondiffpatch-deleted pre {
    text-decoration: none;
}

.system-admin .jsondiffpatch-right-value pre {
    color: #000;
    /*background: rgba(238, 238, 238, 0.45);*/
    padding: 4px;
    font-weight: bold;
}

.system-admin .jsondiffpatch-node li {
    display: flex;
    align-items: center;
    /*padding: 8px;*/
    /*box-shadow: rgba(0, 0, 0, 0.05) 0px 6px 24px 0px, rgba(0, 0, 0, 0.08) 0px 0px 0px 1px;*/
    margin: 8px 5px;
}

.system-admin .jsondiffpatch-node li:hover {
    /*box-shadow: rgba(0, 0, 0, 0.05) 0px 6px 24px 0px, rgba(0, 0, 0, 0.55) 0px 0px 0px 1px;*/
}

.system-admin .jsondiffpatch-node-type-array .jsondiffpatch-property-name {
    display: none;
}

.system-admin .jsondiffpatch-node-type-array pre:after {
    display: none;
}

.system-admin .jsondiffpatch-textdiff-deleted pre {
    text-decoration: none;
    font-style: italic;
}

.system-admin .jsondiffpatch-delta pre {
    padding: 4px;
    border-radius: 3px;
}

.system-admin .jsondiffpatch-value pre:after {
    display: none;
}

.system-admin .change-item {
    transition: all 0.22s ease-in-out;
    box-shadow: rgba(0, 0, 0, 0.1) 0px 1px 3px 0px, rgba(0, 0, 0, 0.06) 0px 1px 2px 0px;
}

.system-admin .change-item:hover {
    scale: 1.01;
}


.hardware-device {
    transition: all 0.25s ease-in-out;
}

.hardware-device:hover {
    scale: 1.01;
    cursor: pointer;
}

.sticky-tabs {
    position: sticky;
    top: 64px;
    z-index: 5;
    background-color: white;
    box-shadow: rgba(33, 35, 38, 0.1) 0px 10px 10px -10px;
}

.system-admin #geomap {
    z-index: 0;
}


.pswp img {
    max-width: none;
    object-fit: contain;
}

.tox-tinymce-aux {
    z-index: 10000 !important;
}

.scrollable-nav {
    overflow-y: auto !important;
    max-height: calc(100vh - 80px - 0.75rem);
}


/* steppers enhancements */
.v-stepper > .v-window {
    margin: 0;
}

/* darkmode leaflet hack */
.v-theme--dark .leaflet-container {
    filter: invert(90%) brightness(1.2) contrast(1.2)
}


/* sticky bottom bars */

.sticky-bottom-bar {
    position: sticky;
    bottom: 0;
    z-index: 100;
    background: rgba(255, 255, 255, 0.9);
    box-shadow: 0 0 10px rgba(0, 0, 0, 0.1);
}

/* improved flask security styles */
.security form ul {
    list-style: none;
    margin: 12px 0;
    line-height: 2.1;
}


.security form *:has(input[type="radio"]) {
    display: flex;
    align-items: center;
    gap: 10px;
    font-size: 16px

}

.security form ul *:has(input[type="radio"]) input {
    scale: 1.3;
}

.custom-play-icon.dark-play-icon {
    color: black !important;
}

.custom-play-icon.light-play-icon {
    color: white !important;
}

.v-card--reveal {
    align-items: center;
    top: 0;
    justify-content: center;
    opacity: .9;
    position: absolute;
    width: 100%;
}

.video-js:has(audio) {
    background-color: #00000000 !important;
}

.chip-container {
    position: relative;
}

.drop-indicator {
    position: absolute;
    width: 2px;  /* Changed from height to width */
    height: 100%; /* Full height of container */
    background-color: rgba(var(--v-theme-primary), 0.5);
    transition: all 0.2s ease;
    opacity: 0;
    pointer-events: none;
    z-index: 100;
}

.drop-indicator.active {
    opacity: 1;
}

/* CSS Helpers */
.overflow-unset {
    overflow: unset;
}
.z-1 {
    z-index: 1;
}

/* wrap chips */
.flex-chips {
    display: flex;
    gap: 8px;
    flex-wrap: wrap;
}
.flex-chip {
    height: auto !important;
    padding-top: 4px !important;
    padding-bottom: 4px !important;
    white-space: normal !important;
}
.flex-chip .v-chip__content {
    overflow-wrap: anywhere;
    white-space: normal;
}

<<<<<<< HEAD
/* winbox */
.winbox {
    background: rgba(var(--v-theme-primary), 1);
}
.wb-drag {
    display: flex;
    align-items: center;
}
.wb-body {
    top: 64px;
}
.wb-header {
    height: 64px;
}
.winbox.min .wb-body {
    top: 35px;
}
.winbox.min .wb-header {
    height: 35px;
}
.wb-title {
    display: flex;
}
.wb-control {
    display: flex;
}
.wb-prepend-controls, .wb-prepend-controls * {
    cursor: inherit;
}
.wb-prepend-controls, .wb-prepend-controls button {
    cursor: pointer;
}
.winbox.min .wb-prepend-controls {
    display: none;
}
.wb-prepend-controls {
    display: flex;
    align-items: center;
    width: fit-content;
=======
/* Lightgallery.js place above all dialogs */
.lg-backdrop,
.lg-outer {
    z-index: 3000 !important;
>>>>>>> c8ee1e2c
}<|MERGE_RESOLUTION|>--- conflicted
+++ resolved
@@ -855,7 +855,6 @@
     white-space: normal;
 }
 
-<<<<<<< HEAD
 /* winbox */
 .winbox {
     background: rgba(var(--v-theme-primary), 1);
@@ -895,10 +894,10 @@
     display: flex;
     align-items: center;
     width: fit-content;
-=======
+}
+
 /* Lightgallery.js place above all dialogs */
 .lg-backdrop,
 .lg-outer {
     z-index: 3000 !important;
->>>>>>> c8ee1e2c
 }