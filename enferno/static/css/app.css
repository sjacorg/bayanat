/* tajawal-regular - latin_arabic */
@font-face {
    font-family: "Tajawal";
    font-style: normal;
    font-weight: 400;
    src: local("Tajawal"), local("Tajawal-Regular"),
    url("../font/tajawal-v3-latin_arabic-regular.woff2") format("woff2"),
        /* Chrome 26+, Opera 23+, Firefox 39+ */ url("../font/tajawal-v3-latin_arabic-regular.woff") format("woff");
    /* Chrome 6+, Firefox 3.6+, IE 9+, Safari 5.1+ */
}

/* tajawal-700 - latin_arabic */
@font-face {
    font-family: "Tajawal Bold";
    font-style: normal;
    font-weight: 700;
    src: local("Tajawal Bold"), local("Tajawal-Bold"),
    url("../font/tajawal-v3-latin_arabic-700.woff2") format("woff2"),
        /* Chrome 26+, Opera 23+, Firefox 39+ */ url("../font/tajawal-v3-latin_arabic-700.woff") format("woff");
    /* Chrome 6+, Firefox 3.6+, IE 9+, Safari 5.1+ */
}

/* roboto-regular - latin */
@font-face {
    font-family: "Roboto";
    font-style: normal;
    font-weight: 400;
    src: local("Roboto"), local("Roboto-Regular"),
    url("../font/roboto-v20-latin-regular.woff2") format("woff2"),
        /* Chrome 26+, Opera 23+, Firefox 39+ */ url("../font/roboto-v20-latin-regular.woff") format("woff");
    /* Chrome 6+, Firefox 3.6+, IE 9+, Safari 5.1+ */
}

/* roboto-500 - latin */
@font-face {
    font-family: "Roboto";
    font-style: normal;
    font-weight: 500;
    src: local("Roboto Medium"), local("Roboto-Medium"),
        url("../font/roboto-v20-latin-500.woff2") format("woff2"),
        /* Chrome 26+, Opera 23+, Firefox 39+ */
        url("../font/roboto-v20-latin-500.woff") format("woff");
    /* Chrome 6+, Firefox 3.6+, IE 9+, Safari 5.1+ */
}

/* roboto-700 - latin */
@font-face {
    font-family: "Roboto";
    font-style: normal;
    font-weight: 700;
    src: local("Roboto Bold"), local("Roboto-Bold"),
    url("../font/roboto-v20-latin-700.woff2") format("woff2"),
        /* Chrome 26+, Opera 23+, Firefox 39+ */ url("../font/roboto-v20-latin-700.woff") format("woff");
    /* Chrome 6+, Firefox 3.6+, IE 9+, Safari 5.1+ */
}

.v-application {
    font-family: "Roboto", sans-serif;
}

.v-application .headline,
.v-application .title {
    font-family: "Tajawal", sans-serif !important;
}

.theme--dark .jsondiffpatch-delta {
    color: #000;
    filter: invert(1);
}

.description {
    color: #323232;
    font-family: "Tajawal Bold", sans-serif !important;
}

.v-chip {
    /* font-family: "Tajawal", sans-serif !important; */
}

.v-toolbar {
    background-color: white;
}

.v-theme--dark .v-toolbar {
    background-color: #212121;
}

button.swh {
    transform: scale(0.9);
}

.rich-description,
.actor-description {
    font-family: "Tajawal", sans-serif !important;
    font-size: 14px;
}

.rich-description img {
    max-width: 99%;
    margin: 2px;
    height: auto;
    object-fit: cover;
}

#bulletins-dt tr, #export-dt tr, #log-dt tr, #users-dt tr {
    cursor: pointer;
}


.event-card {
    display: flex;
    flex-direction: column;
}

[v-cloak] {
    display: none;
}

.filepond--root {
    cursor: pointer;
}

.filepond--drop-label:hover {
    background: #ececec;
}

.filepond--drop-label {
    font-size: 14px;
}

.fp-wrap .filepond--root .filepond--drop-label {
    min-height: 120px;
}

/* draggable dialogs */
.v-dialog.v-dialog--active .card-header {
    /* cursor: grab; */
    z-index: 10;
}

.v-dialog.v-dialog--active .card-header:active {
    /* cursor: grabbing; */
}

/* resolve map overlap conflict */
.v-dialog.v-dialog--active .card-header {
    z-index: 1200;
}

/* media images */
.media-img,
.media-vid {
    cursor: pointer;
}

.media-img:hover,
.media-vid:hover {
    filter: saturate(1.2) brightness(110%);
}

#vid-wrap {
    width: 440px;
    height: 330px;
}

.plyr {
    margin: auto;
    width: 100%;
    height: auto;
    max-height: 440px;
}

#player {
    object-fit: contain;
}

/* screenshots */

.sc-wrap {
    text-align: center;
    border: 2px dashed #d8d8d8;
    padding: 10px;
    margin: 8px;
    flex-direction: column;
    width: 200px;
    height: auto;
    transition: all 0.2s ease-in-out;
}

.sc-wrap canvas {
    width: 100%;
    max-height: 120px;
    object-fit: contain;
}

.crop {
    text-align: center;
}

#cropImg {
    max-width: 100%;
}

#screenshots {
    display: flex;
    overflow-x: scroll;
    flex-wrap: wrap;
}

.simple-video {
    width: 191px;
    height: 140px;
    object-fit: cover;
}

.ajax-spinner {
    width: 50px;
    height: 50px;
    margin: auto;
    background: url(data:image/gif;base64,R0lGODlhHgAeAPf2AP7+/v39/fDw8O/v7/z8/PHx8e7u7vv7++Xl5fr6+vn5+ebm5gAAAPX19fT09Pb29vPz8/f39/j4+Ofn5/Ly8tTU1O3t7dXV1cnJyezs7Ojo6Orq6uTk5OPj476+vuvr69nZ2cjIyNbW1unp6crKytjY2MvLy9zc3LOzs7KyssfHx+Hh4b+/v9/f3+Li4tPT097e3sDAwNfX193d3dra2sHBwYmJidvb2+Dg4L29vby8vM/Pz7e3t9LS0sTExNDQ0LS0tIiIiLW1tcbGxszMzLi4uLq6uoyMjHBwcMPDw8XFxVhYWLGxsXFxccLCws7Ozra2trCwsG9vb42Njbm5uc3NzXNzc4qKilpaWtHR0bu7u3JycpKSkjs7O3Z2dq+vr66urj09PVlZWaioqKSkpISEhIKCgpqaml5eXnR0dJGRkSIiIltbW2lpaaWlpYaGhouLi1NTUz4+PqmpqXh4eI6OjpWVlZCQkJSUlJ6enpiYmJycnKqqqmpqakNDQ4eHh6Kiop+fn6ysrCUlJW5ubklJSa2trVRUVIODg4WFhUBAQCAgIKGhoV9fX0FBQYGBgaamppaWlmxsbFxcXGBgYFdXV5OTk5mZmTY2NiQkJB8fH21tbXl5eVBQUDw8PHt7ez8/P11dXX9/fzU1NSgoKJubm2dnZzQ0NDMzM52dnVFRUWtra5eXlyoqKk5OTiMjI1VVVQoKCmRkZE1NTaurq0ZGRjk5OTc3N35+fo+Pj0VFRX19fSEhISkpKURERBsbGywsLCcnJ6enpxgYGB4eHmJiYlJSUhoaGk9PT3V1dWFhYR0dHUdHRwUFBQcHBzg4OICAgCsrK6CgoFZWVi4uLmNjY3x8fGhoaGZmZkJCQkhISBYWFmVlZTo6OkxMTBISEnp6eqOjoxUVFS0tLQsLCxwcHBcXFzIyMhkZGRERERMTEzExMQ8PDw4ODiYmJgICAnd3d0pKSgQEBDAwMA0NDf///////wAAAAAAAAAAAAAAAAAAAAAAAAAAAAAAAAAAACH/C05FVFNDQVBFMi4wAwEAAAAh+QQFCgD2ACwAAAAAHgAeAAAI/wDrCRxIsKDBgwgRNoCQsGHCO1YcNgwgZMBAAJjMPRgY4AEAiQOnxbFYD0EsBkQEBihgIABIgTbETWJYgwEDQPVWDijwUuCQYJoe1Rtj8009BwIENOhZT4GqYK+o8GnHDhGAnQIIOIxxhcoIgXuGUbNDYcGEDA0MCGBYLwGFDAIMtuiESZUZDBZ2lTCoYECCBxkWIOgQ4SAMLF1AdZnTsECHBZCXIpzgpYu2vQklIEAwobBDMmokZjDwMaGDFSVOsG2YwAEFBwoKQmAxRUq1SZNgSJQgosIFGTA2xK6nIQiaSkvELKEhMcKFCxWi01hdb4ISQXkCLZCYYIILBBk8JsTMUEMiAp4OA9T4hOREQwgYSOA4kDCAMEJW+uhpCGKIiRAXJHCQBIC0IQU0goygAg4GDQBCAzg8gYEKFdBXUAicXFJDXB0EcYQQFFhgAAQgxKDFdgpMIIMJLhj0wEYDfXFFEEMskAITN0zgQQwmuCTQAQI2NAAXNrgRQAcopABCPT14wIIFTFWRCB4f1LNAku41oIQOS/YExhQtCCQAFChMIFABSWBQGkgxIDDQAR7wAONRJWjFFEE/DHGnQwVAueefBgUEACH5BAUKAPYALAEAAQAcABwAAAj/AO0JHEhwoAEDBRMqXFjHxsKHAgHUeDCQQC0/CQY6+BIA4kBJdCQIvDEOWAmBB1zJqedRYKlzIe1pGZQJij0FnRjQaSnwSbYud+y54bWIkb0tDBjE4GnvARZffmaQyTQo3JOkpDIuBKKGxwKBbjAxgwLhBowHWsoxCCJQgQMBDgh2KBZH1hQaFB7RSCgA2ogDAgYIMCCSIAhJbBLzgAjBQIECAyIotGCmEqUTEBMYCKxVYYAidloKgNBRoQB7J2Yg9HigQYQICQAIdOCBi7VkVja94MlhAYIFGgYQsKdmixQkSNr8aCmh9wLfCyT3rMEDSIeWBwwMKAChcEIDPoZDt8wgfWE9JQ2vP0xQ4sIClgkjgLEx5Q0tiBxeyLgAI2ECYWXYYAkLEvSwQUIQtEAAAiJc8MIJ4glkgh6GmACBPQukIMQFhUngAgkqHGjPCC2UoAFBCsgWUQxCoDABBzro4MIHIZBQAXz2ABChQlAA4UQ9HHjggQv2vEACCRQwRUMUVJymAQsefOXAEyqo15IKPKxmTwwsDCAQBCZcgCNEO5w2kBI+dAbBCSp6VNpAFfTAVEsUXNhSQAAh+QQFCgD2ACwBAAEAHAAcAAAI/wDtCRxIcKAACgUTKlzIhcvChwIPJEkwUMGSaREGPrB3AOJAL4gcDNTlC4RAC4dmeRx4plMZBfaGOAJVw96DJdtWDjTBZokbezrkhBFi79GiVyl02ouwBU0oGEEVFXGyppUcAQ9j6GHBQWAOWGi+FDjRAsKYLsP2CBTB5ZAagiM+9fHCyh6AOzISZvhTwEmhZgzUzSjY4RGSLU2iQBTEoPGyCgozsJLSZAdECKcYFMLxsJ6TPCt53KmnEMCADjBaDFhZr14CCQoCCISQRJqaI3De0Fh5wIIAAQMOHhghbIqN42VKrExgocDvAQZg2jMAosqQJBtWBnDgoMED6QkbXLAgfbkBRAIVgKAYcR4BBwuyEypQkgJKiiEAHn7gMAGBho4FJRFFCkWAcMAFHyR0wAa9IeCgBgXRoAMGJ5i3QQ4e5HWQAhuAUEEBAgnwwQIGEASgQAGQEEMOHHygggoaFPCCCDTkN1B8ClnAAgtP2LMBBhhAeIIIFyhlDwg6+GBeBkBmJ0EJFSCgFAZOYGVPASRgMJADFwymXQkICaQAEVWA90AHSpE3kAh5GQmRSDoFBAAh+QQFCgD2ACwBAAEAHAAcAAAI/wDtCRxIcOAGDQUTKlyYh9XChwLrhaAwkMAWSRIGFkhRD+JAO38aCORACQ0MgRGwtfE4kEebSAfsPWGDRYW9AHRORWIpcIYVQl/sxRAjpoi9PZ4UmXgIgGA9NVaagHACa0mOHaD8YGs6MABBDGRiuPC6gxASewJudGgA5dAoowlUBLF3hKADPWXgBHqh4FKFhBQCZTDkzd0vTB0KCthzZUoQPl4XchnWapAcGgodgLERxObDAYqWhVoAUQSkCB7HAHr4IAOCDzwJ1ChCZENHew1ExOABBAWY2LwYMIi1TtQCCiao9PZ9g2WAV8IZfJvUQuABCy5O4LDAMkEpO4Z6SLa4XXBAj5gQG0R+KMODjhUeLQwQQGAhEQ9OcmCAOGAABQEGJEQACTp4kMQNEoAggIAGKADBfAUMUNAMSfTAgQL2GBACBjAcIMEBBxSAQAcQ2EOAAwAWQFB9A9VTgQkhjCBABSJkAAECEyDUFVcKFYABBiUIVMFf9mywAAIi8eSCCj8kkOGQGZg4AQLc8XSBCQ8I1MAFFVBkTwII6OhRPSs4UFEJMqBnjwIZkMfTQDic9CZLXnoUEAAh+QQFCgD2ACwBAAEAHAAcAAAI/wDtCRxIcKCBEQUTKlw4JtXChwIB7HAwMEGZXQ8GPjBCAOJAPqwyCPzAKc2KkV5weRyoAtEeCPZmpGnywt6DXZ3IrBQ4oU4QJvZ6NEESwl6gSqFqLgxAMACjIzZo/OjTRkUJNo2aSHh4woeIDQeC/rGRQgORLAbAyDokxN6BC2S20CKoIMcXIDluBACzIyxBDW4cCJGla1ScDQUheEghJEUIvwrn3PITZtIMhRGIoEjRwiMWW2ZEPvxgAvLCIloWJihgb8ICATuFGPLQY8DAF0pisPBgBMZKCrc0DWplq4+IBll81Njde2WDbsQGRbNVLIvABBQ2cOgA2yMAFJCoVLrorhAEU4hKgEBUcAJDiA8e5TBoJLpghCwYTIQQUe8hDwYAjuMbQQn8MAQJP7hwAAIUJUQBBWfMA+AiCA00QQ8tGNBRBi/IsIA9EWxFgQEGNCCQCWYwg0dT/UVEgwgvCACBCy4I8MAABQxwnj317JiQAyJcAAMAECCAAGsFCCBABDu19kIJWzVgJEUHGCAABU3OIEODCiywAJP2KEAiACsBsIACAwXgWgIDEQCBj03as4EGcXokwVYrBQQAIfkEBQoA9gAsAQABABwAHAAACP8A7QkcSHCghQ0FEypcyGPOwocDQTQYeOCMJYINWByAODAEDwMDc02ZIDDDmyMcB9KIYmTiiiNXZNhrMOUak5QCBwhBEcLeiSs2qtgbQ8gKCJwCYwhJsYBGGURP7DVJ8ycBwY0DOWA4arVDCiAkPvzokeFLsj4s7CkYKurmwAQhtLBQMuPAkxUECAJYMeeBjjRoVCERUPABCQ81PJjI+zAOGjFpOChMIMNDDhcQR7RZEonwwwwVAnA0smOhAgoWBBZIKaEIFB8XPD+QUYUEBgxKJHM0EK+LIj/IvNx4cGOHCdtKSHIsMCuMn0KVzKwQSKDBgA0jHKQMoKLGDxcPFkK0QFCPYwpAHHG8EDHxoYNCx6q1WAjigogKHSAyOUZqTZfSBZXwwgUgaBDABhIoNIYGkMwSDTqjYDaQBicsQIFoBXCAQAYEKJBAPTncwkAQ9hywAx6hqKEXQQFMMAECBTyQgQUEGMEAA4skiFMECCyAUAQFCKDdFjd6gNQAHCxglQQCCDDRA3IwsAVSGiAQwUADCLCWPRnYgkp5HNUjgFXUZcmYPREEQiZSAxUwAJscHbAlRwEBACH5BAUKAPYALAIAAQAbABwAAAj/AO0JHEhQIAQDBRMqVPhDycKH9urNIBggB48IAyP4gDiwipMCAgtAQaHBYKpLADjaO6Fjo70FKFBMlMCojBCVAlmwIGJvRUwR9qDYsCFjYT2CAEzE8DACARgwNEYcqaNHAcGjAhf0aDEg5YQcHp4YODFRy5s/GCJ24GGpCMEsKjBkmWBvx40EBA/8gGSvh6U0fUR9IJjgAgYTIbIceAhokxUpUwQkJHADQ4iSD1ekkZLKwUMDNLA+pJJFIQEHBjQYkKDSgQcjQ2Y8ELiixIUKFXqA5KiBzRIsaFbdaVH7doUXDVQOaPQbjSRLOASiHmGBNccESWDDwJiwgQWVOYw8sCTwAQEH6wslUHoGTnJBAhoWTEAwAmIUTNnCyBo88MACBAhMUEACBlhVEARwLJBEE7qMEkcHAw0wgQXJ2dPAABZAoABrCnjgiDl4RHSDNEgEMpBo9gAwQAECBDDHMprk8sQawHiym0AoFrTiAPWMwQADiAi0xhpR4ERBAQjZw8KPe9hTgDfHNIHTAKsJhEMzDCQh0ATMgBKAShRQFAw5Nw5wxGw4EZSGK2lyhAAIOAUEACH5BAUKAPYALAEAAQAcABwAAAj/AO0JHEhwYAIIBRMqXAjDxMKHAzs4GAiASIwHAw+AUABxoAgSAwRGSOJhgsAHTowQ6CiQgwoiEwew8CCQgJIvKlgKhECCRA8AG1iwAGHvRQoUNx4GAEDwI4YOI7RoEWEACJQiEQiuHLihxAoDB+wJCBGiAoUOHQxcYMKkxMAYjLQwFXjgxIsLJTQQgIEg7EACC0JIKOHmSCI1CwoegFFBRoUTcxWieHPExpkNCgOsqHBBAEQYcIK4CfkQggaWSSo8fEBBwIAELCE4qUGkRQOBCT4sQIBgAQeMHREgkYLECq5AHQ5kmMAbQYesHTU0kdIkjRkyHAQGiAChwAC/EBWYxRiyYwVHhREKsGQRo6NrC+cXUpACC5fJhAcGFKAwgPRCKktMggUSMxREgAGuDeAAAJCoV1ADl12ACCVxUELUQA8YoN5KGDDQChn2FFAABENgcUoeAs0giBmAEARAZPWowgADb/iAySiJZAGKL3FYQFAAD4HQDAO+2KMDL5pYYw8gnoTBh0724MGAJh3YY0Iva9xhTwCfoMIJlJ0Q84JAI9yyiBACUWCFMfE9BMAZKwxUjxi9VIlbFBNBSRArbOjZkQUt6BQQACH5BAUKAPYALAEAAQAcABwAAAj/AO0JHEiQYIOCCBMqXJAFgMKHAjkQrCcihIOBBFpAJIijggCBCqqE0CBQAhEnBzYK/FBBhEAKJDBoBLBDRxWVAh9cEAGCgAASJG7YO+HBwwmIAQbWa3GhggYDQ1TQsMeihpODCiEg+FAggb0GO3FEsPBBwAwdOUDYA8CyBhGCBEYgmGsgwQgKDgcGGPHkwQQnQKIIyVCQwAYEE+ZC/MFECBAjFhRmQNDh4sMMUJjEoACxgQGVMiQqlNAAAoWUKkmY6LECYwEDAwQIMCBB5YQgQWzAwWPIHgEKA4LPVqByhI0gV6boSTFhoIIHDQLUUxmhwg8ZC2onLEJLpQ4WSLcwshA3AqIGcJLgIEgYAQuD9/AgapGypYmoowQhKHoPLI+FPDAglIEeBsxwiRerNFECQUXIkUYOxO3AyylcPPDBBoSZYowbEelghyAESUdQG4MQY0YFhdRyxQqUNMJNeQPlldAJ1GQyiwQXOOLJFfagIIYYYOBkDxm/nOJSC4WEcYY99ViiCiJC9gEMBgI1sEQXRggUQR3XRIDTHmoNxIkj6wkEgA4QCFkQCpvIqGZCDoi2UUAAIfkEBQoA9gAsAQABABwAHAAACP8A7QkcSJBggYIIEyq0UKKewocCBzwgiONFg4EAXESAOPBDh4v2AoCokEGgSBUbOdorgADBRQkiLiCwVw9EiCwAVNpTgGACggMPLlzAYW9FCAwtHtbLOXDDggUfIlyogMABCSIkIBBkKvCBBQEODth7wIHDiAQPHkjgECLEQAM0TPzYKqCAAAMUCGRo4HBgPQhZHBiowsKDBwsFAwyoK+ADxBM6YsSo4TihXQsTHwqI4QGDAIj1HKi84UJhgBtALtUpyfEBjBswRqSEYG3NOwYMnJXmCCFFChQoePhY4AAaKXm4dauEgMI3iiJDMLYokurMZ5UrTuConPAFI5VJTEC1TPAnWC8RHHMFYTRBIbdF0dCZgqgiyJEjd2YUBFBt25ouXFAwBggIaWDHBBPwccQfV+wmEBW1WCHIAPaAIIc2dTTAwQoaYGCFJIAINIEPwjDBlVgEJaKIJ1ds0MgSpRjgxYwL7KdQBq44IkYDGiiDRSn25EAIEkDoZA8Vz7hSgj0DmCLGHAKNsQocRsKhywUmeTGNDwLVAwkSFHJUTwonEBTJEgTV44QBRhaEwSd9tfmQfioFBAAh+QQFCgD2ACwBAAEAHAAcAAAI/wDtCRxIcGCABgUTKlzooEOAhRAFOohA8AOHghoiEqRggeCEBQYGrqigQKPABwIGPLCXYMGCDQI7vLjx0GQCAxRCSkAwYYS9DRUurIAYoB5BAQUKUHjggsMECTJkVChQEMDAEF0IUVmpwIDXAxEkKBhQokILe/UacBBRgmA9NAwYZPqD4AHFggc6RBBQwkQIFT7dtonLAIvRhRxUkFgcOKEZZ+QqRHxQJcSOkBBl5DHpAkfNgglcYEDx5YNJBS43FJAgkMKUQudIvSoXwqQDDzk81PBRRfWjbqQyrfmlxDZuDyxqYFggEMILI+H2XNSooIOLBRYaWE2ogc92iDRwRLUEQAtZmNoQKRhhUqNjwnpcuvh5pixBZiZAgPBg7vYIqjBxqDGBD08kNAETH2zggxBMoDABQTuw8QgPHVlgChZHFDBDeDvYkEgKAhkgQhIqfJbAZ/aQIcYSkYxgxSZ4ZMDFFHXgBZEDhLCxygAW0NHEJfZ0aAMVJgn0wxLK/GBPAbtIQYZAUJQhzXcRzXHIEAPBsYoRAhEQxRQQFMkDEQTN0UZbXYYwQJEJVZCIfWxG1AAMRQYEACH5BAUKAPYALAEAAQAcABwAAAj/AO0JHEiQoISCCBMqfJDhgMKHAmv8IFhgQISB9QoogDiwVCwfAwUIcCAQgAUXFznae8IgHQZ7BAQUKCDQAoIJBFTakzCIATUH9WQKsAcBwYIPDwkAINiGAYNN9QwMMKBgwQQEJBVWgSWqCEkaseiZCUAgwYEGHG4GsBdhA44TCQg2+pbJTyQFZ0wk1ABBAQ4RFXogJTgA26Jev/pAhCDigowLGhISSLRGUw6IAU68uDAAYg46DzhuWHAQYUYQIZxwUHngwwcLEHLaS0CF06FajlB9UamARAgMJn7cEBDBjjFFYcKgEqRSAobnGEjs2CBQQo8oqdQQ0dmixQq+axFSxIhCgSOOFrIT1gthKg7IhxKU6DCRtSAAQ6HQVEqWMuEKLTXEkMQICLmBTCXFcDGACu8R1IAKBYxAggc5eGABQQjQUQYfqxWAixR2ZNBBCxp0wEMU2wUwwgUk/LDUQA4NlIIUSJxRwB1v8KEAFVCgcOFA6SFEwBVNfJLBA3hcYYg9N6SAggg62bOAF0iQwJYeQUBhDwAkRFFDeBwpcQ0LA+XxhgoCHaBCCvVBVIVeAzFRxgkEvTBUlARdkEubeCIUAZQqBQQAOw==) no-repeat center;
}

#iplayer video {
    max-width: 100%;
    /*height: 360px;*/
    object-fit: contain;
}

/* query builder reset styles */

.vue-query-builder {
    padding: 5px;
}

.vue-query-builder label {
    margin: 5px;
}

.vue-query-builder .form-group {
    margin: 2px 0;
}

.vue-query-builder select {
    height: 32px;
    padding: 6px 10px;
    /* The 6px vertically centers text on FF, ignored by Webkit */
    background-color: #fff;
    border: 1px solid #d1d1d1;
    border-radius: 4px;
    box-shadow: none;
    box-sizing: border-box;
    -webkit-appearance: menulist;
    margin: 5px;
    display: inline-block;
}

.vue-query-builder button[type="button"] {
    display: inline-block;
    height: 32px;
    padding: 0 20px;
    color: #555;
    text-align: center;
    font-size: 11px;
    font-weight: 600;
    line-height: 32px;
    letter-spacing: 0.1rem;
    text-transform: uppercase;
    text-decoration: none;
    white-space: nowrap;
    background-color: transparent;
    border-radius: 4px;
    border: 1px solid #bbb;
    cursor: pointer;
    box-sizing: border-box;
    margin: 2px;
}

.vue-query-builder button[type="button"]:hover {
    color: #333;
    border-color: #888;
    outline: 0;
}


.vue-query-builder input[type=text] {
    height: 38px;
    padding: 6px 10px;
    /* The 6px vertically centers text on FF, ignored by Webkit */
    background-color: #fff;
    border: 1px solid #D1D1D1;
    border-radius: 4px;
    box-shadow: none;
    box-sizing: border-box;
}

.vue-query-builder button.pull-right {
    font-size: 18px;
}

.vue-query-builder .children {
    padding: 20px;
}

.vue-query-builder button.pull-right {
    float: right;
}


.smaller {
    transform: scale(0.9);
}


/* Remove default calendar icon from input type="date" */
input[type="date"]::-webkit-inner-spin-button,
input[type="date"]::-webkit-calendar-picker-indicator {
    display: none;
    -webkit-appearance: none;
}

input[type="date"]::-webkit-input-placeholder {
    visibility: hidden !important;
}


/* fix conflict between tinymce and Vuetify */


.tox-dialog__disable-scroll .v-dialog__content {
    z-index: 203 !important;
}


/* tfa fixes */

#help_setup li {
    list-style: none;
}

.theme--dark .Password__field {
    filter: invert(1) hue-rotate(180deg);

}

#app .Password__badge {
    text-align: center;
    height: 19px;
}

.search-toolbar {
    position: sticky;

    bottom: 0;
    z-index: 100;
}

.search-card {
    margin-bottom: 140px;
}


.circle-marker {
    opacity: 0.8;
}

.leaflet-popup-content .chipwrap {
    white-space: normal;
    height: auto;
}

.leaflet-container {
    min-height: 300px;
    /* Adjust as needed */
}


/* quick initial dark mode support for leaflet map */

.theme--dark .vue2leaflet-map,
.theme--dark .map-legend .caption i {
    filter: brightness(0.6) invert(1) contrast(3) hue-rotate(200deg) saturate(0.3) brightness(0.7);
}


/* csv import */

.drag-area {
    display: block;
    padding: 2px;
    min-width: 75px;


}

.ghost,
.sortable-ghost {
    opacity: 0.3;
    background: #c8ebfb;
}

.flip-list-move {
    transition: transform 0.5s;
}

.no-move {
    transition: transform 0s;
}


.list-group {
    min-height: 26px;
}

.list-group-item {
    cursor: move;
}

.list-group-item i {
    cursor: pointer;
}

.drop {
    min-width: 40px;
    min-height: 28px;
    display: grid;
    place-content: center;
    background: #fcfce9;
    box-shadow: inset 3px 2px 13px -8px #00000096;
    border: 1px solid #ddd;
    border-radius: 9px;
    margin: 0 5px;

}

.drop .v-chip.ma-1 {
    margin: 0 !important;
}

.d-caption {
    padding: 2px;
    font-weight: bold;
}


.csv-panel {
    overflow-y: scroll;
    height: calc(100vh - 260px);

}

.d-sep {
    border: 1px solid #000;
    border-radius: 4px;
    margin: auto;
    height: 26px;
    min-width: 48px;
    padding: 2px;
    text-align: left;
}


.media-card .etag {
    text-overflow: ellipsis;
    white-space: nowrap;
    overflow: hidden;


}


.media-grid {
    display: grid;
    grid-template-columns: repeat(auto-fill, minmax(280px, 1fr));
    gap: 10px;
}


/* sticky related items headers */

.header-sticky {
    position: sticky;
    top: 90px;
    z-index: 10000;
    background: rgba(250, 250, 250, 1);
}

.theme--dark .header-sticky {
    background: rgba(51, 51, 51, 1);
}

.v-sheet.header-fixed {
    position: sticky;
    top: 0;
    z-index: 100000;
    border-bottom: 3px solid #dddddd75;

    background: rgba(255, 255, 255, 1);

}

.universal .v-card .v-sheet.header-fixed {
    top: 66px
}

.system-admin nav.v-navigation-drawer.v-navigation-drawer--clipped {
    z-index: 1000000;

}

.v-card a {
    text-decoration: none;
}


#graph-layout {
    display: grid;
    grid-template-rows: auto 1fr auto;
    overflow: hidden;
    height: 100%;
    background: #fff;
}

.graph-footer {
    position: absolute;
    bottom: 1px;
    left: 1px;
    backdrop-filter: blur(10px);
    background: rgba(255, 255, 255, 0.23);
    padding: 10px;
}


#graph-layout .force-graph-container {


    overflow: hidden;
}

#graph {
    height: 100%;

}

#graph canvas {
    height: 100% !important;
}

.graph-node {
    max-width: 80px;
    padding: 1px 2px;
    text-overflow: ellipsis;
    overflow: hidden;
    background-color: rgba(0, 0, 0, 0.28);
    white-space: nowrap;
    border-radius: 3px;
    font-size: 9px;
    text-align: center;
    color: rgba(255, 255, 255, 0.7);


}

.graph-node:hover {
    color: #fff;
    white-space: break-spaces;

}


.graph-legend .caption {
    display: flex;
    align-items: center;
}

/* better dark mode style for media thumbs */

.theme--dark .media-vid i {
    background: #111;
}

/* better styles for inline tables (rich text) in preview cards */

.rich-description table td,
.rich-description table th {
    padding: 4px;
}

/* map bulletin ids */
span.map-bid {
    background: #f0f0f0;
    border: 1px rgba(109, 109, 109, 0.84);
    padding: 3px;
    border-radius: 5px;
}

span.map-bid:empty {
    display: none;
}


/* access roles styles */
.restricted {
    opacity: 0.5;
    filter: blur(1px);
    font-style: italic;
}


.log-dialog {
    background-color: lightblue;
    max-width: 770px;
    overflow: auto;
}


.Password__field--disabled {
    opacity: 0.6
}


/* system dashboard */
.fixed-card {
    height: calc(100vh - 140px);
    overflow: scroll;
    z-index: 100;
}

/* config diff */

.system-admin div.jsondiffpatch-child-node-type-object:before,
.system-admin div.jsondiffpatch-child-node-type-object:after {
    content: '';

}

.system-admin div.jsondiffpatch-child-node-type-array:before,
div.jsondiffpatch-child-node-type-array:after {
    content: '';
}

.system-admin .jsondiffpatch-delta {
    font-family: "Roboto", Sans-serif;
}

.system-admin .jsondiffpatch-delta ul {
    padding: 0;
    font-size: 16px;
    display: flex;
    flex-wrap: wrap;
}

.system-admin .jsondiffpatch-delta ul ul {
    display: flex;
    flex-wrap: wrap;
}

.system-admin .jsondiffpatch-property-name {
    color: #000;
    font-weight: bold;
}

.system-admin .jsondiffpatch-left-value pre {
    padding: 4px;
    opacity: 0.3;
    text-decoration: none;
}

.system-admin .jsondiffpatch-deleted {
    opacity: 0.3
}

.system-admin .jsondiffpatch-deleted pre {
    text-decoration: none;
}

.system-admin .jsondiffpatch-right-value pre {
    color: #000;
    /*background: rgba(238, 238, 238, 0.45);*/
    padding: 4px;
    font-weight: bold;
}

.system-admin .jsondiffpatch-node li {
    display: flex;
    align-items: center;
    /*padding: 8px;*/
    /*box-shadow: rgba(0, 0, 0, 0.05) 0px 6px 24px 0px, rgba(0, 0, 0, 0.08) 0px 0px 0px 1px;*/
    margin: 8px 5px;
}

.system-admin .jsondiffpatch-node li:hover {
    /*box-shadow: rgba(0, 0, 0, 0.05) 0px 6px 24px 0px, rgba(0, 0, 0, 0.55) 0px 0px 0px 1px;*/
}

.system-admin .jsondiffpatch-node-type-array .jsondiffpatch-property-name {
    display: none;
}

.system-admin .jsondiffpatch-node-type-array pre:after {
    display: none;
}

.system-admin .jsondiffpatch-textdiff-deleted pre {
    text-decoration: none;
    font-style: italic;
}

.system-admin .jsondiffpatch-delta pre {
    padding: 4px;
    border-radius: 3px;
}

.system-admin .jsondiffpatch-value pre:after {
    display: none;
}

.system-admin .change-item {
    transition: all 0.22s ease-in-out;
    box-shadow: rgba(0, 0, 0, 0.1) 0px 1px 3px 0px, rgba(0, 0, 0, 0.06) 0px 1px 2px 0px;
}

.system-admin .change-item:hover {
    scale: 1.01;
}


.hardware-device {
    transition: all 0.25s ease-in-out;
}

.hardware-device:hover {
    scale: 1.01;
    cursor: pointer;
}

.sticky-tabs {
    position: sticky;
    top: 64px;
    z-index: 5;
    background-color: white;
    box-shadow: rgba(33, 35, 38, 0.1) 0px 10px 10px -10px;
}

.system-admin #geomap {
    z-index: 0;
}


.pswp img {
    max-width: none;
    object-fit: contain;
}

.tox-tinymce-aux {
    z-index: 10000 !important;
}

.scrollable-nav {
    overflow-y: auto !important;
    max-height: calc(100vh - 80px - 0.75rem);
}


/* steppers enhancements */
.v-stepper > .v-window {
    margin: 0;
}

/* darkmode leaflet hack */
.v-theme--dark .leaflet-container {
    filter: invert(90%) brightness(1.2) contrast(1.2)
}


/* sticky bottom bars */

.sticky-bottom-bar {
    position: sticky;
    bottom: 0;
    z-index: 100;
    background: rgba(255, 255, 255, 0.9);
    box-shadow: 0 0 10px rgba(0, 0, 0, 0.1);
}

/* improved flask security styles */
.security form ul {
    list-style: none;
    margin: 12px 0;
    line-height: 2.1;
}


.security form *:has(input[type="radio"]) {
    display: flex;
    align-items: center;
    gap: 10px;
    font-size: 16px

}

.security form ul *:has(input[type="radio"]) input {
    scale: 1.3;
}

.custom-play-icon.dark-play-icon {
    color: black !important;
}

.custom-play-icon.light-play-icon {
    color: white !important;
}

.v-card--reveal {
    align-items: center;
    top: 0;
    justify-content: center;
    opacity: .9;
    position: absolute;
    width: 100%;
}

.video-js:has(audio) {
    background-color: #00000000 !important;
}

.drop-indicator {
    position: absolute;
    width: 2px;  /* Changed from height to width */
    height: 100%; /* Full height of container */
    background-color: rgba(var(--v-theme-primary), 0.5);
    transition: all 0.2s ease;
    opacity: 0;
    pointer-events: none;
    z-index: 100;
}

.drop-indicator.active {
    opacity: 1;
}

/* CSS Helpers */
.overflow-unset { overflow: var(--v-overflow-unset); }
.z-1 { z-index: var(--v-z-1); }
.z-100 { z-index: var(--v-z-100); }
.left-auto { left: var(--v-left-auto) !important; }
.h-fit { height: var(--v-h-fit); }
.pointer-events-none { pointer-events: var(--v-pointer-events-none) !important; }
.pointer-events-auto { pointer-events: var(--v-pointer-events-auto) !important; }
.rounded-16 { border-radius: var(--v-rounded-16) !important; }
.rounded-12 { border-radius: var(--v-rounded-12) !important; }
.rounded-10 { border-radius: var(--v-rounded-10) !important; }

/* wrap chips */
.flex-chips {
    display: flex;
    gap: 8px;
    flex-wrap: wrap;
}
.flex-chip {
    height: auto !important;
    padding-top: 4px !important;
    padding-bottom: 4px !important;
    white-space: normal !important;
}
.flex-chip .v-chip__content {
    overflow-wrap: anywhere;
    white-space: normal;
}

/* Lightgallery.js place above all dialogs */
.lg-backdrop,
.lg-outer {
    z-index: 3000 !important;
}

/* Form builder drag-n-drop */
.drop-line {
    position: relative;
}

.drop-line-above::before,
.drop-line-below::before {
    content: "";
    position: absolute;
    left: 0;
    right: 0;
    height: 2px;
    background: dodgerblue;
}

.drop-line-above::before {
    top: 0;
}

.drop-line-below::before {
    bottom: 0;
}

.drop-line-left::before,
.drop-line-right::before {
    content: "";
    position: absolute;
    top: 0;
    bottom: 0;
    width: 2px;
    background: dodgerblue;
}

.drop-line-left::before {
    left: 0;
}

.drop-line-right::before {
    right: 0;
}

/* Line clamp */
.no-clamp {
    -webkit-line-clamp: unset !important;
}
.line-clamp-1 {
    display: -webkit-box;
    -webkit-line-clamp: 1;
    -webkit-box-orient: vertical;
    overflow: hidden;
}

<<<<<<< HEAD
#map-visualization {
    height: calc(100vh - 64px);
}

#map-visualization > #map,#deck-canvas {
    position: absolute;
    width: 100%;
    height: 100%;
=======
.form-grid {
  display: grid;
  grid-template-columns: repeat(2, 1fr); /* 2 cols */
  grid-auto-rows: minmax(60px, auto);
}

.grid-col-span-1 {
  grid-column: span 1;
}
.grid-col-span-2 {
  grid-column: span 2;
}
.grid-col-2 {
  grid-column: 2;
}

.grid-row-span-1 {
  grid-row: span 1;
}
.grid-row-span-2 {
  grid-row: span 2;
>>>>>>> 0a76f960
}<|MERGE_RESOLUTION|>--- conflicted
+++ resolved
@@ -925,7 +925,6 @@
     overflow: hidden;
 }
 
-<<<<<<< HEAD
 #map-visualization {
     height: calc(100vh - 64px);
 }
@@ -934,7 +933,8 @@
     position: absolute;
     width: 100%;
     height: 100%;
-=======
+}
+
 .form-grid {
   display: grid;
   grid-template-columns: repeat(2, 1fr); /* 2 cols */
@@ -956,5 +956,4 @@
 }
 .grid-row-span-2 {
   grid-row: span 2;
->>>>>>> 0a76f960
 }