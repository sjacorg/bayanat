--- conflicted
+++ resolved
@@ -849,13 +849,11 @@
 .z-1 {
     z-index: 1;
 }
-<<<<<<< HEAD
 .left-auto {
     left: auto !important;
-=======
+}
 .h-fit {
     height: fit-content;
->>>>>>> 9860148b
 }
 
 /* wrap chips */
