--- conflicted
+++ resolved
@@ -656,14 +656,10 @@
             # Set bulletin fields
             if video_id := info.get("id"):
                 bulletin.originid = video_id
-<<<<<<< HEAD
             bulletin.source_link = info.get("webpage_url")
             bulletin.title = info.get("fulltitle")
             bulletin.title_ar = info.get("fulltitle")
-=======
-            bulletin.source_link = youtube_info.get("webpage_url")
-            title = youtube_info.get("fulltitle")
->>>>>>> 0ddbf139
+            title = info.get("fulltitle")
 
             if upload_date := info.get("upload_date"):
                 bulletin.publish_date = upload_date
@@ -696,15 +692,10 @@
         org_media.main = True
 
         # Set media title to video ID for web imports
-<<<<<<< HEAD
         if is_web_import and info.get("id"):
             org_media.title = info.get("id")
-=======
-        if is_web_import and youtube_info.get("id"):
-            org_media.title = youtube_info.get("id")
         elif info.get("originalFilename"):
             org_media.title = info.get("originalFilename")
->>>>>>> 0ddbf139
         else:
             org_media.title = title
 
