--- conflicted
+++ resolved
@@ -186,7 +186,6 @@
 
     process_files.delay(files=files, meta=meta, user_id=current_user.id, batch_id=batch_id)
 
-<<<<<<< HEAD
     # Notify admins
     Notification.send_admin_notification_for_event(
         Constants.NotificationEvent.NEW_BATCH,
@@ -196,10 +195,7 @@
         is_urgent=True,
     )
 
-    return batch_id, 200
-=======
     return HTTPResponse.success(data=batch_id)
->>>>>>> ce7328c3
 
 
 # CSV Tool
@@ -459,7 +455,6 @@
                 roles,
             )
 
-<<<<<<< HEAD
     # Notify admins
     Notification.send_admin_notification_for_event(
         Constants.NotificationEvent.NEW_BATCH,
@@ -469,10 +464,7 @@
         is_urgent=True,
     )
 
-    return batch_id, 200
-=======
     return HTTPResponse.success(data=batch_id)
->>>>>>> ce7328c3
 
 
 @imports.get("/api/whisper/models/")
