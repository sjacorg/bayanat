--- conflicted
+++ resolved
@@ -1154,15 +1154,6 @@
                 },
 
                 resetFields() {
-<<<<<<< HEAD
-                    this.fields = this.backup;
-                    // hack to bypass js passing vars by reference
-                    this.map = deepClone(this.defaultMap);
-                    this.mapName = "{{ _('New Map')}}";
-                    this.mapid = null;
-                    this.vmap = {};
-
-=======
                     if (confirm("{{ _('Are you sure you want to reset this mapping?')}}")) {
                         this.fields = this.backup;
                         // hack to bypass js passing vars by reference
@@ -1171,7 +1162,6 @@
                         this.mapid = null;
                         this.vmap = {};
                     }
->>>>>>> 575b8bdd
                 },
 
 
