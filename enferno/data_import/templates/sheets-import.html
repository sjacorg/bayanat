{% extends 'layout.html' %}
{% block css %}
    <link rel="stylesheet" href="/static/css/dropzone.min.css">
{% endblock %}

{% block content %}

    <v-main class="align-start ma-3">
        <v-stepper v-model="step">
            <v-stepper-header>
                <v-stepper-item title="{{ _('Upload Sheet / Select Map') }}" value="one"></v-stepper-item>
                <v-divider></v-divider>

                <v-stepper-item title="{{ _('Fields Map') }}" value="two"></v-stepper-item>
                <v-divider></v-divider>
                <v-stepper-item title="{{ _('Bulk Upload \& Import') }}" value="three"></v-stepper-item>
                <v-divider></v-divider>
                <v-stepper-item title="{{ _('Status') }}" value="four"></v-stepper-item>
            </v-stepper-header>


            <v-stepper-window>
                <v-stepper-window-item value="one">
                    <v-sheet class="my-8">

                        <v-btn-toggle borderless color="primary darken-2" mandatory
                                      class="d-flex justify-center" v-model="firstAction">
                            <v-btn>{{ _('Create a new map') }}</v-btn>
                            <v-btn>{{ _('Select an existing map') }}</v-btn>
                        </v-btn-toggle>
                    </v-sheet>

                    <v-sheet max-width="800" class="mx-auto fp-wrap">
                        <v-card elevation="1" class="text-center my-3">
                            <v-card-title class="subtitle-1">{{ _('Select Sheet Language') }}</v-card-title>
                            <v-card-text>
                                <v-chip-group class="mx-auto"
                                              column
                                              mandatory
                                              v-model="lang"
                                >
                                    <v-chip 
                                    v-for="(name, code) in languages"
                                    :value="code"
                                    small label 
                                    filter 
                                    outlined
                                    >
                                        ${name}
                                    </v-chip>
                                </v-chip-group>
                            </v-card-text>

                        </v-card>

                        <vue-dropzone ref="dropzone" id="dropzone" class="ma-auto" :options="dzOpts"
                                      @vdropzone-error="showError"
                                      @vdropzone-success="uploadSuccess"></vue-dropzone>

                        <v-select label="{{ _('Select Sheet to continue') }}" v-model="selectedSheet"
                                  @update:model-value="sheetSelected" v-if="sheets.length && files.length"
                                  class="my-3" :items="sheets">
                        </v-select>


                    </v-sheet>


                    <v-sheet max-width="800" class="pa-4 my-8 mx-auto" v-show="firstAction==1">
                        <v-autocomplete
                                class="mt-2 mx-2"
                                label="{{ _('Load existing map') }}"
                                @update:focused="loadMaps"
                                :items="maps || []"
                                item-title="name"
                                item-value="id"
                                :return-object="true"
                                @update:model-value="selectMap"
                                @click:clear="resetFields"
                        >
                        </v-autocomplete>

                        <template v-if="selectedMap">
                            <v-btn @click="step='three'" class=" mx-2" color="primary" elevation="0">
                                {{ _('Continue') }}
                            </v-btn>
                        </template>

                    </v-sheet>

                    <v-sheet max-height="calc(100vh - 560px)">
                        <v-img v-show="firstAction!=1" style="max-width: 75%; margin:auto"
                               src="/static/img/csv-tool-bg.jpg">
                        </v-img>
                    </v-sheet>

                </v-stepper-window-item>

                <v-stepper-window-item value="two">
                    <v-sheet class=" pa-3 align-center d-flex">
                        <v-btn small @click="step='one'"
                        >
                            {{ _('Back') }}
                        </v-btn>
                        <v-spacer></v-spacer>
                        <v-select density="compact"
                                @click:clear="resetFields"
                                class="mt-2 mx-2"
                                label="{{ _('Load existing map') }}"
                                :items="maps"
                                item-title="name"
                                item-value="id"
                                return-object
                                :model-value="mapid"
                                @update:model-value="loadMap"
                                clearable
                        >
                        </v-select>

                        <v-btn
                                class="mx-2"
                                color="success"
                                @click="toStepThree"
                        >
                            {{ _('Next') }}
                        </v-btn>
                    </v-sheet>

                    <v-card class="pa-3" max-height="calc(100vh - 370px)">

                        <v-row class="align-stretch">
                            <v-col cols="12" md="3">

                                <v-card class="csv-panel " max-height="calc(100vh - 400px)">
                                    <v-toolbar>
                                        <v-toolbar-title class="d-flex">
                                            {{ _('Sheet Fields') }}

                                            <v-btn @click="resetFields" size="small"
                                                   variant="text"

                                            >{{ _('Reset') }}
                                            </v-btn>
                                        </v-toolbar-title>


                                    </v-toolbar>
                                    <v-text-field @keydown.enter="filterFields"
                                                  label="{{ _('Search Fields') }}" v-model="ffilter"
                                                  clearable></v-text-field>

                                    <draggable
                                            class="list-group"
                                            :clone="clone"
                                            :group="{ name: 'columns', pull: customPull , animation: 100, ghostClass: 'ghost' }"
                                            v-model="fields"
                                            @start="start"
                                            item-key="id"
                                    >
                                        <template #item="{ element, index }">
                                            <v-chip size="small" class="ma-1 list-group-item" color="success"
                                                    :key="element.id" @click:close="removeMe(index)">
                                                <v-menu top nudge-top="20" open-on-hover offset-y>
                                                    <template #activator="{ props }">
                                                        <v-icon icon="mdi-google-spreadsheet" v-bind="props" small
                                                                color="white"></v-icon>
                                                    </template>
                                                    <v-sheet class="pa-3">
                                                        <h6 class="font-italic text--black mb-2">{{ _('Sample Data') }}</h6>
                                                        <div class="caption text--disabled my-2"
                                                             v-for="s in structure.head[element]">{{ s }}</div>
                                                    </v-sheet>
                                                </v-menu>
                                                ${element}
                                            </v-chip>
                                        </template>
                                    </draggable>
                                </v-card>

                            </v-col>

                            <v-col cols="12" md="9">
                                <v-sheet class="csv-panel pa-5" max-height="calc(100vh - 400px)">
                                    <div class="d-flex align-center">
                                        <h3 class="my-3">
                                            {{ _('Actor Fields') }}

                                        </h3>
                                        <v-divider vertical class="mx-3"></v-divider>
                                        <v-text-field
                                                label="{{ _('Map Name') }}"
                                                v-model="mapName"
                                                class="ml-5 "
                                        >

                                        </v-text-field>
                                        <v-spacer></v-spacer>
                                        <v-btn v-if="mapid" @click="updateMap" color="primary" variant="outlined"
                                               class="mx-2">{{ _('Update map') }}</v-btn>
                                        <v-btn @click="createMap" color="primary" variant="outlined"
                                               class="mx-2">{{ _('Create a new map') }}
                                        </v-btn>
                                        <v-btn v-if="mapid" @click="deleteMap" color="error" variant="outlined"
                                               class="mx-2">{{ _('Delete') }}</v-btn>
                                    </div>

                                    <v-divider class="mb-2"></v-divider>

                                    <v-row>
                                        <v-sheet class="d-flex align-center">
                                            <drop-field v-if="dynamicAtype"
                                                        caption="{{ _('Actor Type') }}"
                                                        v-model="map.dtype"></drop-field>

                                            <v-sheet v-if="!dynamicAtype" class="d-flex align-center ma-2 pa-2" elevation="0">
                                                <h5 class="text-caption mr-1">{{ _('Actor Type') }}</h5>
                                                <v-select
                                                    class="mt-5"
                                                    density="compact"
                                                    :items="translations.actorTypes"
                                                    item-title="tr"
                                                    item-value="en"
                                                    clearable
                                                    v-model="map.type">
                                                </v-select>
                                            </v-sheet>

                                            <v-icon @click="switchAtype" x-small
                                                    color="primary">mdi-swap-horizontal
                                            </v-icon>
                                        </v-sheet>


                                    </v-row>

                                    <v-row style="gap: 20px">

                                        <drop-field v-model="map.name" caption="{{ _('Name') }}">
                                            <template v-slot:extra>
                                                <v-tooltip location="top" text="{{_('Make it Unique!')}}">
                                                    <template #activator="{ props }">
                                                <v-btn-toggle v-model="vmap.name"
                                                              color="primary"
                                                              group>
                                                    <v-btn :="props" variant="plain" icon="mdi-key" value="1"></v-btn>
                                                </v-btn-toggle>
                                                    </template>
                                                </v-tooltip>
                                            </template>
                                        </drop-field>

                                        <drop-field v-model="map.name_ar"
                                                    caption="{{ _('Name (AR)') }}"></drop-field>

                                        <drop-field v-model="map.nickname"
                                                    caption="{{ _('Nickname') }}"></drop-field>

                                        <drop-field v-model="map.nickname_ar"
                                                    caption="{{ _('Nickname (AR)') }}"></drop-field>

                                    </v-row>
                                    <v-row>
                                        <drop-field v-model="map.first_name"
                                                    caption="{{ _('First Name') }}"></drop-field>

                                        <drop-field v-model="map.first_name_ar"
                                                    caption="{{ _('First Name (AR)') }}"></drop-field>


                                        <drop-field v-model="map.middle_name"
                                                    caption="{{ _('Middle Name(s)') }}"></drop-field>

                                        <drop-field v-model="map.middle_name_ar"
                                                    caption="{{ _('Middle Name(s) (AR)') }}"></drop-field>


                                        <drop-field v-model="map.last_name"
                                                    caption="{{ _('Last Name') }}"></drop-field>

                                        <drop-field v-model="map.last_name_ar"
                                                    caption="{{ _('Last Name (AR)') }}"></drop-field>

                                        <drop-field v-model="map.father_name"
                                                    caption="{{ _('Father\'s Name') }}"></drop-field>

                                        <drop-field v-model="map.father_name_ar"
                                                    caption="{{ _('Father\'s Name (AR)') }}"></drop-field>

                                        <drop-field v-model="map.mother_name"
                                                    caption="{{ _('Mother\'s Name') }}"></drop-field>

                                        <drop-field v-model="map.mother_name_ar"
                                                    caption="{{ _('Mother\'s Name (AR)') }}"></drop-field>

                                    </v-row>

                                    <v-row>
                                        <drop-field v-model="map.sex"
                                                    caption="{{ _('Sex') }}"></drop-field>
                                        <drop-field v-model="map.age"
                                                    caption="{{ _('Minor/Adult') }}"></drop-field>
                                        <drop-field v-model="map.civilian"
                                                    caption="{{ _('Civilian/Non Civilian') }}"></drop-field>
                                    </v-row>
                                    <v-row>
                                        <drop-field v-model="map.origin_place"
                                                    caption="{{ _('Place of Origin') }}"></drop-field>
                                    </v-row>

                                    <v-row>
                                        <drop-field v-model="map.occupation"
                                                    caption="{{ _('Occupation') }}"></drop-field>

                                        <drop-field v-model="map.occupation_ar"
                                                    caption="{{ _('Occupation (AR)') }}"></drop-field>


                                        <drop-field v-model="map.position"
                                                    caption="{{ _('Position') }}"></drop-field>
                                        <drop-field v-model="map.position_ar"
                                                    caption="{{ _('Position (AR)') }}"></drop-field>


                                        <drop-field v-model="map.family_status"
                                                    caption="{{ _('Family Status') }}"></drop-field>

                                        <drop-field v-model="map.no_children"
                                                    caption="{{ _('No of Children') }}"></drop-field>

                                    </v-row>
                                    <v-row>
                                        <drop-field v-model="map.ethnographies"
                                                    caption="{{ _('Ethnographic Information') }}"></drop-field>
                                        <drop-field v-model="map.nationalities"
                                                    caption="{{ _('Nationalities') }}"></drop-field>
                                        <drop-field v-model="map.dialects"
                                                    caption="{{ _('Spoken Dialects') }}"></drop-field>
                                        <drop-field v-model="map.tags"
                                                    caption="{{ _('Tags') }}"></drop-field>
                                        <v-card class="w-100">
                                            <v-card-item>
                                                <v-card-title>
                                                    {{ _('ID Numbers') }}
                                                </v-card-title>
                                            </v-card-item>
                                        
                                            <v-card-text>
                                                <div v-for="(idNumber,i) in map.id_number" :key="i">
                                                    <v-sheet class="d-flex align-center" elevation="0">
                                                        <h5 class="text-caption mr-1">{{ _('ID Type') }}</h5>
                                                        <v-select
                                                            max-width="300px"
                                                            density="compact"
                                                            :items="idNumberTypes"
                                                            item-title="title"
                                                            item-value="id"
                                                            :model-value="idNumber.type || null"
                                                            @update:model-value="idNumber.type = $event"
                                                            hide-details
                                                        ></v-select>
                                        
                                                        <drop-field
                                                            caption="{{ _('Number') }}"
                                                            :model-value="[idNumber.number].filter(Boolean)"
                                                            @update:model-value="idNumber.number = $event[0] || ''"
                                                            @change="setIdEntityOnDrop($event, idNumber)"
                                                        ></drop-field>
                                        
                                                        <v-btn icon="mdi-plus" color="success" size="small" v-if="i==map.id_number.length-1" variant="text"
                                                            @click="map.id_number.push({})">
                                                        </v-btn>
                                                        <v-btn variant="text" icon="mdi-minus" color="error" size="small"
                                                            v-if="i==map.id_number.length-1 && map.id_number.length !=1" @click="map.id_number.splice(i,1)">
                                                        </v-btn>
                                                </div>
                                            </v-card-text>
                                        </v-card>
                                    </v-row>

                                    <!-- Actor Profile -->
                                    <v-row>
                                        <v-card class="pa-3 my-2 flex-wrap align-center"
                                                outlined>
                                            <h3 class="pa-2 my-3">
                                                {{ _('Actor Profile') }}
                                            </h3>

                                            <v-row>
                                                <drop-field v-model="map.originid"
                                                            caption="{{ _('Origin ID') }}">
                                                    <template v-slot:extra>
                                                        <v-btn-toggle v-model="vmap.originid"
                                                                      color="primary"
                                                                      group>
                                                            <v-tooltip location="top" text="{{_('Make it Unique!')}}">
                                                                <template #activator="{ props }">
                                                            <v-btn
                                                                    :="props"
                                                                    variant="plain"
                                                                    icon="mdi-key" value="1"></v-btn>
                                                                </template>
                                                            </v-tooltip>
                                                        </v-btn-toggle>
                                                    </template>
                                                </drop-field>
                                                <drop-field v-model="map.sources"
                                                            caption="{{ _('Sources') }}"></drop-field>
                                                <drop-field v-model="map.labels"
                                                            caption="{{ _('Labels') }}"></drop-field>
                                                <drop-field v-model="map.verLabels"
                                                            caption="{{ _('Verified Labels') }}"></drop-field>
                                            </v-row>

                                            <v-row>
                                                <v-sheet class="d-flex flex-wrap ma-1 pa-1">
                                                    <template 
                                                        v-for="(d,i) in map.description" 
                                                        :key="i">
                                                        <input 
                                                            v-if="i!=0" 
                                                            class="d-sep ml-2 mr-1" 
                                                            width="10" 

                                                            v-model="map.description[i].sep"
                                                            placeholder="{{ _('Separator') }}">
                                                        <drop-field 
                                                            v-model="map.description[i].data"
                                                            caption="{{ _('Description') }}">
                                                        </drop-field>
                                                        <v-btn
                                                            v-if="i!=0" 
                                                            color="red" 
                                                            size="x-small"
                                                            variant="text"
                                                            class="my-auto mr-2"
                                                            icon="mdi-minus"
                                                            @click="map.description.splice(i,1)">
                                                        </v-btn>
                                                    </template>
                                                <v-btn 
                                                    @click="map.description.push({})"
                                                    class="my-auto"
                                                    variant="text"
                                                    color="green"
                                                    icon="mdi-plus"
                                                    size="x-small">

                                                </v-btn>
                                                </v-sheet>
                                                
                                            </v-row>

                                            <v-row>
                                                <drop-field v-model="map.source_link"
                                                            caption="{{ _('Source Link') }}">
                                                    <template v-slot:extra>
                                                        <v-tooltip location="top" text="{{_('Make it Unique!')}}">
                                                            <template #activator="{ props }">
                                                        <v-btn-toggle v-model="vmap.source_link"
                                                                      color="primary"
                                                                      group>
                                                            <v-btn :="props" variant="plain" icon="mdi-key" value="1"></v-btn>
                                                        </v-btn-toggle>
                                                            </template>
                                                        </v-tooltip>
                                                    </template>

                                                </drop-field>
                                                <drop-field v-model="map.source_link_type"
                                                            caption="{{ _('Private') }}"></drop-field>
                                                <drop-field v-model="map.publish_date"
                                                            caption="{{ _('Publish Date') }}"></drop-field>
                                                <drop-field v-model="map.documentation_date"
                                                            caption="{{ _('Documentation Date') }}"></drop-field>

                                            </v-row>

                                            <v-divider class="my-3"></v-divider>

                                            <h3 class="pa-2 my-3">
                                                {{ _('Missing Person Details') }}
                                            </h3>

                                            <v-row>
                                                <drop-field v-model="map.last_address"
                                                            caption="{{ _('Last Address') }}"></drop-field>
                                                <drop-field v-model="map.marriage_history"
                                                            caption="{{ _('Marriage History') }}"></drop-field>
                                            </v-row>

                                            <v-row>
                                                <drop-field v-model="map.pregnant_at_disappearance"
                                                            caption="{{ _('Pregnant at Disappearance') }}"></drop-field>
                                                <drop-field v-model="map.months_pregnant"
                                                            caption="{{ _('Months Pregnant') }}"></drop-field>
                                                <drop-field v-model="map.missing_relatives"
                                                            caption="{{ _('Missing Relatives') }}"></drop-field>

                                            </v-row>

                                            <div class="text-subtitle-2">
                                                {{ _('Details of the person who saw them last') }}
                                            </div>

                                            <v-row>
                                                <v-sheet class="pa-3 ma-2 d-flex align-center" outlined>
                                                    <drop-field v-model="map.saw_name"
                                                                caption="{{ _('Name') }}"></drop-field>
                                                    <drop-field v-model="map.saw_address"
                                                                caption="{{ _('Address') }}"></drop-field>
                                                    <drop-field v-model="map.saw_phone"
                                                                caption="{{ _('Phone') }}"></drop-field>
                                                    <drop-field v-model="map.saw_email"
                                                                caption="{{ _('Email') }}"></drop-field>
                                                </v-sheet>
                                            </v-row>

                                            <v-row>
                                                <drop-field v-model="map.seen_in_detention_opts"
                                                            caption="{{ _('Seen in a detention center') }}"></drop-field>
                                                <drop-field v-model="map.seen_in_detention_details"
                                                            caption="{{ _('Details') }}"></drop-field>

                                                <drop-field v-model="map.injured_opts"
                                                            caption="{{ _('Injured around time of disappearance') }}"></drop-field>
                                                <drop-field v-model="map.injured_details"
                                                            caption="{{ _('Details') }}"></drop-field>
                                            </v-row>

                                            <v-row>

                                                <drop-field v-model="map.known_dead_opts"
                                                            caption="{{ _('Known to be dead') }}"></drop-field>
                                                <drop-field v-model="map.known_dead_details"
                                                            caption="{{ _('Details') }}"></drop-field>
                                                <drop-field v-model="map.personal_items"
                                                            caption="{{ _('Personal Items') }}"></drop-field>
                                            </v-row>

                                            <v-row>
                                                <drop-field v-model="map.height"
                                                            caption="{{ _('Height') }}"></drop-field>
                                                <drop-field v-model="map.weight"
                                                            caption="{{ _('Weight') }}"></drop-field>
                                                <drop-field v-model="map.physique"
                                                            caption="{{ _('Physique') }}"></drop-field>
                                                <drop-field v-model="map.hair_loss"
                                                            caption="{{ _('Hair Loss') }}"></drop-field>
                                            </v-row>

                                            <v-row>
                                                <drop-field v-model="map.hair_type"
                                                            caption="{{ _('Hair Type') }}"></drop-field>
                                                <drop-field v-model="map.hair_length"
                                                            caption="{{ _('Hair Length') }}"></drop-field>
                                                <drop-field v-model="map.hair_color"
                                                            caption="{{ _('Hair Color') }}"></drop-field>
                                                <drop-field v-model="map.facial_hair"
                                                            caption="{{ _('Facial Hair') }}"></drop-field>
                                            </v-row>
                                            <v-row>
                                                <drop-field v-model="map.posture"
                                                            caption="{{ _('Notes on posture') }}"></drop-field>
                                                <drop-field v-model="map.handedness"
                                                            caption="{{ _('Handedness') }}"></drop-field>
                                                <drop-field v-model="map.glasses"
                                                            caption="{{ _('Glasses') }}"></drop-field>
                                                <drop-field v-model="map.eye_color"
                                                            caption="{{ _('Eye Color') }}"></drop-field>
                                            </v-row>
                                            <v-row>
                                                <drop-field v-model="map.skin_markings_opts"
                                                            caption="{{ _('Skin Markings Options') }}"></drop-field>
                                                <drop-field v-model="map.skin_markings_details"
                                                            caption="{{ _('Skin Markings Details') }}"></drop-field>
                                            </v-row>

                                            <v-row>

                                                <drop-field v-model="map.dist_char_con"
                                                            caption="{{ _('Distinctive characteristics (congenital)') }}"></drop-field>
                                                <drop-field v-model="map.dist_char_acq"
                                                            caption="{{ _('Distinctive characteristics (acquired)') }}"></drop-field>
                                            </v-row>
                                            <v-row>
                                                <drop-field v-model="map.physical_habits"
                                                            caption="{{ _('Physical Habits') }}"></drop-field>
                                                <drop-field v-model="map.other"
                                                            caption="{{ _('Other comments') }}"></drop-field>
                                            </v-row>
                                            <v-row>
                                                <drop-field v-model="map.phys_name_contact"
                                                            caption="{{ _('Physician\'s name and contact') }}"></drop-field>
                                                <drop-field v-model="map.injuries"
                                                            caption="{{ _('Fractures / Injuries') }}"></drop-field>
                                            </v-row>

                                            <v-row>
                                                <drop-field v-model="map.implants"
                                                            caption="{{ _('Implants') }}"></drop-field>
                                                <drop-field v-model="map.malforms"
                                                            caption="{{ _('Congenital malformations') }}"></drop-field>

                                            </v-row>
                                            <v-row>
                                                <drop-field v-model="map.pain"
                                                            caption="{{ _('Pain and/or ailments') }}"></drop-field>
                                                <drop-field v-model="map.other_conditions"
                                                            caption="{{ _('Other medical conditions') }}"></drop-field>
                                            </v-row>

                                            <v-row>
                                                <drop-field v-model="map.accidents"
                                                            caption="{{ _('Accidents') }}"></drop-field>
                                                <drop-field v-model="map.pres_drugs"
                                                            caption="{{ _('Prescription drugs taken') }}"></drop-field>
                                            </v-row>

                                            <v-row>
                                                <drop-field v-model="map.smoker"
                                                            caption="{{ _('Smoker') }}"></drop-field>
                                                <drop-field v-model="map.dental_record"
                                                            caption="{{ _('Dental Record') }}"></drop-field>
                                            </v-row>
                                            <v-row>
                                                <drop-field v-model="map.dentist_info"
                                                            caption="{{ _('Dentist\'s name and contact') }}"></drop-field>
                                                <drop-field v-model="map.teeth_features"
                                                            caption="{{ _('Teeth features') }}"></drop-field>
                                            </v-row>

                                            <v-row>
                                                <drop-field v-model="map.dental_problems"
                                                            caption="{{ _('Dental problems') }}"></drop-field>
                                                <drop-field v-model="map.dental_treatments"
                                                            caption="{{ _('Dental treatments') }}"></drop-field>
                                                <drop-field v-model="map.dental_habits"
                                                            caption="{{ _('Dental Habits') }}"></drop-field>
                                                <drop-field v-model="map.case_status"
                                                            caption="{{ _('Case Status') }}"></drop-field>
                                            </v-row>

                                            <div class="text-subtitle-2">
                                                {{ _('Details of the person(s) who reported them missing') }}
                                            </div>

                                            <v-row>

                                                <v-sheet class="pa-3 ma-2 d-flex align-center" outlined
                                                         v-for="(reporter,i) in map.reporters">
                                                    <drop-field caption="{{ _('Reporter name') }}"
                                                                v-model="map.reporters[i].name"></drop-field>
                                                    <drop-field caption="{{ _('Reporter contact') }}"
                                                                v-model="map.reporters[i].contact"></drop-field>
                                                    <drop-field caption="{{ _('Reporter relationship') }}"
                                                                v-model="map.reporters[i].relationship"></drop-field>
                                                    <v-btn v-if="i==map.reporters.length-1" small fab
                                                           text
                                                           @click="map.reporters.push({})">
                                                        <v-icon small color="green lighten-2">mdi-plus
                                                        </v-icon>
                                                    </v-btn>
                                                    <v-btn v-if="i==map.reporters.length-1 && map.reporters.length !=1"
                                                           small fab text
                                                           @click="map.reporters.splice(i,1)">
                                                        <v-icon small color="red lighten-2">mdi-minus
                                                        </v-icon>
                                                    </v-btn>
                                                </v-sheet>

                                            </v-row>

                                            <v-row>
                                                <drop-field v-model="map.identified_by"
                                                            caption="{{ _('Identified by') }}"></drop-field>
                                                <drop-field v-model="map.family_notified"
                                                            caption="{{ _('Family Notified') }}"></drop-field>
                                                <drop-field v-model="map.reburial_location"
                                                            caption="{{ _('Location of reburial') }}"></drop-field>

                                            </v-row>
                                        </v-card>
                                    </v-row>

                                    <v-row>
                                        <div class="text-subtitle-2">
                                            {{ _('Events') }}
                                        </div>

                                        <v-sheet class="pa-3 my-2 d-flex flex-wrap align-center"
                                                 outlined
                                                 v-for="(event,i) in map.events" :key="i">
                                            <drop-field caption="{{ _('Title') }}"
                                                        v-model="map.events[i].title"></drop-field>

                                            <v-sheet class="d-flex align-center">

                                                <drop-field v-if="dynamicEtype"
                                                            caption="{{ _('Event Type') }}"
                                                            v-model="map.events[i].dtype"></drop-field>

                                                <v-sheet v-if="!dynamicEtype" class="d-flex align-center ma-2 pa-2" elevation="0">
                                                    <h5 class="text-caption mr-1">{{ _('Event Type') }}</h5>
                                                    <v-select
                                                        class="mt-5"
                                                        density="compact"
                                                        :items="eventtypes"
                                                        item-title="title"
                                                        item-value="title"
                                                        v-model="map.events[i].type">
                                                    </v-select>
                                                </v-sheet>
                                                

                                                <v-icon @click="switchEtype" x-small
                                                        color="primary">mdi-swap-horizontal
                                                </v-icon>

                                            </v-sheet>

                                            <drop-field caption="{{ _('Comments') }}"
                                                        v-model="map.events[i].comments"></drop-field>
                                            <drop-field caption="{{ _('Location') }}"
                                                        v-model="map.events[i].location"></drop-field>


                                            <drop-field caption="{{ _('From') }}"
                                                        v-model="map.events[i].from_date"></drop-field>
                                            <drop-field caption="{{ _('To') }}"
                                                        v-model="map.events[i].to_date"></drop-field>
                                            <drop-field caption="{{ _('Estimated Time') }}"
                                                        v-model="map.events[i].estimated"></drop-field>

                                            <v-btn icon="mdi-plus" color="success" size="small"
                                                   v-if="i==map.events.length-1" variant="text"
                                                   @click="map.events.push({})">
                                            </v-btn>
                                            <v-btn variant="text" icon="mdi-minus" color="error" size="small"
                                                   v-if="i==map.events.length-1 && map.events.length !=1"

                                                   @click="map.events.splice(i,1)">

                                            </v-btn>
                                        </v-sheet>
                                    </v-row>
                                </v-sheet>
                            </v-col>
                        </v-row>
                    </v-card>

                </v-stepper-window-item>

                <v-stepper-window-item value="three">
                    <v-card class="pa-5">

                        <v-card-text>
                            <v-sheet>
                                <v-list color="yellow lighten-4" density="compact">
                                    <v-list-item> {{ _('Sheet file:') }}
                                        <v-chip small dark class="mx-2"
                                                color="green">{{ _('Selected') }}
                                            <v-icon right>mdi-check</v-icon>
                                        </v-chip>
                                    </v-list-item>
                                    <v-list-item> {{ _('Map:') }}
                                        <v-tooltip location="top">
                                            <template v-slot:activator="{props}">
                                                <v-chip :="props" small dark class="mx-2"
                                                        color="green">{{ _('Selected') }}
                                                    <v-icon right>mdi-check</v-icon>
                                                </v-chip>
                                            </template>
                                            <span>
                                                                    ${this.selectedMap}
                                                                </span>
                                        </v-tooltip>


                                    </v-list-item>

                                </v-list>


                            </v-sheet>

                        </v-card-text>

                        <v-card-title>
                            {{ _('Optional: Upload more sheets to process') }}
                        </v-card-title>

                        <v-card-text class="overflow-y-auto" style="max-height: 45vh">

                            <vue-dropzone ref="extradropzone" id="dropzone" class="ma-auto"
                                          :options="dzMoreOpts"
                                          @vdropzone-error="showError"
                                          @vdropzone-removed-file="fileRemoveHandler"
                                          @vdropzone-success="extraUploadSuccess"></vue-dropzone>

                            <search-field
                                    api="/admin/api/roles/"
                                    item-title="name"
                                    item-value="id"
                                    :multiple="true"
                                    label="{{ _('Access Roles') }}"
                                    v-model="roles"
                            ></search-field>
                        </v-card-text>
                        <v-card-actions class="d-flex justify-center">
                            <v-btn variant="elevated" @click="toStepFour" :disabled="processDisabled" color="primary">
                                {{ _('Process File(s)') }}
                            </v-btn>

                        </v-card-actions>
                    </v-card>
                </v-stepper-window-item>


                <v-stepper-window-item value="four">
                    <v-card class="pa-5">
                        <v-card-text>
                            ${ status }
                        </v-card-text>
                        <v-btn
                                v-if="batch_id"
                                color="primary"
                                dark
                                class="ma-2"
                                :href="'/import/log/?batch_id='+batch_id">
                            {{ _('Check Import Progress') }}
                        </v-btn>
                    </v-card>
                </v-stepper-window-item>


            </v-stepper-window>


        </v-stepper>


    </v-main>


    <v-overlay v-model="loading">

    </v-overlay>



{% endblock %}
{% block outside %}
    <div class="d-none" data-allowed-sheets-types='.{{ ",.".join(config.SHEETS_ALLOWED_EXTENSIONS) }}'></div>
{% endblock %}
{% block js %}


    <script src="/static/js/dropzone.min.js"></script>
    <script src="/static/js/components/VueDropzone.js"></script>



    <script src="/static/js/Sortable.min.js"></script>
    <script src="/static/js/vuedraggable.umd.js"></script>
    <script src="/static/js/components/DropField.js"></script>
    <script src="/static/js/components/SearchField.js"></script>

    <script>

        const draggable = vuedraggable;
        const allowedSheetsTypes = document.querySelector('[data-allowed-sheets-types]').dataset.allowedSheetsTypes;

        const {createApp} = Vue;
        const {createVuetify} = Vuetify;
        const vuetify = createVuetify(vuetifyConfig);

        const app = createApp({
            delimiters: delimiters,
            mixins: [globalMixin],

            data: () => ({
                translations: window.translations,
                drawer: drawer,
                mode: null,
                loading: false,
                status: '',
                batch_id: '',
                firstAction: 0,

                dzOpts: {
                    url: '/import/api/csv/upload',
                    // accept any file
                    acceptedFiles: allowedSheetsTypes,
                    addRemoveLinks: true,
                    thumbnailWidth: 80, // px
                    thumbnailHeight: 80,
                    maxFiles: 1,
                    maxFilesize: mediaUploadMaxFileSize
                },
                dzMoreOpts: {
                    url: '/import/api/csv/upload',
                    // accept any file
                    acceptedFiles: allowedSheetsTypes,
                    addRemoveLinks: true,
                    thumbnailWidth: 80, // px
                    thumbnailHeight: 80,
                    maxFiles: null,
                    maxFilesize: mediaUploadMaxFileSize
                },

                lang: 'en',

                structure: null,
                fields: null,

                processDisabled: false,

                controlOnStart: true,
                
                dynamicAtype: true,

                eventtypes: [],
                idNumberTypes: [],
                dynamicEtype: true,


                maps: null,
                map: {
                    events: [{}],
                    id_number: [{}],
                    reporters: [{}],
                    description: [{}]
                },
                defaultMap: {
                    events: [{}],
                    id_number: [{}],
                    reporters: [{}],
                    description: [{}]
                },
                // dedicate another separate map for validation
                vmap: {},

                backup: [],

                mapName: "{{ _('New Map')}}",
                mapid: null,
                selectedMap: null,


                step: "one",

                sheets: [],
                selectedSheet: null,

                ffilter: null,
                files: [],
                extra: [],
                roles: [],
                options: {
                    page: 1,
                    itemsPerPage: 100
                },

                headers: [
                    {text: "{{_('Name')}}", value: 'file.name', sortable: false},


                ],
                itemsLength: 100,
                editedIndex: -1,


                log: []

            }),
            components: {
                vueDropzone: VueDropzone,

            },

            mounted() {
                this.loadMaps();
                this.loadEtypes();
                this.fetchIdNumberTypes();


            },

            computed: {
                allFiles() {
                    return this.files.concat(this.extra);
                }
            },


            watch: {

                items(val) {
                    if (val.length) {
                        this.selAllDisabled = false;
                    } else {
                        this.selAllDisabled = true;
                    }

                },


            },


            methods: {
                setIdEntityOnDrop(evt, idNumber) {
                    // If drop field has no value exit
                    if (!evt.length) return
                    if (idNumber?.type) return

                    idNumber.type = this.idNumberTypes.find(Boolean).id.toString()
                },

                showError(err, message) {
                    this.showSnack(message);
                },

                fileRemoveHandler(file, error, xhr) {
                    if (!error) {
                        // pop out that specific removed file
                        this.extra = this.extra.filter(x =>
                            x.uuid !== file.upload.uuid
                        );
                    }
                },

                extraUploadSuccess(dzfile) {
                    // pick file from dropzone files list
                    const file = findUploadedFileByUUID(this.$refs.extradropzone.dz.getAcceptedFiles(), dzfile.upload.uuid);

                    this.extra.push(file);
                },

                uploadSuccess(dzfile) {
                    // pick file from dropzone files list
                    const file = findUploadedFileByUUID(this.$refs.dropzone.dz.getAcceptedFiles(), dzfile.upload.uuid);

                    this.files.push(file);

                    const ext = file.filename.split('.').at(-1);

                    if (ext === 'csv') {

                        api.post('/import/api/csv/analyze', {file: file}).then(res => {
                            this.structure = res.data;
                            this.fields = this.structure.columns;
                            this.backup = this.fields.slice();
                            // since we are mapping, make sure selectedMap is not populated
                            this.selectedMap = null;
                            this.step = "two";
                        }).catch(
                            err => {
                                console.log(err.response.data)
                            }
                        ).finally(
                            () => {

                            }
                        );
                    } else if (ext === 'xls' || ext === 'xlsx') {
                        api.post('/import/api/xls/sheets', {file: file}).then(res => {
                            this.sheets = res?.data?.data ?? [];
                        }).catch(
                            err => {
                                console.log(err.response.data)
                            }
                        ).finally(
                            () => {

                            }
                        );
                    }

                },


                filterFields() {
                    if (this.ffilter) {
                        this.fields = this.structure.columns.filter(x => x.toLowerCase().includes(this.ffilter.toLowerCase()));
                    } else {
                        this.fields = this.structure.columns;
                    }


                },

                sheetSelected() {
                    api.post('/import/api/xls/analyze', {
                        file: this.files[0],
                        sheet: this.selectedSheet
                    }).then(res => {
                        this.structure = res.data;
                        this.fields = this.structure.columns;
                        this.backup = this.fields.slice();
                        // since we are mapping, make sure selectedMap is not populated
                        this.selectedMap = null;
                        this.step = "two";
                    }).catch(
                        err => {
                            console.log(err.response.data)
                        }
                    ).finally(
                        () => {

                        }
                    );
                },

                fileRemoved() {
                    this.selectedSheet = null;
                    this.sheets = [];
                },

                returnToStack(item) {
                    if (!item || !Array.isArray(item) || item.length === 0) return;

                    let field = item.pop();
                    this.fields.indexOf(field) === -1 ? this.fields.unshift(field) : console.log("This item already exists");

                },

                switchAtype() {
                    if (this.map.dtype?.length && this.dynamicAtype) {
                        this.returnToStack(this.map.dtype);
                    }
                    if (!this.dynamicAtype) {
                        this.map.type = null;
                    }
                    this.dynamicAtype = !this.dynamicAtype;
                },

                switchEtype() {
                    // use dtype as a way to identify the mode of import
                    if (this.dynamicEtype) {
                        for (const ev of this.map.events) {
                            if (ev.dtype?.length){
                                this.returnToStack(ev.dtype);
                            }   
                        }
                    } else {
                        for (const ev of this.map.events) {
                            if (ev.type){
                                ev.type = null;
                            }   
                        }
                    }
                    this.dynamicEtype = !this.dynamicEtype;
                },

                resetFields() {
                    if (confirm("{{ _('Are you sure you want to reset this mapping?')}}")) {
                        this.fields = this.backup;
                        // hack to bypass js passing vars by reference
                        this.map = JSON.parse(JSON.stringify(this.defaultMap));
                        this.mapName = "{{ _('New Map')}}";
                        this.mapid = null;
                        this.vmap = {};
                    }
                },


                clone(name) {

                    return name;
                },
                customPull() {

                    return this.controlOnStart ? "clone" : true;
                },
                start({originalEvent}) {
                    this.controlOnStart = originalEvent.ctrlKey;
                },


                process() {
                    const files = this.allFiles.map(x => x.filename);

                    // add countries to actor config
                    let config = translations;

                    const nextMap = {
                        ...this.map,
                        id_number: this.map.id_number.filter(idEntry => idEntry.type && idEntry.number) 
                    }

<<<<<<< HEAD
                    api.post('/import/api/process-sheet', {
                        map: this.map,
=======
                    axios.post('/import/api/process-sheet', {
                        map: nextMap,
>>>>>>> 8e8dda42
                        vmap: this.vmap,
                        sheet: this.selectedSheet,
                        roles: this.roles,
                        target: 'actor',
                        lang: this.lang,
                        files: files,
                        actorConfig: config
                    }).then(
                        res => {
                            this.status = "{{ _('Rows from file were added to queue successfully and will be imported in turn.') }}"
                            this.batch_id = res.data
                        }
                    ).catch(err => {
                        console.log(err.response.data);
                        this.status = "{{ _('Error importing rows. Check logs for more information.') }}"
                    }).finally(
                        () => {

                        }
                    );

                },


                loadMap(m) {
                    if (m) {
                        this.map = deepClone(m.data.map);
                        this.mapid = m.id;
                        this.mapName = m.name;
                        this.vmap = deepClone(m.data.vmap);
                    }


                },

                loadMaps() {

                    api.get('/import/api/mappings/').then(
                        res => {
                            this.maps = res?.data?.data ?? [];
                        }
                    ).catch(err => {
                        console.log(err.response.data);
                    }).finally(
                        () => {

                        }
                    )

                },

                loadEtypes() {
                    api.get('/admin/api/eventtypes/').then(res => {

                        this.eventtypes = res.data.items.filter(x => x.title);
                    })
                },

                fetchIdNumberTypes() {
                    axios.get('/admin/api/idnumbertypes/').then(res => {
                        // normalize id to be string
                        const numberTypes = res.data.items || []
                        const normalizedNumberTypes = numberTypes.map(numberType => ({ ...numberType, id: numberType.id.toString() }))

                        this.idNumberTypes = normalizedNumberTypes;
                    }).catch(err => {
                        this.idNumberTypes = [];
                        console.error('Error fetching id number types:', err);
                        this.showSnack(handleRequestError(err));
                    })
                },

                toStepThree() {

                    this.selectedMap = this.map;
                    this.step = "three";


                },

                toStepFour() {
                    this.step = "four";
                    this.process();
                },

                selectMap(m) {


                    this.selectedMap = m.data;
                    this.mapName = m.name;
                },


                removeMe(i) {
                    let field = this.fields.splice(i, 1);
                },

                deleteMap() {
                    if (!this.mapid) return
                    if (!confirm("{{ _('Are you sure you want to delete this mapping?')}}")) return

<<<<<<< HEAD
                    if (this.mapid) {
                        // update existing map
                        api.put(`/import/api/mapping/${this.mapid}`, {
                            name: this.mapName,
                            data:
                                {
                                    map: this.map,
                                    vmap: this.vmap
                                }
                        }).then(res => {
                            this.showSnack(res.data.message);
=======
                    const backupMaps = [...this.maps]; // Backup
                    const backupMapId = this.mapid; // Backup
                    const backupSelectedMap = this.maps.find(map => map.id === this.mapid); // Backup
                    // const mapIndex = this.maps.findIndex(map => map.id === this.mapid);

                    // // Optimistic update
                    this.maps = this.maps.filter(map => map.id !== this.mapid);
                    this.resetFields();
                    this.selectedMap = null;
                    this.mapid = null
>>>>>>> 8e8dda42

                    axios.delete(`/import/api/mapping/${this.mapid}`)
                        .then(res => {
                            this.showSnack(res.data);
                        }).catch(err => {
                            // Revert on error
                            this.maps = backupMaps;
                            this.mapid = backupMapId;
                            this.loadMap(backupSelectedMap)
                            this.showSnack('Delete mapping failed');
                            console.log(err.response);
                        });
                },
                updateMap() {
                    const payload = {
                        name: this.mapName,
                        data: {
                            map: this.map,
                            vmap: this.vmap
                        }
                    }
                    if (!this.mapid) return
                    // update existing map
                    axios.put(`/import/api/mapping/${this.mapid}`, payload).then(res => {
                        this.showSnack(res.data.message);
                        const updatedMap = deepClone({ ...payload, id: res.data.id })
                        const map = this.maps.find(map => map.id === updatedMap.id);
                        if (map) Object.assign(map, updatedMap);
                    }).catch(err => {
                        console.log(err.response);
                    });
                },
                createMap() {
<<<<<<< HEAD
                    //create new
                    api.post('/import/api/mapping/', {
=======
                    const payload = {
>>>>>>> 8e8dda42
                        name: this.mapName,
                        data: {
                            map: this.map,
                            vmap: this.vmap
                        }
                    }
                    //create new
                    axios.post('/import/api/mapping/', payload).then(res => {
                        this.showSnack(res.data.message);
                        this.mapid = res.data.id;
                        const nextMap = deepClone({ ...payload, id: res.data.id })
                        this.maps.push(nextMap);
                        this.selectMap(nextMap);
                    }).catch(err => {
                        console.log(err.response);
                    });
                },

                processStarted() {
                    this.processDisabled = true;
                }
                ,
                onExtraFilesUploaded(error, file) {

                    if (!error) {
                        this.processDisabled = false;

                    }

                }
                ,

                onFileUploaded(error, file) {

                    if (!error) {

                        //file uploaded, analyse server side and proceed if ok

                        const ext = this.files[0].fileExtension;
                        if (ext == 'csv') {

                            api.post('/import/api/csv/analyze', {file: JSON.parse(this.files[0].serverId)}).then(res => {
                                this.structure = res.data;
                                this.fields = this.structure.columns;
                                this.backup = this.fields.slice();
                                // since we are mapping, make sure selectedMap is not populated
                                this.selectedMap = null;
                                this.step = "two";
                            }).catch(
                                err => {
                                    console.log(err.response.data)
                                }
                            ).finally(
                                () => {

                                }
                            );
                        } else if (ext == 'xls' || ext == 'xlsx') {
                            api.post('/import/api/xls/sheets', {file: JSON.parse(this.files[0].serverId)}).then(res => {
                                this.sheets = res.data;
                            }).catch(
                                err => {
                                    console.log(err.response.data)
                                }
                            ).finally(
                                () => {

                                }
                            );
                        }


                    }


                },

            }
        });

        app.component('search-field', SearchField);
        app.component('drop-field', DropField);
        app.component('draggable', draggable);


        app.use(vuetify).mount('#app');
        window.app = app;
    </script>
{% endblock %}<|MERGE_RESOLUTION|>--- conflicted
+++ resolved
@@ -1189,13 +1189,8 @@
                         id_number: this.map.id_number.filter(idEntry => idEntry.type && idEntry.number) 
                     }
 
-<<<<<<< HEAD
                     api.post('/import/api/process-sheet', {
                         map: this.map,
-=======
-                    axios.post('/import/api/process-sheet', {
-                        map: nextMap,
->>>>>>> 8e8dda42
                         vmap: this.vmap,
                         sheet: this.selectedSheet,
                         roles: this.roles,
@@ -1297,34 +1292,20 @@
                     if (!this.mapid) return
                     if (!confirm("{{ _('Are you sure you want to delete this mapping?')}}")) return
 
-<<<<<<< HEAD
-                    if (this.mapid) {
-                        // update existing map
-                        api.put(`/import/api/mapping/${this.mapid}`, {
-                            name: this.mapName,
-                            data:
-                                {
-                                    map: this.map,
-                                    vmap: this.vmap
-                                }
-                        }).then(res => {
-                            this.showSnack(res.data.message);
-=======
                     const backupMaps = [...this.maps]; // Backup
                     const backupMapId = this.mapid; // Backup
                     const backupSelectedMap = this.maps.find(map => map.id === this.mapid); // Backup
-                    // const mapIndex = this.maps.findIndex(map => map.id === this.mapid);
-
-                    // // Optimistic update
+
+                    // Optimistic update
                     this.maps = this.maps.filter(map => map.id !== this.mapid);
                     this.resetFields();
                     this.selectedMap = null;
+                    const deleteMapId = this.mapid;
                     this.mapid = null
->>>>>>> 8e8dda42
-
-                    axios.delete(`/import/api/mapping/${this.mapid}`)
+
+                    api.delete(`/import/api/mapping/${deleteMapId}`)
                         .then(res => {
-                            this.showSnack(res.data);
+                            this.showSnack(res.data.message || res.data);
                         }).catch(err => {
                             // Revert on error
                             this.maps = backupMaps;
@@ -1344,7 +1325,7 @@
                     }
                     if (!this.mapid) return
                     // update existing map
-                    axios.put(`/import/api/mapping/${this.mapid}`, payload).then(res => {
+                    api.put(`/import/api/mapping/${this.mapid}`, payload).then(res => {
                         this.showSnack(res.data.message);
                         const updatedMap = deepClone({ ...payload, id: res.data.id })
                         const map = this.maps.find(map => map.id === updatedMap.id);
@@ -1354,12 +1335,7 @@
                     });
                 },
                 createMap() {
-<<<<<<< HEAD
-                    //create new
-                    api.post('/import/api/mapping/', {
-=======
                     const payload = {
->>>>>>> 8e8dda42
                         name: this.mapName,
                         data: {
                             map: this.map,
@@ -1367,7 +1343,7 @@
                         }
                     }
                     //create new
-                    axios.post('/import/api/mapping/', payload).then(res => {
+                    api.post('/import/api/mapping/', payload).then(res => {
                         this.showSnack(res.data.message);
                         this.mapid = res.data.id;
                         const nextMap = deepClone({ ...payload, id: res.data.id })
