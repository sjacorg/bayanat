from __future__ import annotations

import os
import shutil
import time
from datetime import datetime, timedelta
from functools import wraps
from typing import Any, Optional
from uuid import uuid4
import re
import boto3
from botocore.config import Config as BotoConfig
from flask import Response, Blueprint, current_app, json, g, send_from_directory
from flask import request, jsonify, abort, session
from flask.templating import render_template
from flask_babel import gettext
from flask_security import logout_user
from flask_security.decorators import auth_required, current_user, roles_accepted, roles_required
from sqlalchemy import desc, or_, asc, text, select, func
from werkzeug.utils import safe_join, secure_filename
from flask_security.twofactor import tf_disable
import shortuuid

from enferno.admin.constants import Constants
from enferno.admin.models.Notification import Notification
import enferno.utils.typing as t
from enferno.admin.models import (
    Bulletin,
    Label,
    Source,
    Location,
    Eventtype,
    Media,
    Actor,
    Incident,
    IncidentHistory,
    BulletinHistory,
    ActorHistory,
    LocationHistory,
    PotentialViolation,
    ClaimedViolation,
    Activity,
    Query,
    LocationAdminLevel,
    LocationType,
    AppConfig,
    AtobInfo,
    AtoaInfo,
    BtobInfo,
    ItoiInfo,
    ItoaInfo,
    ItobInfo,
    Country,
    Ethnography,
    Dialect,
    IDNumberType,
    MediaCategory,
    GeoLocationType,
    WorkflowStatus,
    ActorProfile,
)
from enferno.data_import.models import DataImport

from enferno.admin.validation.models import (
    ActorBulkUpdateRequestModel,
    ActorQueryRequestModel,
    ActorRequestModel,
    ActorReviewRequestModel,
    ActorSelfAssignRequestModel,
    AtoaInfoRequestModel,
    AtobInfoRequestModel,
    BtobInfoRequestModel,
    BulletinBulkUpdateRequestModel,
    BulletinQueryRequestModel,
    BulletinRequestModel,
    BulletinReviewRequestModel,
    BulletinSelfAssignRequestModel,
    ClaimedViolationRequestModel,
    ComponentDataMixinRequestModel,
    ConfigRequestModel,
    CountryRequestModel,
    EventtypeRequestModel,
    GeoLocationTypeRequestModel,
    GraphVisualizeRequestModel,
    IncidentBulkUpdateRequestModel,
    IncidentQueryRequestModel,
    IncidentRequestModel,
    IncidentReviewRequestModel,
    IncidentSelfAssignRequestModel,
    ItoaInfoRequestModel,
    ItobInfoRequestModel,
    ItoiInfoRequestModel,
    LabelRequestModel,
    LocationAdminLevelReorderRequestModel,
    LocationAdminLevelRequestModel,
    LocationQueryRequestModel,
    LocationRequestModel,
    LocationTypeRequestModel,
    MediaCategoryRequestModel,
    MediaRequestModel,
    PotentialViolationRequestModel,
    RoleRequestModel,
    SourceRequestModel,
    UserForceResetRequestModel,
    UserNameCheckValidationModel,
    UserPasswordCheckValidationModel,
    UserRequestModel,
    WebImportValidationModel,
)
from enferno.utils.validation_utils import validate_with
from enferno.extensions import rds, db
from enferno.tasks import (
    bulk_update_bulletins,
    bulk_update_actors,
    bulk_update_incidents,
    download_media_from_web,
    generate_graph,
    regenerate_locations,
)
from enferno.user.models import User, Role, Session
from enferno.utils.config_utils import ConfigManager
from enferno.utils.data_helpers import get_file_hash
from enferno.utils.graph_utils import GraphUtils
from enferno.utils.http_response import HTTPResponse
from enferno.utils.logging_utils import get_log_filenames, get_logger
from enferno.utils.search_utils import SearchUtils
from enferno.admin.models.DynamicField import DynamicField


root = os.path.abspath(os.path.dirname(__file__))
admin = Blueprint(
    "admin",
    __name__,
    template_folder=os.path.join(root, "templates"),
    static_folder=os.path.join(root, "static"),
    url_prefix="/admin",
)

# default global items per page
PER_PAGE = 30
REL_PER_PAGE = 5

logger = get_logger()

# History access decorators


def require_view_history(f):
    """
    Decorator to ensure the user has the required permissions to view history.
    """

    @wraps(f)
    # Ensure the user is logged in before checking permissions
    @auth_required("session")
    def decorated_function(*args, **kwargs):
        # Check if user has the required view history permissions
        if not (
            current_user.has_role("Admin")
            or current_user.view_simple_history
            or current_user.view_full_history
        ):
            return HTTPResponse.forbidden()
        return f(*args, **kwargs)

    return decorated_function


def can_assign_roles(func):
    """
    Decorator to ensure the user has the required permissions to assign roles.
    """

    @wraps(func)
    def decorated_function(*args, **kwargs):
        roles = request.json.get("item", {}).get("roles", [])
        if roles:
            if not has_role_assignment_permission(roles):
                Activity.create(
                    current_user,
                    Activity.ACTION_CREATE,
                    Activity.STATUS_DENIED,
                    request.json,
                    "bulletin",
                    details="Unauthorized attempt to assign roles.",
                )
                return HTTPResponse.forbidden("Unauthorized")
        return func(*args, **kwargs)

    return decorated_function


def has_role_assignment_permission(roles: list) -> bool:
    """
    Function to check if the current user has the required permissions to assign roles.

    Args:
        - roles: List of role ids to assign.

    Returns:
        - True if the user has the required permissions, False otherwise.
    """
    # admins can assign any roles
    if not current_user.has_role("Admin"):
        # non-admins can only assign their roles
        user_roles = {role.id for role in current_user.roles}
        requested_roles = set([role.get("id") for role in roles])
        if not requested_roles.issubset(user_roles) or not current_app.config.get(
            "AC_USERS_CAN_RESTRICT_NEW"
        ):
            return False

    return True


@admin.before_request
@auth_required("session")
def before_request() -> None:
    """
    Attaches the user object to all requests
    and a version number that is used to clear the static files cache globally.
    """
    g.user = current_user
    g.version = "5"


@admin.app_context_processor
def ctx() -> dict:
    """
    passes all users to the application, based on the current user's permissions.

    Returns:
        - dict of users
    """
    users = User.query.order_by(User.username).all()
    if current_user and current_user.is_authenticated:
        users = [u.to_compact() for u in users]
        return {"users": users}
    return {}


# Labels routes
@admin.route("/labels/")
@roles_accepted("Admin", "Mod")
def labels() -> str:
    """
    Endpoint to render the labels backend page.

    Returns:
        - html template of the labels backend page.
    """
    return render_template("admin/labels.html")


@admin.route("/api/labels/")
def api_labels() -> Response:
    """
    API endpoint feed and filter labels with paging

    Returns:
        - json response of label objects.
    """
    query = []
    q = request.args.get("q", None)

    if q:
        words = q.split(" ")
        query.extend([Label.title.ilike(f"%{word}%") for word in words])

    typ = request.args.get("typ", None)
    if typ and typ in ["for_bulletin", "for_actor", "for_incident", "for_offline"]:
        query.append(getattr(Label, typ) == True)
    fltr = request.args.get("fltr", None)

    if fltr == "verified":
        query.append(Label.verified == True)
    elif fltr == "all":
        pass
    else:
        # Include both False and NULL values for unverified labels
        query.append(or_(Label.verified == False, Label.verified == None))

    page = request.args.get("page", 1, int)
    per_page = request.args.get("per_page", PER_PAGE, int)

    # pull children only when specific labels are searched
    if q:
        result = Label.query.filter(*query).all()
        labels = [label for label in result]
        ids = []
        children = Label.get_children(labels)
        for label in labels + children:
            ids.append(label.id)
        # remove dups
        ids = list(set(ids))
        result = Label.query.filter(Label.id.in_(ids)).paginate(
            page=page, per_page=per_page, count=True
        )
    else:
        result = Label.query.filter(*query).paginate(page=page, per_page=per_page, count=True)

    response = {
        "items": [item.to_dict(request.args.get("mode", 1)) for item in result.items],
        "perPage": per_page,
        "total": result.total,
    }
    return HTTPResponse.success(data=response)


@admin.post("/api/label/")
@roles_accepted("Admin", "Mod")
@validate_with(LabelRequestModel)
def api_label_create(
    validated_data: dict,
) -> Response:
    """
    Endpoint to create a label.

    Args:
        - validated_data: validated data from the request.

    Returns:
        - success/error string based on the operation result.
    """
    label = Label()
    created = label.from_json(validated_data["item"])
    if created.save():
        Activity.create(
            current_user, Activity.ACTION_CREATE, Activity.STATUS_SUCCESS, label.to_mini(), "label"
        )
        mode = request.args.get("mode", "1")
        return HTTPResponse.created(
            message=f"Created Label #{label.id}",
            data={"item": label.to_dict(mode=mode)},
        )
    else:
        return HTTPResponse.error("Save Failed", status=500)


@admin.put("/api/label/<int:id>")
@roles_accepted("Admin", "Mod")
@validate_with(LabelRequestModel)
def api_label_update(id: t.id, validated_data: dict) -> Response:
    """
    Endpoint to update a label.

    Args:
        - id: id of the label.
        - validated_data: validated data from the request.

    Returns:
        - success/error string based on the operation result.

    """
    label = Label.query.get(id)
    if label is not None:
        label = label.from_json(validated_data["item"])
        label.save()
        Activity.create(
            current_user, Activity.ACTION_UPDATE, Activity.STATUS_SUCCESS, label.to_mini(), "label"
        )
        return HTTPResponse.success(message=f"Saved Label #{label.id}", status=200)
    else:
        return HTTPResponse.not_found("Label not found")


@admin.delete("/api/label/<int:id>")
@roles_required("Admin")
def api_label_delete(
    id: t.id,
) -> Response:
    """
    Endpoint to delete a label.

    Args:
        - id: id of the label.

    Returns:
        - success/error string based on the operation result.
    """
    label = Label.query.get(id)
    if label is None:
        return HTTPResponse.not_found("Label not found")

    if label.delete():
        Activity.create(
            current_user, Activity.ACTION_DELETE, Activity.STATUS_SUCCESS, label.to_mini(), "label"
        )
        Notification.send_admin_notification_for_event(
            Constants.NotificationEvent.ITEM_DELETED,
            "Label Deleted",
            f"Label {label.title} has been deleted by {current_user.username} successfully.",
        )
        return HTTPResponse.success(message=f"Deleted Label #{label.id}", status=200)
    else:
        return HTTPResponse.error("Error deleting Label", status=500)


@admin.post("/api/label/import/")
@roles_required("Admin")
def api_label_import() -> str:
    """
    Endpoint to import labels via CSV

    Returns:
        - success/error string based on the operation result.
    """
    if "csv" in request.files:
        Label.import_csv(request.files.get("csv"))
        return HTTPResponse.success(message="Success")
    else:
        return HTTPResponse.error("Error", status=400)


# EventType routes
@admin.route("/eventtypes/")
@roles_accepted("Admin", "Mod")
def eventtypes() -> str:
    """
    Endpoint to render event types backend

    Returns:
        - html template of the event types backend
    """
    return render_template("admin/eventtypes.html")


@admin.route("/api/eventtypes/")
def api_eventtypes() -> Response:
    """
    API endpoint to serve json feed of even types with paging support

    Returns:
        - json response of event types
    """
    query = []
    q = request.args.get("q", None)
    page = request.args.get("page", 1, int)
    per_page = request.args.get("per_page", PER_PAGE, int)

    if q is not None:
        query.append(Eventtype.title.ilike("%" + q + "%"))

    typ = request.args.get("typ", None)
    if typ and typ in ["for_bulletin", "for_actor"]:
        query.append(getattr(Eventtype, typ) == True)
    result = (
        Eventtype.query.filter(*query)
        .order_by(Eventtype.id)
        .paginate(page=page, per_page=per_page, count=True)
    )
    response = {
        "items": [item.to_dict() for item in result.items],
        "perPage": per_page,
        "total": result.total,
    }
    return HTTPResponse.success(data=response)


@admin.post("/api/eventtype/")
@roles_accepted("Admin", "Mod")
@validate_with(EventtypeRequestModel)
def api_eventtype_create(
    validated_data: dict,
) -> Response:
    """
    Endpoint to create an Event Type

    Args:
        - validated_data: validated data from the request.

    Returns:
        - success/error string based on the operation result.
    """

    eventtype = Eventtype()
    created = eventtype.from_json(validated_data["item"])
    if created.save():
        Activity.create(
            current_user,
            Activity.ACTION_CREATE,
            Activity.STATUS_SUCCESS,
            eventtype.to_mini(),
            "eventtype",
        )
        return HTTPResponse.created(
            message=f"Created Event #{eventtype.id}", data={"item": eventtype.to_dict()}
        )
    else:
        return HTTPResponse.error("Save Failed", status=500)


@admin.put("/api/eventtype/<int:id>")
@roles_accepted("Admin", "Mod")
@validate_with(EventtypeRequestModel)
def api_eventtype_update(id: t.id, validated_data: dict) -> Response:
    """
    Endpoint to update an Event Type

    Args:
        - id: id of the event type.
        - validated_data: validated data from the request.

    Returns:
        - success/error string based on the operation result.
    """
    eventtype = Eventtype.query.get(id)
    if eventtype is None:
        return HTTPResponse.not_found("Event type not found")

    eventtype = eventtype.from_json(validated_data["item"])
    if eventtype.save():
        Activity.create(
            current_user,
            Activity.ACTION_UPDATE,
            Activity.STATUS_SUCCESS,
            eventtype.to_mini(),
            "eventtype",
        )
        return HTTPResponse.success(message=f"Saved Event #{eventtype.id}")
    else:
        return HTTPResponse.error("Save Failed", status=500)


@admin.delete("/api/eventtype/<int:id>")
@roles_required("Admin")
def api_eventtype_delete(
    id: t.id,
) -> Response:
    """
    Endpoint to delete an event type

    Args:
        - id: id of the event type.

    Returns:
        - success/error string based on the operation result.
    """
    eventtype = Eventtype.query.get(id)
    if eventtype is None:
        return HTTPResponse.not_found("Event type not found")

    if eventtype.delete():
        Activity.create(
            current_user,
            Activity.ACTION_DELETE,
            Activity.STATUS_SUCCESS,
            eventtype.to_mini(),
            "eventtype",
        )
        Notification.send_admin_notification_for_event(
            Constants.NotificationEvent.ITEM_DELETED,
            "Event Type Deleted",
            f"Event Type {eventtype.title} has been deleted by {current_user.username} successfully.",
        )
        return HTTPResponse.success(message=f"Deleted Event Type #{eventtype.id}")
    else:
        return HTTPResponse.error("Error deleting Event Type", status=500)


@admin.post("/api/eventtype/import/")
@roles_required("Admin")
def api_eventtype_import() -> Response:
    """
    Endpoint to bulk import event types from a CSV file

    Returns:
        - success/error string based on the operation result.
    """
    if "csv" in request.files:
        Eventtype.import_csv(request.files.get("csv"))
        return HTTPResponse.success(message="Success")
    else:
        return HTTPResponse.error("Error", status=400)


@admin.route("/api/potentialviolation/", defaults={"page": 1})
@admin.route("/api/potentialviolation/<int:page>/")
def api_potentialviolations(page: int) -> Response:
    """
    API endpoint that feeds json data of potential violations with paging and search support

    Args:
        - page: page number to fetch.

    Returns:
        - json response of potential violations.
    """
    query = []
    q = request.args.get("q", None)
    per_page = request.args.get("per_page", PER_PAGE, int)
    if q is not None:
        query.append(PotentialViolation.title.ilike("%" + q + "%"))
    result = (
        PotentialViolation.query.filter(*query)
        .order_by(PotentialViolation.id)
        .paginate(page=page, per_page=per_page, count=True)
    )
    response = {
        "items": [item.to_dict() for item in result.items],
        "perPage": PER_PAGE,
        "total": result.total,
    }
    return HTTPResponse.success(data=response)


@admin.post("/api/potentialviolation/")
@roles_accepted("Admin", "Mod")
@validate_with(PotentialViolationRequestModel)
def api_potentialviolation_create(
    validated_data: dict,
) -> Response:
    """
    Endpoint to create a potential violation

    Args:
        - validated_data: validated data from the request.

    Returns:
        - success/error string based on the operation result.
    """
    potentialviolation = PotentialViolation()
    potentialviolation = potentialviolation.from_json(validated_data["item"])
    if potentialviolation.save():
        Activity.create(
            current_user,
            Activity.ACTION_CREATE,
            Activity.STATUS_SUCCESS,
            potentialviolation.to_mini(),
            "potentialviolation",
        )
        return HTTPResponse.created(
            message=f"Created Potential Violation #{potentialviolation.id}",
            data={"item": potentialviolation.to_dict()},
        )
    else:
        return HTTPResponse.error("Save Failed", status=500)


@admin.put("/api/potentialviolation/<int:id>")
@roles_accepted("Admin", "Mod")
@validate_with(PotentialViolationRequestModel)
def api_potentialviolation_update(id: t.id, validated_data: dict) -> Response:
    """
    Endpoint to update a potential violation

    Args:
        - id: id of the item to update.

    Returns:
        - success/error string based on the operation result.
    """
    potentialviolation = PotentialViolation.query.get(id)
    if potentialviolation is None:
        return HTTPResponse.not_found("Potential Violation not found")

    potentialviolation = potentialviolation.from_json(validated_data["item"])
    if potentialviolation.save():
        Activity.create(
            current_user,
            Activity.ACTION_UPDATE,
            Activity.STATUS_SUCCESS,
            potentialviolation.to_mini(),
            "potentialviolation",
        )
        return HTTPResponse.success(message=f"Saved Potential Violation #{potentialviolation.id}")
    else:
        return HTTPResponse.error("Save Failed", status=500)


@admin.delete("/api/potentialviolation/<int:id>")
@roles_required("Admin")
def api_potentialviolation_delete(
    id: t.id,
) -> Response:
    """
    Endpoint to delete a potential violation

    Args:
        - id: id of the item to delete.

    Returns:
        - success/error string based on the operation result.
    """
    potentialviolation = PotentialViolation.query.get(id)
    if potentialviolation is None:
        return HTTPResponse.not_found("Potential Violation not found")

    if potentialviolation.delete():
        Activity.create(
            current_user,
            Activity.ACTION_DELETE,
            Activity.STATUS_SUCCESS,
            potentialviolation.to_mini(),
            "potentialviolation",
        )
        Notification.send_admin_notification_for_event(
            Constants.NotificationEvent.ITEM_DELETED,
            "Potential Violation Deleted",
            f"Potential Violation {potentialviolation.title} has been deleted by {current_user.username} successfully.",
        )
        return HTTPResponse.success(message=f"Deleted Potential Violation #{potentialviolation.id}")
    else:
        return HTTPResponse.error("Error deleting Potential Violation", status=500)


@admin.post("/api/potentialviolation/import/")
@roles_required("Admin")
def api_potentialviolation_import() -> Response:
    """
    Endpoint to import potential violations from csv file

    Returns:
        - success/error string based on the operation result.
    """
    if "csv" in request.files:
        PotentialViolation.import_csv(request.files.get("csv"))
        return HTTPResponse.success(message="Success")
    else:
        return HTTPResponse.error("Error", status=400)


@admin.route("/api/claimedviolation/", defaults={"page": 1})
@admin.route("/api/claimedviolation/<int:page>")
def api_claimedviolations(page: int) -> Response:
    """
    API endpoint to feed json items of claimed violations, supports paging and search

    Args:
        - page: page number to fetch.

    Returns:
        - json response of claimed violations.
    """
    query = []
    q = request.args.get("q", None)
    per_page = request.args.get("per_page", PER_PAGE, int)
    if q is not None:
        query.append(ClaimedViolation.title.ilike("%" + q + "%"))
    result = (
        ClaimedViolation.query.filter(*query)
        .order_by(ClaimedViolation.id)
        .paginate(page=page, per_page=per_page, count=True)
    )
    response = {
        "items": [item.to_dict() for item in result.items],
        "perPage": PER_PAGE,
        "total": result.total,
    }
    return HTTPResponse.success(data=response)


@admin.post("/api/claimedviolation/")
@roles_accepted("Admin", "Mod")
@validate_with(ClaimedViolationRequestModel)
def api_claimedviolation_create(
    validated_data: dict,
) -> Response:
    """
    Endpoint to create a claimed violation.

    Args:
        - validated_data: validated data from the request.

    Returns:
        - success/error string based on the operation result.
    """
    claimedviolation = ClaimedViolation()
    claimedviolation = claimedviolation.from_json(validated_data["item"])
    if claimedviolation.save():
        Activity.create(
            current_user,
            Activity.ACTION_CREATE,
            Activity.STATUS_SUCCESS,
            claimedviolation.to_mini(),
            "claimedviolation",
        )
        return HTTPResponse.created(
            message=f"Created Claimed Violation #{claimedviolation.id}",
            data={"item": claimedviolation.to_dict()},
        )
    else:
        return HTTPResponse.error("Save Failed", status=500)


@admin.put("/api/claimedviolation/<int:id>")
@roles_accepted("Admin", "Mod")
@validate_with(ClaimedViolationRequestModel)
def api_claimedviolation_update(id: t.id, validated_data: dict) -> Response:
    """
    Endpoint to update a claimed violation.

    Args:
        - id: id of the item to update.
        - validated_data: validated data from the request.

    Returns:
        - success/error string based on the operation result.
    """
    claimedviolation = ClaimedViolation.query.get(id)
    if claimedviolation is None:
        return HTTPResponse.not_found("Claimed Violation not found")

    claimedviolation = claimedviolation.from_json(validated_data["item"])
    if claimedviolation.save():
        Activity.create(
            current_user,
            Activity.ACTION_UPDATE,
            Activity.STATUS_SUCCESS,
            claimedviolation.to_mini(),
            "claimedviolation",
        )
        return HTTPResponse.success(message=f"Saved Claimed Violation #{claimedviolation.id}")
    else:
        return HTTPResponse.error("Save Failed", status=500)


@admin.delete("/api/claimedviolation/<int:id>")
@roles_required("Admin")
def api_claimedviolation_delete(
    id: t.id,
) -> Response:
    """
    Endpoint to delete a claimed violation

    Args:
        - id: id of the item to delete.

    Returns:
        - success/error string based on the operation result.
    """
    claimedviolation = ClaimedViolation.query.get(id)
    if claimedviolation is None:
        return HTTPResponse.not_found("Claimed Violation not found")

    if claimedviolation.delete():
        Activity.create(
            current_user,
            Activity.ACTION_DELETE,
            Activity.STATUS_SUCCESS,
            claimedviolation.to_mini(),
            "claimedviolation",
        )
        Notification.send_admin_notification_for_event(
            Constants.NotificationEvent.ITEM_DELETED,
            "Claimed Violation Deleted",
            f"Claimed Violation {claimedviolation.title} has been deleted by {current_user.username} successfully.",
        )
        return HTTPResponse.success(message=f"Deleted Claimed Violation #{claimedviolation.id}")
    else:
        return HTTPResponse.error("Error deleting Claimed Violation", status=500)


@admin.post("/api/claimedviolation/import/")
@roles_required("Admin")
def api_claimedviolation_import() -> Response:
    """
    Endpoint to import claimed violations from a CSV file.

    Returns:
        - success/error string based on the operation result.
    """
    if "csv" in request.files:
        ClaimedViolation.import_csv(request.files.get("csv"))
        return HTTPResponse.success(message="Success")
    else:
        return HTTPResponse.error("Error")


# Sources routes
@admin.route("/sources/")
@roles_accepted("Admin", "Mod")
def sources() -> str:
    """
    Endpoint to render sources backend page.

    Returns:
        - html template of the sources backend page.
    """
    return render_template("admin/sources.html")


@admin.route("/api/sources/")
def api_sources() -> Response:
    """

    API Endpoint to feed json data of sources, supports paging and search.

    Returns:
        - json response of sources.
    """
    q = request.args.get("q")
    page = request.args.get("page", 1, int)
    per_page = request.args.get("per_page", PER_PAGE, int)

    query = Source.query

    if q:
        words = q.split(" ")
        for word in words:
            query = query.filter(Source.title.ilike(f"%{word}%"))

        sources = query.all()
        children = Source.get_children(sources)
        ids = {source.id for source in sources + children}

        query = Source.query.filter(Source.id.in_(ids))

    result = query.order_by(desc(Source.id)).paginate(page=page, per_page=per_page, error_out=False)

    response = {
        "items": [item.to_dict() for item in result.items],
        "perPage": per_page,
        "total": result.total,
    }
    return HTTPResponse.success(data=response)


@admin.post("/api/source/")
@roles_accepted("Admin", "Mod")
@validate_with(SourceRequestModel)
def api_source_create(
    validated_data: dict,
) -> Response:
    """
    Endpoint to create a source.

    Args:
        - validated_data: validated data from the request.

    Returns:
        - success/error string based on the operation result.
    """
    source = Source()
    source = source.from_json(validated_data["item"])
    if source.save():
        Activity.create(
            current_user,
            Activity.ACTION_CREATE,
            Activity.STATUS_SUCCESS,
            source.to_mini(),
            "source",
        )
        return HTTPResponse.created(
            message=f"Created Source #{source.id}", data={"item": source.to_dict()}
        )
    else:
        return HTTPResponse.error("Save Failed", status=500)


@admin.put("/api/source/<int:id>")
@roles_accepted("Admin", "Mod")
@validate_with(SourceRequestModel)
def api_source_update(id: t.id, validated_data: dict) -> Response:
    """
    Endpoint to update a source.

    Args:
        - id: id of the item to update.
        - validated_data: validated data from the request.

    Returns:
        - success/error string based on the operation result.
    """
    source = Source.query.get(id)
    if source is None:
        return HTTPResponse.not_found("Source not found")

    source = source.from_json(validated_data["item"])
    if source.save():
        Activity.create(
            current_user,
            Activity.ACTION_UPDATE,
            Activity.STATUS_SUCCESS,
            source.to_mini(),
            "source",
        )
        return HTTPResponse.success(message=f"Saved Source #{source.id}")
    else:
        return HTTPResponse.error("Save Failed", status=500)


@admin.delete("/api/source/<int:id>")
@roles_required("Admin")
def api_source_delete(
    id: t.id,
) -> Response:
    """
    Endopint to delete a source item.

    Args:
        - id: id of the item to delete.

    Returns:
        - success/error string based on the operation result.
    """
    source = Source.query.get(id)
    if source is None:
        return HTTPResponse.not_found("Source not found")

    if source.delete():
        Activity.create(
            current_user,
            Activity.ACTION_DELETE,
            Activity.STATUS_SUCCESS,
            source.to_mini(),
            "source",
        )
        Notification.send_admin_notification_for_event(
            Constants.NotificationEvent.ITEM_DELETED,
            "Source Deleted",
            f"Source {source.title} has been deleted by {current_user.username} successfully.",
        )
        return HTTPResponse.success(message=f"Deleted Source #{source.id}")
    else:
        return HTTPResponse.error("Error deleting Source", status=500)


@admin.post("/api/source/import/")
@roles_required("Admin")
def api_source_import() -> Response:
    """
    Endpoint to import sources from CSV data.

    Returns:
        - success/error string based on the operation result.
    """
    if "csv" in request.files:
        Source.import_csv(request.files.get("csv"))
        return HTTPResponse.success(message="Success")
    else:
        return HTTPResponse.error("Error")


# locations routes


@admin.route("/locations/", defaults={"id": None})
@admin.route("/locations/<int:id>")
@roles_accepted("Admin", "Mod", "DA")
def locations(id: Optional[t.id]) -> str:
    """
    Endpoint for locations management.

    Args:
        - id: id of the location.

    Returns:
        - html template of the locations backend page.
    """
    return render_template("admin/locations.html")


@admin.route("/api/locations/", methods=["POST", "GET"])
@validate_with(LocationQueryRequestModel)
def api_locations(validated_data: dict) -> Response:
    """
    Returns locations in JSON format, allows search and paging.

    Args:
        - validated_data: validated data from the request.

    Returns:
        - json response of locations.
    """
    q = validated_data.get("q", {})
    su = SearchUtils(q, cls="location")
    query = su.get_query()

    options = validated_data.get("options")
    page = options.get("page", 1)
    per_page = options.get("itemsPerPage", PER_PAGE)

    result = (
        Location.query.filter(*query)
        .order_by(Location.id)
        .paginate(page=page, per_page=per_page, count=True)
    )
    response = {
        "items": [item.to_dict() for item in result.items],
        "perPage": per_page,
        "total": result.total,
    }

    return HTTPResponse.success(data=response)


@admin.post("/api/location/")
@roles_accepted("Admin", "Mod", "DA")
@validate_with(LocationRequestModel)
def api_location_create(
    validated_data: dict,
) -> Response:
    """
    Endpoint for creating locations.

    Args:
        - validated_data: validated data from the request.

    Returns:
        - success/error string based on the operation result.
    """
    if not current_user.roles_in(["Admin", "Mod"]) and not current_user.can_edit_locations:
        return HTTPResponse.forbidden("User not allowed to create Locations")

    location = Location()
    location = location.from_json(validated_data["item"])

    if location.save():
        location.full_location = location.get_full_string()
        location.id_tree = location.get_id_tree()
        location.create_revision()
        Activity.create(
            current_user,
            Activity.ACTION_CREATE,
            Activity.STATUS_SUCCESS,
            location.to_mini(),
            "location",
        )
        return HTTPResponse.created(
            message=f"Created Location #{location.id}", data={"item": location.to_dict()}
        )


@admin.put("/api/location/<int:id>")
@roles_accepted("Admin", "Mod", "DA")
@validate_with(LocationRequestModel)
def api_location_update(id: t.id, validated_data: dict) -> Response:
    """
    Endpoint for updating locations.

    Args:
        - id: id of the location.
        - validated_data: validated data from the request.

    Returns:
        - success/error string based on the operation result.
    """
    if not current_user.roles_in(["Admin", "Mod"]) and not current_user.can_edit_locations:
        return HTTPResponse.forbidden("User not allowed to create Locations")

    location = Location.query.get(id)
    if location is not None:
        location = location.from_json(validated_data["item"])
        # we need to commit this change to db first, to utilize CTE
        if location.save():
            # then update the location full string
            location.full_location = location.get_full_string()
            location.id_tree = location.get_id_tree()
            location.create_revision()
            Activity.create(
                current_user,
                Activity.ACTION_UPDATE,
                Activity.STATUS_SUCCESS,
                location.to_mini(),
                "location",
            )
            return HTTPResponse.success(message=f"Saved Location #{location.id}")
        else:
            return HTTPResponse.error("Save Failed", status=500)
    else:
        return HTTPResponse.not_found("Location not found")


@admin.delete("/api/location/<int:id>")
@roles_required("Admin")
def api_location_delete(
    id: t.id,
) -> Response:
    """Endpoint for deleting locations.

    Args:
        - id: id of the location.

    Returns:
        - success/error string based on the operation result.
    """
    location = Location.query.get(id)
    if location is None:
        return HTTPResponse.not_found("Location not found")

    if location.delete():
        Activity.create(
            current_user,
            Activity.ACTION_DELETE,
            Activity.STATUS_SUCCESS,
            location.to_mini(),
            "location",
        )
        Notification.send_admin_notification_for_event(
            Constants.NotificationEvent.ITEM_DELETED,
            "Location Deleted",
            f"Location {location.title} has been deleted by {current_user.username} successfully.",
        )
        return HTTPResponse.success(message=f"Deleted Location #{location.id}")
    else:
        return HTTPResponse.error("Error deleting Location", status=500)


@admin.post("/api/location/import/")
@roles_required("Admin")
def api_location_import() -> Response:
    """Endpoint for importing locations.

    Returns:
        - success/error string based on the operation result.
    """
    if "csv" in request.files:
        Location.import_csv(request.files.get("csv"))
        return HTTPResponse.success(message="Success")
    else:
        return HTTPResponse.error("Error")


# get one location
@admin.get("/api/location/<int:id>")
def api_location_get(id: t.id) -> Response:
    """
    Endpoint to get a single location

    Args:
        - id: id of the location.

    Returns:
        - location in json format / success or error.
    """
    location = Location.query.get(id)

    if location is None:
        return HTTPResponse.not_found("Location not found")
    else:
        Activity.create(
            current_user,
            Activity.ACTION_VIEW,
            Activity.STATUS_SUCCESS,
            location.to_mini(),
            "location",
        )
        return HTTPResponse.success(data=location.to_dict())


@admin.post("/api/location/regenerate/")
@roles_required("Admin")
def api_location_regenerate() -> Response:
    """Endpoint for regenerating locations."""
    if rds.get(Location.CELERY_FLAG):
        return HTTPResponse.error(
            "Full Location texts regeneration already in progress, try again in a few moments.",
            status=429,
        )
    regenerate_locations.delay()
    return HTTPResponse.success(
        message="Full Location texts regeneration is queued successfully. This task will need a few moments to complete."
    )


@admin.route("/component-data/", defaults={"id": None})
@roles_required("Admin")
def locations_config(id: Optional[t.id]):
    """Endpoint for locations configurations."""
    return render_template("admin/component-data.html")


# location admin level endpoints
@admin.route("/api/location-admin-levels/", methods=["GET", "POST"])
def api_location_admin_levels() -> Response:
    page = request.args.get("page", 1, int)
    per_page = request.args.get("per_page", PER_PAGE, int)

    query = request.args.get("q")
    if query:
        result = (
            LocationAdminLevel.query.filter(LocationAdminLevel.title.ilike(f"%{query}%"))
            .order_by(-LocationAdminLevel.id)
            .paginate(page=page, per_page=per_page, count=True)
        )
    else:
        result = LocationAdminLevel.query.order_by(-LocationAdminLevel.id).paginate(
            page=page, per_page=per_page, count=True
        )

    response = {
        "items": [item.to_dict() for item in result.items],
        "perPage": per_page,
        "total": result.total,
    }
    return HTTPResponse.success(data=response)


@admin.post("/api/location-admin-level")
@roles_required("Admin")
@validate_with(LocationAdminLevelRequestModel)
def api_location_admin_level_create(
    validated_data: dict,
) -> Response:
    """
    Endpoint to create a location admin level

    Args:
        - validated_data: validated data from the request.

    Returns:
        - success/error string based on the operation result.
    """
    admin_level = LocationAdminLevel()
    admin_level.from_json(validated_data["item"])
    all_codes = [level.code for level in LocationAdminLevel.query.all()]
    max_code = max(all_codes) if len(all_codes) > 0 else 0

    if admin_level.code is None:
        admin_level.code = max_code + 1
    elif admin_level.code != max_code + 1:
        return HTTPResponse.error(
            "Code must be unique and one more than the highest code", status=400
        )

    if admin_level.save():
        Activity.create(
            current_user,
            Activity.ACTION_CREATE,
            Activity.STATUS_SUCCESS,
            admin_level.to_mini(),
            "adminlevel",
        )
        return HTTPResponse.created(
            message=f"Item created successfully ID #{admin_level.id}",
            data={"item": admin_level.to_dict()},
        )
    else:
        return HTTPResponse.error("Creation failed.", status=500)


@admin.put("/api/location-admin-level/<int:id>")
@roles_required("Admin")
@validate_with(LocationAdminLevelRequestModel)
def api_location_admin_level_update(id: t.id, validated_data: dict) -> Response:
    """
    Endpoint to update a location admin level

    Args:
        - id: id of the location admin level.
        - validated_data: validated data from the request.

    Returns:
        - success/error string based on the operation result.
    """
    admin_level = LocationAdminLevel.query.get(id)
    if admin_level:
        if validated_data["item"]["code"] != admin_level.code:
            return HTTPResponse.error("Cannot change the code of a level", status=400)
        admin_level.from_json(validated_data["item"])
        if admin_level.save():
            Activity.create(
                current_user,
                Activity.ACTION_UPDATE,
                Activity.STATUS_SUCCESS,
                admin_level.to_mini(),
                "adminlevel",
            )
            return HTTPResponse.success(message="Updated")
        else:
            return HTTPResponse.error("Error saving item", status=500)
    else:
        return HTTPResponse.not_found("Location Admin Level not found")


@admin.delete("/api/location-admin-level/<int:id>")
@roles_required("Admin")
def api_location_admin_level_delete(id: t.id) -> Response:
    """
    Endpoint to delete a location admin level.

    Args:
        - id: id of the location admin level.

    Returns:
        - success/error string based on the operation result.
    """
    if id in [1, 2, 3] or LocationAdminLevel.query.count() <= 3:
        return HTTPResponse.error("Cannot delete the first 3 levels", status=400)
    admin_level = LocationAdminLevel.query.get(id)
    if admin_level is None:
        return HTTPResponse.not_found("Location Admin Level not found")
    if Location.query.filter(Location.admin_level_id == id).count() > 0:
        return HTTPResponse.error("Cannot delete a level that is in use by a location", status=409)

    max_code = max([level.code for level in LocationAdminLevel.query.all()])
    if admin_level.code != max_code:
        return HTTPResponse.error("Only the highest level can be deleted.", status=400)

    if admin_level.delete():
        Activity.create(
            current_user,
            Activity.ACTION_DELETE,
            Activity.STATUS_SUCCESS,
            admin_level.to_mini(),
            "adminlevel",
        )
        Notification.send_admin_notification_for_event(
            Constants.NotificationEvent.ITEM_DELETED,
            "Location Admin Level Deleted",
            f"Location Admin Level {admin_level.title} has been deleted by {current_user.username} successfully.",
        )
        return HTTPResponse.success(message=f"Location Admin Level Deleted #{admin_level.id}")
    else:
        return HTTPResponse.error("Error deleting Location Admin Level", status=500)


@admin.post("/api/location-admin-levels/reorder")
@roles_required("Admin")
@validate_with(LocationAdminLevelReorderRequestModel)
def api_location_admin_levels_reorder(validated_data: dict) -> Response:
    """
    Endpoint to reorder location admin levels.
    """
    new_order = validated_data.get("order")
    try:
        LocationAdminLevel.reorder(new_order)
    except Exception as e:
        logger.error(f"Failed to reorder location admin levels: {str(e)}", exc_info=True)
        return HTTPResponse.error(
            "An internal error occurred while reordering location admin levels", status=500
        )
    return HTTPResponse.success(
        message="Updated, user should regenerate full locations from system settings"
    )


# location type endpoints
@admin.route("/api/location-types/", methods=["GET", "POST"])
def api_location_types() -> Response:
    """
    Endpoint to get location types with paging support

    Returns:
        - json response of location types.
    """
    page = request.args.get("page", 1, int)
    per_page = request.args.get("per_page", PER_PAGE, int)

    query = request.args.get("q")
    if query:
        result = (
            LocationType.query.filter(LocationType.title.ilike(f"%{query}%"))
            .order_by(-LocationType.id)
            .paginate(page=page, per_page=per_page, count=True)
        )
    else:
        result = LocationType.query.order_by(-LocationType.id).paginate(
            page=page, per_page=per_page, count=True
        )

    response = {
        "items": [item.to_dict() for item in result.items],
        "perPage": per_page,
        "total": result.total,
    }
    return HTTPResponse.success(data=response)


@admin.post("/api/location-type")
@roles_required("Admin")
@validate_with(LocationTypeRequestModel)
def api_location_type_create(
    validated_data: dict,
) -> Response:
    """
    Endpoint to create a location type

    Args:
        - validated_data: validated data from the request.

    Returns:
        - success/error string based on the operation result.
    """
    location_type = LocationType()
    location_type.from_json(validated_data["item"])

    if location_type.save():
        Activity.create(
            current_user,
            Activity.ACTION_CREATE,
            Activity.STATUS_SUCCESS,
            location_type.to_mini(),
            "locationtype",
        )
        return HTTPResponse.created(
            message=f"Item created successfully ID #{location_type.id}",
            data={"item": location_type.to_dict()},
        )
    else:
        return HTTPResponse.error("Creation failed.", status=500)


@admin.put("/api/location-type/<int:id>")
@roles_required("Admin")
@validate_with(LocationTypeRequestModel)
def api_location_type_update(id: t.id, validated_data: dict) -> Response:
    """
    Endpoint to update a location type

    Args:
        - id: id of the location type.
        - validated_data: validated data from the request.

    Returns:
        - success/error string based on the operation result.
    """
    location_type = LocationType.query.get(id)

    if location_type:
        location_type.from_json(validated_data.get("item"))
        if location_type.save():
            Activity.create(
                current_user,
                Activity.ACTION_UPDATE,
                Activity.STATUS_SUCCESS,
                location_type.to_mini(),
                "locationtype",
            )
            return HTTPResponse.success(message="Updated")
        else:
            return HTTPResponse.error("Error saving item", status=500)
    else:
        return HTTPResponse.not_found("Location Type not found")


@admin.delete("/api/location-type/<int:id>")
@roles_required("Admin")
def api_location_type_delete(
    id: t.id,
) -> Response:
    """
    Endpoint to delete a location type.

    Args:
        - id: id of the location type.

    Returns:
        - success/error string based on the operation result.
    """
    location_type = LocationType.query.get(id)
    if location_type is None:
        return HTTPResponse.not_found("Location Type not found")

    if location_type.delete():
        Activity.create(
            current_user,
            Activity.ACTION_DELETE,
            Activity.STATUS_SUCCESS,
            location_type.to_mini(),
            "locationtype",
        )
        Notification.send_admin_notification_for_event(
            Constants.NotificationEvent.ITEM_DELETED,
            "Location Type Deleted",
            f"Location Type {location_type.title} has been deleted by {current_user.username} successfully.",
        )
        return HTTPResponse.success(message=f"Location Type Deleted #{location_type.id}")
    else:
        return HTTPResponse.error("Error deleting Location Type", status=500)


@admin.route("/api/countries/", methods=["GET", "POST"])
def api_countries() -> Response:
    """
    Endpoint to get countries with paging support.

    Returns:
        - json response of countries.
    """
    page = request.args.get("page", 1, int)
    per_page = request.args.get("per_page", PER_PAGE, int)

    q = request.args.get("q")
    if q:
        result = (
            Country.query.filter(
                or_(Country.title.ilike(f"%{q}%"), Country.title_tr.ilike(f"%{q}%"))
            )
            .order_by(-Country.id)
            .paginate(page=page, per_page=per_page, count=True)
        )
    else:
        result = Country.query.order_by(-Country.id).paginate(
            page=page, per_page=per_page, count=True
        )

    response = {
        "items": [item.to_dict() for item in result.items],
        "perPage": per_page,
        "total": result.total,
    }
    return HTTPResponse.success(data=response)


@admin.post("/api/country")
@roles_required("Admin")
@validate_with(CountryRequestModel)
def api_country_create(
    validated_data: dict,
) -> Response:
    """
    Endpoint to create a country.

    Args:
        - validated_data: validated data from the request.

    Returns:
        - success/error string based on the operation result.
    """
    country = Country()
    country.from_json(validated_data["item"])

    if country.save():
        # Record Activity
        Activity.create(
            current_user,
            Activity.ACTION_CREATE,
            Activity.STATUS_SUCCESS,
            country.to_mini(),
            "country",
        )
        return HTTPResponse.created(
            message=f"Item created successfully ID #{country.id}", data={"item": country.to_dict()}
        )
    else:
        return HTTPResponse.error("Creation failed.", status=500)


@admin.put("/api/country/<int:id>")
@roles_required("Admin")
@validate_with(CountryRequestModel)
def api_country_update(id: t.id, validated_data: dict) -> Response:
    """
    Endpoint to update a country.

    Args:
        - id: id of the country.
        - validated_data: validated data from the request.

    Returns:
        - success/error string based on the operation result.
    """
    country = Country.query.get(id)

    if country:
        country.from_json(validated_data.get("item"))
        if country.save():
            Activity.create(
                current_user,
                Activity.ACTION_UPDATE,
                Activity.STATUS_SUCCESS,
                country.to_mini(),
                "country",
            )
            return HTTPResponse.success(message="Updated")
        else:
            return HTTPResponse.error("Error saving item", status=500)
    else:
        return HTTPResponse.not_found("Country not found")


@admin.delete("/api/country/<int:id>")
@roles_required("Admin")
def api_country_delete(
    id: t.id,
) -> Response:
    """
    Endpoint to delete a country.

    Args:
        - id: id of the country.

    Returns:
        - success/error string based on the operation result.
    """
    country = Country.query.get(id)
    if country is None:
        return HTTPResponse.not_found("Country not found")

    if country.delete():
        # Record Activity
        Activity.create(
            current_user,
            Activity.ACTION_DELETE,
            Activity.STATUS_SUCCESS,
            country.to_mini(),
            "country",
        )
        Notification.send_admin_notification_for_event(
            Constants.NotificationEvent.ITEM_DELETED,
            "Country Deleted",
            f"Country {country.title} has been deleted by {current_user.username} successfully.",
        )
        return HTTPResponse.success(message=f"Country Deleted #{country.id}")
    else:
        return HTTPResponse.error("Error deleting Country", status=500)


@admin.route("/api/ethnographies/", methods=["GET", "POST"])
def api_ethnographies() -> Response:
    """
    Endpoint to get ethnographies with paging support.

    Returns:
        - json response of ethnographies.
    """
    page = request.args.get("page", 1, int)
    per_page = request.args.get("per_page", PER_PAGE, int)

    q = request.args.get("q")
    if q:
        result = (
            Ethnography.query.filter(
                or_(Ethnography.title.ilike(f"%{q}%"), Ethnography.title_tr.ilike(f"%{q}%"))
            )
            .order_by(-Ethnography.id)
            .paginate(page=page, per_page=per_page, count=True)
        )
    else:
        result = Ethnography.query.order_by(-Ethnography.id).paginate(
            page=page, per_page=per_page, count=True
        )

    response = {
        "items": [item.to_dict() for item in result.items],
        "perPage": per_page,
        "total": result.total,
    }
    return HTTPResponse.success(data=response)


@admin.post("/api/ethnography")
@roles_required("Admin")
@validate_with(ComponentDataMixinRequestModel)
def api_ethnography_create(
    validated_data: dict,
) -> Response:
    """
    Endpoint to create an ethnography.

    Args:
        - validated_data: validated data from the request.

    Returns:
        - success/error string based on the operation result.
    """
    ethnography = Ethnography()
    ethnography.from_json(validated_data["item"])

    if ethnography.save():
        Activity.create(
            current_user,
            Activity.ACTION_CREATE,
            Activity.STATUS_SUCCESS,
            ethnography.to_mini(),
            "ethnography",
        )
        return HTTPResponse.created(
            message=f"Item created successfully ID #{ethnography.id}",
            data={"item": ethnography.to_dict()},
        )
    else:
        return HTTPResponse.error("Creation failed.", status=500)


@admin.put("/api/ethnography/<int:id>")
@roles_required("Admin")
@validate_with(ComponentDataMixinRequestModel)
def api_ethnography_update(id: t.id, validated_data: dict) -> Response:
    """
    Endpoint to update an ethnography.

    Args:
        - id: id of the ethnography.
        - validated_data: validated data from the request.

    Returns:
        - success/error string based on the operation result.
    """
    ethnography = Ethnography.query.get(id)

    if ethnography:
        ethnography.from_json(validated_data.get("item"))
        if ethnography.save():
            Activity.create(
                current_user,
                Activity.ACTION_UPDATE,
                Activity.STATUS_SUCCESS,
                ethnography.to_mini(),
                "ethnography",
            )
            return HTTPResponse.success(message="Updated")
        else:
            return HTTPResponse.error("Error saving item", status=500)
    else:
        return HTTPResponse.not_found("Ethnography not found")


@admin.delete("/api/ethnography/<int:id>")
@roles_required("Admin")
def api_ethnography_delete(
    id: t.id,
) -> Response:
    """
    Endpoint to delete an ethnography

    Args:
        - id: id of the ethnography.

    Returns:
        - success/error string based on the operation result.
    """
    ethnography = Ethnography.query.get(id)
    if ethnography is None:
        return HTTPResponse.not_found("Ethnography not found")

    if ethnography.delete():
        # Record Activity
        Activity.create(
            current_user,
            Activity.ACTION_DELETE,
            Activity.STATUS_SUCCESS,
            ethnography.to_mini(),
            "ethnography",
        )
        Notification.send_admin_notification_for_event(
            Constants.NotificationEvent.ITEM_DELETED,
            "Ethnography Deleted",
            f"Ethnography {ethnography.title} has been deleted by {current_user.username} successfully.",
        )
        return HTTPResponse.success(message=f"Ethnography Deleted #{ethnography.id}")
    else:
        return HTTPResponse.error("Error deleting Ethnography", status=500)


@admin.route("/api/dialects/", methods=["GET", "POST"])
def api_dialects() -> Response:
    """
    Returns Dialects in JSON format, allows search and paging.
    """
    page = request.args.get("page", 1, int)
    per_page = request.args.get("per_page", PER_PAGE, int)

    q = request.args.get("q")
    if q:
        result = (
            Dialect.query.filter(
                or_(Dialect.title.ilike(f"%{q}%"), Dialect.title_tr.ilike(f"%{q}%"))
            )
            .order_by(-Dialect.id)
            .paginate(page=page, per_page=per_page, count=True)
        )
    else:
        result = Dialect.query.order_by(-Dialect.id).paginate(
            page=page, per_page=per_page, count=True
        )

    response = {
        "items": [item.to_dict() for item in result.items],
        "perPage": per_page,
        "total": result.total,
    }
    return HTTPResponse.success(data=response)


@admin.post("/api/dialect")
@roles_required("Admin")
@validate_with(ComponentDataMixinRequestModel)
def api_dialect_create(
    validated_data: dict,
) -> Response:
    """
    Endpoint to create a dialect.

    Args:
        - validated_data: validated data from the request.

    Returns:
        - success/error string based on the operation result.
    """
    dialect = Dialect()
    dialect.from_json(validated_data["item"])

    if dialect.save():
        Activity.create(
            current_user,
            Activity.ACTION_CREATE,
            Activity.STATUS_SUCCESS,
            dialect.to_mini(),
            "dialect",
        )
        return HTTPResponse.created(
            message=f"Item created successfully ID #{dialect.id}", data={"item": dialect.to_dict()}
        )
    else:
        return HTTPResponse.error("Creation failed.", status=500)


@admin.put("/api/dialect/<int:id>")
@roles_required("Admin")
@validate_with(ComponentDataMixinRequestModel)
def api_dialect_update(id: t.id, validated_data: dict) -> Response:
    """
    Endpoint to update a dialect.

    Args:
        - id: id of the dialect.
        - validated_data: validated data from the request.

    Returns:
        - success/error string based on the operation result.
    """
    dialect = Dialect.query.get(id)

    if dialect:
        dialect.from_json(validated_data.get("item"))
        if dialect.save():
            Activity.create(
                current_user,
                Activity.ACTION_UPDATE,
                Activity.STATUS_SUCCESS,
                dialect.to_mini(),
                "dialect",
            )
            return HTTPResponse.success(message="Updated")
        else:
            return HTTPResponse.error("Error saving item", status=500)
    else:
        return HTTPResponse.not_found("Dialect not found")


@admin.delete("/api/dialect/<int:id>")
@roles_required("Admin")
def api_dialect_delete(
    id: t.id,
) -> Response:
    """
    Endpoint to delete a dialect.

    Args:
        - id: id of the dialect.

    Returns:
        - success/error string based on the operation result.
    """
    dialect = Dialect.query.get(id)
    if dialect is None:
        return HTTPResponse.not_found("Dialect not found")

    if dialect.delete():
        # Record Activity
        Activity.create(
            current_user,
            Activity.ACTION_DELETE,
            Activity.STATUS_SUCCESS,
            dialect.to_mini(),
            "dialect",
        )
        Notification.send_admin_notification_for_event(
            Constants.NotificationEvent.ITEM_DELETED,
            "Dialect Deleted",
            f"Dialect {dialect.title} has been deleted by {current_user.username} successfully.",
        )
        return HTTPResponse.success(message=f"Dialect Deleted #{dialect.id}")
    else:
        return HTTPResponse.error("Error deleting Dialect", status=500)


@admin.route("/api/idnumbertypes/", methods=["GET", "POST"])
def api_id_number_types() -> Response:
    """
    Returns ID Number Types in JSON format, allows search and paging.
    """
    page = request.args.get("page", 1, int)
    per_page = request.args.get("per_page", PER_PAGE, int)

    q = request.args.get("q")
    if q:
        result = (
            IDNumberType.query.filter(
                or_(IDNumberType.title.ilike(f"%{q}%"), IDNumberType.title_tr.ilike(f"%{q}%"))
            )
            .order_by(-IDNumberType.id)
            .paginate(page=page, per_page=per_page, count=True)
        )
    else:
        result = IDNumberType.query.order_by(-IDNumberType.id).paginate(
            page=page, per_page=per_page, count=True
        )

    response = {
        "items": [item.to_dict() for item in result.items],
        "perPage": per_page,
        "total": result.total,
    }
    return HTTPResponse.success(data=response)


@admin.post("/api/idnumbertype")
@roles_required("Admin")
@validate_with(ComponentDataMixinRequestModel)
def api_id_number_type_create(
    validated_data: dict,
) -> Response:
    """
    Endpoint to create an ID number type.

    Args:
        - validated_data: validated data from the request.

    Returns:
        - success/error string based on the operation result.
    """
    id_number_type = IDNumberType()
    id_number_type.from_json(validated_data["item"])

    if id_number_type.save():
        Activity.create(
            current_user,
            Activity.ACTION_CREATE,
            Activity.STATUS_SUCCESS,
            id_number_type.to_mini(),
            "idnumbertype",
        )
        return HTTPResponse.created(
            message=f"Item created successfully ID #{id_number_type.id}",
            data={"item": id_number_type.to_dict()},
        )
    else:
        return HTTPResponse.error("Creation failed.", status=500)


@admin.put("/api/idnumbertype/<int:id>")
@roles_required("Admin")
@validate_with(ComponentDataMixinRequestModel)
def api_id_number_type_update(id: t.id, validated_data: dict) -> Response:
    """
    Endpoint to update an ID number type.

    Args:
        - id: id of the ID number type.
        - validated_data: validated data from the request.

    Returns:
        - success/error string based on the operation result.
    """
    id_number_type = IDNumberType.query.get(id)

    if id_number_type:
        id_number_type.from_json(validated_data.get("item"))
        if id_number_type.save():
            Activity.create(
                current_user,
                Activity.ACTION_UPDATE,
                Activity.STATUS_SUCCESS,
                id_number_type.to_mini(),
                "idnumbertype",
            )
            return HTTPResponse.success(message="Updated")
        else:
            return HTTPResponse.error("Error saving item", status=500)
    else:
        return HTTPResponse.not_found("ID Number Type not found")


@admin.delete("/api/idnumbertype/<int:id>")
@roles_required("Admin")
def api_id_number_type_delete(
    id: t.id,
) -> Response:
    """
    Endpoint to delete an ID number type.

    Args:
        - id: id of the ID number type.

    Returns:
        - success/error string based on the operation result.
    """
    id_number_type = IDNumberType.query.get(id)
    if id_number_type is None:
        return HTTPResponse.not_found("ID Number Type not found")

    # Check if this ID number type is referenced by any actor.id_number[].type
    referenced_count = id_number_type.get_ref_count()

    if referenced_count > 0:
        return HTTPResponse.error(
            f"Cannot delete ID Number Type #{id_number_type.id}. It is referenced by {referenced_count} actor(s).",
            status=409,
        )

    if id_number_type.delete():
        # Record Activity
        Activity.create(
            current_user,
            Activity.ACTION_DELETE,
            Activity.STATUS_SUCCESS,
            id_number_type.to_mini(),
            "idnumbertype",
        )
        Notification.send_admin_notification_for_event(
            Constants.NotificationEvent.ITEM_DELETED,
            "ID Number Type Deleted",
            f"ID Number Type {id_number_type.title} has been deleted by {current_user.username} successfully.",
        )
        return HTTPResponse.success(message=f"ID Number Type Deleted #{id_number_type.id}")
    else:
        return HTTPResponse.error("Error deleting ID Number Type", status=500)


@admin.route("/api/atoainfos/", methods=["GET", "POST"])
def api_atoainfos() -> Response:
    """Returns AtoaInfos in JSON format, allows search and paging."""
    page = request.args.get("page", 1, int)
    per_page = request.args.get("per_page", PER_PAGE, int)

    query = []
    result = (
        AtoaInfo.query.filter(*query)
        .order_by(-AtoaInfo.id)
        .paginate(page=page, per_page=per_page, count=True)
    )
    response = {
        "items": [item.to_dict() for item in result.items],
        "perPage": per_page,
        "total": result.total,
    }
    return HTTPResponse.success(data=response)


@admin.post("/api/atoainfo")
@roles_required("Admin")
@validate_with(AtoaInfoRequestModel)
def api_atoainfo_create(
    validated_data: dict,
) -> Response:
    """
    Endpoint to create an AtoaInfo

    Args:
        - validated_data: validated data from the request.

    Returns:
        - success/error string based on the operation result.
    """
    atoainfo = AtoaInfo()
    atoainfo.from_json(validated_data["item"])

    if not (atoainfo.title and atoainfo.reverse_title):
        return HTTPResponse.error("Title and Reverse Title are required.", status=400)

    if atoainfo.save():
        Activity.create(
            current_user,
            Activity.ACTION_CREATE,
            Activity.STATUS_SUCCESS,
            atoainfo.to_mini(),
            "atoainfo",
        )
        return HTTPResponse.created(
            message=f"Item created successfully ID #{atoainfo.id}",
            data={"item": atoainfo.to_dict()},
        )
    else:
        return HTTPResponse.error("Creation failed.", status=500)


@admin.put("/api/atoainfo/<int:id>")
@roles_required("Admin")
@validate_with(AtoaInfoRequestModel)
def api_atoainfo_update(id: t.id, validated_data: dict) -> Response:
    """
    Endpoint to update an AtoaInfo

    Args:
        - id: id of the AtoaInfo
        - validated_data: validated data from the request.

    Returns:
        - success/error string based on the operation result.
    """
    atoainfo = AtoaInfo.query.get(id)

    if atoainfo:
        atoainfo.from_json(validated_data.get("item"))
        if atoainfo.save():
            Activity.create(
                current_user,
                Activity.ACTION_UPDATE,
                Activity.STATUS_SUCCESS,
                atoainfo.to_mini(),
                "atoainfo",
            )
            return HTTPResponse.success(message="Updated")
        else:
            return HTTPResponse.error("Error saving item", status=500)
    else:
        return HTTPResponse.not_found("AtoaInfo not found")


@admin.delete("/api/atoainfo/<int:id>")
@roles_required("Admin")
def api_atoainfo_delete(
    id: t.id,
) -> Response:
    """
    Endpoint to delete an AtoaInfo.

    Args:
        - id: id of the AtoaInfo to be deleted.

    Returns:
        - success/error string based on the operation result.
    """
    atoainfo = AtoaInfo.query.get(id)
    if atoainfo is None:
        return HTTPResponse.not_found("AtoaInfo not found")

    if atoainfo.delete():
        # Record Activity
        Activity.create(
            current_user,
            Activity.ACTION_DELETE,
            Activity.STATUS_SUCCESS,
            atoainfo.to_mini(),
            "atoainfo",
        )
        Notification.send_admin_notification_for_event(
            Constants.NotificationEvent.ITEM_DELETED,
            "AtoaInfo Deleted",
            f"AtoaInfo {atoainfo.title} has been deleted by {current_user.username} successfully.",
        )
        return HTTPResponse.success(message=f"AtoaInfo Deleted #{atoainfo.id}")
    else:
        return HTTPResponse.error("Error deleting Atoa Info", status=500)


@admin.route("/api/atobinfos/", methods=["GET", "POST"])
def api_atobinfos() -> Response:
    """Returns AtobInfos in JSON format, allows search and paging."""
    page = request.args.get("page", 1, int)
    per_page = request.args.get("per_page", PER_PAGE, int)

    query = []
    result = (
        AtobInfo.query.filter(*query)
        .order_by(-AtobInfo.id)
        .paginate(page=page, per_page=per_page, count=True)
    )
    response = {
        "items": [item.to_dict() for item in result.items],
        "perPage": per_page,
        "total": result.total,
    }
    return HTTPResponse.success(data=response)


@admin.post("/api/atobinfo")
@roles_required("Admin")
@validate_with(AtobInfoRequestModel)
def api_atobinfo_create(
    validated_data: dict,
) -> Response:
    """
    Endpoint to create an AtobInfo.

    Args:
        - validated_data: validated data from the request.

    Returns:
        - success/error string based on the operation result.
    """
    atobinfo = AtobInfo()
    atobinfo.from_json(validated_data["item"])

    if atobinfo.save():
        Activity.create(
            current_user,
            Activity.ACTION_CREATE,
            Activity.STATUS_SUCCESS,
            atobinfo.to_mini(),
            "atobinfo",
        )
        return HTTPResponse.created(
            message=f"Item created successfully ID #{atobinfo.id}",
            data={"item": atobinfo.to_dict()},
        )
    else:
        return HTTPResponse.error("Creation failed.", status=500)


@admin.put("/api/atobinfo/<int:id>")
@roles_required("Admin")
@validate_with(AtobInfoRequestModel)
def api_atobinfo_update(id: t.id, validated_data: dict) -> Response:
    """
    Endpoint to update an AtobInfo.

    Args:
        - id: id of the AtobInfo
        - validated_data: validated data from the request.

    Returns:
        - success/error string based on the operation result.
    """
    atobinfo = AtobInfo.query.get(id)

    if atobinfo:
        atobinfo.from_json(validated_data.get("item"))
        if atobinfo.save():
            Activity.create(
                current_user,
                Activity.ACTION_UPDATE,
                Activity.STATUS_SUCCESS,
                atobinfo.to_mini(),
                "atobinfo",
            )
            return HTTPResponse.success(message="Updated")
        else:
            return HTTPResponse.error("Error saving item", status=500)
    else:
        return HTTPResponse.not_found("AtobInfo not found")


@admin.delete("/api/atobinfo/<int:id>")
@roles_required("Admin")
def api_atobinfo_delete(
    id: t.id,
) -> Response:
    """
    Endpoint to delete an AtobInfo.

    Args:
        - id: id of the AtobInfo to be deleted.

    Returns:
        - success/error string based on the operation result.
    """
    atobinfo = AtobInfo.query.get(id)
    if atobinfo is None:
        return HTTPResponse.not_found("AtobInfo not found")

    if atobinfo.delete():
        # Record Activity
        Activity.create(
            current_user,
            Activity.ACTION_DELETE,
            Activity.STATUS_SUCCESS,
            atobinfo.to_mini(),
            "atobinfo",
        )
        Notification.send_admin_notification_for_event(
            Constants.NotificationEvent.ITEM_DELETED,
            "AtobInfo Deleted",
            f"AtobInfo {atobinfo.title} has been deleted by {current_user.username} successfully.",
        )
        return HTTPResponse.success(message=f"AtobInfo Deleted #{atobinfo.id}")
    else:
        return HTTPResponse.error("Error deleting Atob Info", status=500)


@admin.route("/api/btobinfos/", methods=["GET", "POST"])
def api_btobinfos() -> Response:
    """Returns BtobInfos in JSON format, allows search and paging."""
    page = request.args.get("page", 1, int)
    per_page = request.args.get("per_page", PER_PAGE, int)

    query = []
    result = (
        BtobInfo.query.filter(*query)
        .order_by(-BtobInfo.id)
        .paginate(page=page, per_page=per_page, count=True)
    )
    response = {
        "items": [item.to_dict() for item in result.items],
        "perPage": per_page,
        "total": result.total,
    }
    return HTTPResponse.success(data=response)


@admin.post("/api/btobinfo")
@roles_required("Admin")
@validate_with(BtobInfoRequestModel)
def api_btobinfo_create(
    validated_data: dict,
) -> Response:
    """
    Endpoint to create a BtobInfo.

    Args:
        - validated_data: validated data from the request.

    Returns:
        - success/error string based on the operation result.
    """
    btobinfo = BtobInfo()
    btobinfo.from_json(validated_data["item"])

    if btobinfo.save():
        Activity.create(
            current_user,
            Activity.ACTION_CREATE,
            Activity.STATUS_SUCCESS,
            btobinfo.to_mini(),
            "btobinfo",
        )
        return HTTPResponse.created(
            message=f"Item created successfully ID #{btobinfo.id}",
            data={"item": btobinfo.to_dict()},
        )
    else:
        return HTTPResponse.error("Creation failed.", status=500)


@admin.put("/api/btobinfo/<int:id>")
@roles_required("Admin")
@validate_with(BtobInfoRequestModel)
def api_btobinfo_update(id: t.id, validated_data: dict) -> Response:
    """
    Endpoint to update a BtobInfo.

    Args:
        - id: id of the BtobInfo
        - validated_data: validated data from the request.

    Returns:
        - success/error string based on the operation result.
    """
    btobinfo = BtobInfo.query.get(id)

    if btobinfo:
        btobinfo.from_json(validated_data.get("item"))
        if btobinfo.save():
            Activity.create(
                current_user,
                Activity.ACTION_UPDATE,
                Activity.STATUS_SUCCESS,
                btobinfo.to_mini(),
                "btobinfo",
            )
            return HTTPResponse.success(message="Updated")
        else:
            return HTTPResponse.error("Error saving item", status=500)
    else:
        return HTTPResponse.not_found("BtobInfo not found")


@admin.delete("/api/btobinfo/<int:id>")
@roles_required("Admin")
def api_btobinfo_delete(
    id: t.id,
) -> Response:
    """
    Endpoint to delete a BtobInfo.

    Args:
        - id: id of the BtobInfo to be deleted.

    Returns:
        - success/error string based on the operation result.
    """
    btobinfo = BtobInfo.query.get(id)
    if btobinfo is None:
        return HTTPResponse.not_found("BtobInfo not found")

    if btobinfo.delete():
        # Record Activity
        Activity.create(
            current_user,
            Activity.ACTION_DELETE,
            Activity.STATUS_SUCCESS,
            btobinfo.to_mini(),
            "btobinfo",
        )
        Notification.send_admin_notification_for_event(
            Constants.NotificationEvent.ITEM_DELETED,
            "BtobInfo Deleted",
            f"BtobInfo {btobinfo.title} has been deleted by {current_user.username} successfully.",
        )
        return HTTPResponse.success(message=f"BtobInfo Deleted #{btobinfo.id}")
    else:
        return HTTPResponse.error("Error deleting Btob Info", status=500)


@admin.route("/api/itoainfos/", methods=["GET", "POST"])
def api_itoainfos() -> Response:
    """Returns ItoaInfos in JSON format, allows search and paging."""
    page = request.args.get("page", 1, int)
    per_page = request.args.get("per_page", PER_PAGE, int)

    query = []
    result = (
        ItoaInfo.query.filter(*query)
        .order_by(-ItoaInfo.id)
        .paginate(page=page, per_page=per_page, count=True)
    )
    response = {
        "items": [item.to_dict() for item in result.items],
        "perPage": per_page,
        "total": result.total,
    }
    return HTTPResponse.success(data=response)


@admin.post("/api/itoainfo")
@roles_required("Admin")
@validate_with(ItoaInfoRequestModel)
def api_itoainfo_create(
    validated_data: dict,
) -> Response:
    """
    Endpoint to create an ItoaInfo.

    Args:
        - validated_data: validated data from the request.

    Returns:
        - success/error string based on the operation result.
    """
    itoainfo = ItoaInfo()
    itoainfo.from_json(validated_data["item"])

    if itoainfo.save():
        Activity.create(
            current_user,
            Activity.ACTION_CREATE,
            Activity.STATUS_SUCCESS,
            itoainfo.to_mini(),
            "itoainfo",
        )
        return HTTPResponse.created(
            message=f"Item created successfully ID #{itoainfo.id}",
            data={"item": itoainfo.to_dict()},
        )
    else:
        return HTTPResponse.error("Creation failed.", status=500)


@admin.put("/api/itoainfo/<int:id>")
@roles_required("Admin")
@validate_with(ItoaInfoRequestModel)
def api_itoainfo_update(id: t.id, validated_data: dict) -> Response:
    """
    Endpoint to update an ItoaInfo.

    Args:
        - id: id of the ItoaInfo
        - validated_data: validated data from the request.

    Returns:
        - success/error string based on the operation result.
    """
    itoainfo = ItoaInfo.query.get(id)

    if itoainfo:
        itoainfo.from_json(validated_data.get("item"))
        if itoainfo.save():
            Activity.create(
                current_user,
                Activity.ACTION_UPDATE,
                Activity.STATUS_SUCCESS,
                itoainfo.to_mini(),
                "itoainfo",
            )
            return HTTPResponse.success(message="Updated")
        else:
            return HTTPResponse.error("Error saving item", status=500)
    else:
        return HTTPResponse.not_found("ItoaInfo not found")


@admin.delete("/api/itoainfo/<int:id>")
@roles_required("Admin")
def api_itoainfo_delete(
    id: t.id,
) -> Response:
    """
    Endpoint to delete an ItoaInfo.

    Args:
        - id: id of the ItoaInfo to be deleted.

    Returns:
        - success/error string based on the operation result.
    """
    itoainfo = ItoaInfo.query.get(id)
    if itoainfo is None:
        return HTTPResponse.not_found("ItoaInfo not found")

    if itoainfo.delete():
        # Record Activity
        Activity.create(
            current_user,
            Activity.ACTION_DELETE,
            Activity.STATUS_SUCCESS,
            itoainfo.to_mini(),
            "itoainfo",
        )
        Notification.send_admin_notification_for_event(
            Constants.NotificationEvent.ITEM_DELETED,
            "ItoaInfo Deleted",
            f"ItoaInfo {itoainfo.title} has been deleted by {current_user.username} successfully.",
        )
        return HTTPResponse.success(message=f"ItoaInfo Deleted #{itoainfo.id}")
    else:
        return HTTPResponse.error("Error deleting Itoa Info", status=500)


@admin.route("/api/itobinfos/", methods=["GET", "POST"])
def api_itobinfos() -> Response:
    """Returns ItobInfos in JSON format, allows search and paging."""
    page = request.args.get("page", 1, int)
    per_page = request.args.get("per_page", PER_PAGE, int)

    query = []
    result = (
        ItobInfo.query.filter(*query)
        .order_by(-ItobInfo.id)
        .paginate(page=page, per_page=per_page, count=True)
    )
    response = {
        "items": [item.to_dict() for item in result.items],
        "perPage": per_page,
        "total": result.total,
    }
    return HTTPResponse.success(data=response)


@admin.post("/api/itobinfo")
@roles_required("Admin")
@validate_with(ItobInfoRequestModel)
def api_itobinfo_create(
    validated_data: dict,
) -> Response:
    """
    Endpoint to create an ItobInfo.

    Args:
        - validated_data: validated data from the request.

    Returns:
        - success/error string based on the operation result.
    """
    itobinfo = ItobInfo()
    itobinfo.from_json(validated_data["item"])

    if itobinfo.save():
        Activity.create(
            current_user,
            Activity.ACTION_CREATE,
            Activity.STATUS_SUCCESS,
            itobinfo.to_mini(),
            "itobinfo",
        )
        return HTTPResponse.created(
            message=f"Item created successfully ID #{itobinfo.id}",
            data={"item": itobinfo.to_dict()},
        )
    else:
        return HTTPResponse.error("Creation failed.", status=500)


@admin.put("/api/itobinfo/<int:id>")
@roles_required("Admin")
@validate_with(ItobInfoRequestModel)
def api_itobinfo_update(id: t.id, validated_data: dict) -> Response:
    """
    Endpoint to update an ItobInfo.

    Args:
        - id: id of the ItobInfo
        - validated_data: validated data from the request.

    Returns:
        - success/error string based on the operation result.
    """
    itobinfo = ItobInfo.query.get(id)

    if itobinfo:
        itobinfo.from_json(validated_data.get("item"))
        if itobinfo.save():
            Activity.create(
                current_user,
                Activity.ACTION_UPDATE,
                Activity.STATUS_SUCCESS,
                itobinfo.to_mini(),
                "itobinfo",
            )
            return HTTPResponse.success(message="Updated")
        else:
            return HTTPResponse.error("Error saving item", status=500)
    else:
        return HTTPResponse.not_found("ItobInfo not found")


@admin.delete("/api/itobinfo/<int:id>")
@roles_required("Admin")
def api_itobinfo_delete(
    id: t.id,
) -> Response:
    """
    Endpoint to delete an ItobInfo
    :param id: id of the ItobInfo to be deleted
    :return: success/error
    """
    itobinfo = ItobInfo.query.get(id)
    if itobinfo is None:
        return HTTPResponse.not_found("ItobInfo not found")

    if itobinfo.delete():
        # Record Activity
        Activity.create(
            current_user,
            Activity.ACTION_DELETE,
            Activity.STATUS_SUCCESS,
            itobinfo.to_mini(),
            "itobinfo",
        )
        Notification.send_admin_notification_for_event(
            Constants.NotificationEvent.ITEM_DELETED,
            "ItobInfo Deleted",
            f"ItobInfo {itobinfo.title} has been deleted by {current_user.username} successfully.",
        )
        return HTTPResponse.success(message=f"ItobInfo Deleted #{itobinfo.id}")
    else:
        return HTTPResponse.error("Error deleting Itob Info", status=500)


@admin.route("/api/itoiinfos/", methods=["GET", "POST"])
def api_itoiinfos() -> Response:
    """Returns ItoiInfos in JSON format, allows search and paging."""
    page = request.args.get("page", 1, int)
    per_page = request.args.get("per_page", PER_PAGE, int)

    query = []
    result = (
        ItoiInfo.query.filter(*query)
        .order_by(-ItoiInfo.id)
        .paginate(page=page, per_page=per_page, count=True)
    )
    response = {
        "items": [item.to_dict() for item in result.items],
        "perPage": per_page,
        "total": result.total,
    }
    return HTTPResponse.success(data=response)


@admin.post("/api/itoiinfo")
@roles_required("Admin")
@validate_with(ItoiInfoRequestModel)
def api_itoiinfo_create(
    validated_data: dict,
) -> Response:
    """
    Endpoint to create an ItoiInfo.

    Args:
        - validated_data: validated data from the request.

    Returns:
        - success/error string based on the operation result.
    """
    itoiinfo = ItoiInfo()
    itoiinfo.from_json(validated_data["item"])

    if itoiinfo.save():
        Activity.create(
            current_user,
            Activity.ACTION_CREATE,
            Activity.STATUS_SUCCESS,
            itoiinfo.to_mini(),
            "itoiinfo",
        )
        return HTTPResponse.created(
            message=f"Item created successfully ID #{itoiinfo.id}",
            data={"item": itoiinfo.to_dict()},
        )
    else:
        return HTTPResponse.error("Creation failed.", status=500)


@admin.put("/api/itoiinfo/<int:id>")
@roles_required("Admin")
@validate_with(ItoiInfoRequestModel)
def api_itoiinfo_update(id: t.id, validated_data: dict) -> Response:
    """
    Endpoint to update an ItoiInfo.

    Args:
        - id: id of the ItoiInfo
        - validated_data: validated data from the request.

    Returns:
        - success/error string based on the operation result.
    """
    itoiinfo = ItoiInfo.query.get(id)

    if itoiinfo:
        itoiinfo.from_json(validated_data.get("item"))
        if itoiinfo.save():
            Activity.create(
                current_user,
                Activity.ACTION_UPDATE,
                Activity.STATUS_SUCCESS,
                itoiinfo.to_mini(),
                "itoiinfo",
            )
            return HTTPResponse.success(message="Updated")
        else:
            return HTTPResponse.error("Error saving item", status=500)
    else:
        return HTTPResponse.not_found("ItoiInfo not found")


@admin.delete("/api/itoiinfo/<int:id>")
@roles_required("Admin")
def api_itoiinfo_delete(
    id: t.id,
) -> Response:
    """
    Endpoint to delete an ItoiInfo.

    Args:
        - id: id of the ItoiInfo to be deleted.

    Returns:
        - success/error string based on the operation result.
    """
    itoiinfo = ItoiInfo.query.get(id)
    if itoiinfo is None:
        return HTTPResponse.not_found("ItoiInfo not found")

    if itoiinfo.delete():
        # Record Activity
        Activity.create(
            current_user,
            Activity.ACTION_DELETE,
            Activity.STATUS_SUCCESS,
            itoiinfo.to_mini(),
            "itoiinfo",
        )
        Notification.send_admin_notification_for_event(
            Constants.NotificationEvent.ITEM_DELETED,
            "ItoiInfo Deleted",
            f"ItoiInfo {itoiinfo.title} has been deleted by {current_user.username} successfully.",
        )
        return HTTPResponse.success(message=f"ItoiInfo Deleted #{itoiinfo.id}")
    else:
        return HTTPResponse.error("Error deleting Itoi Info", status=500)


@admin.route("/api/mediacategories/", methods=["GET", "POST"])
def api_mediacategories() -> Response:
    """Returns MediaCategories in JSON format, allows search and paging."""
    page = request.args.get("page", 1, int)
    per_page = request.args.get("per_page", PER_PAGE, int)

    query = []
    result = (
        MediaCategory.query.filter(*query)
        .order_by(-MediaCategory.id)
        .paginate(page=page, per_page=per_page, count=True)
    )
    response = {
        "items": [item.to_dict() for item in result.items],
        "perPage": per_page,
        "total": result.total,
    }
    return HTTPResponse.success(data=response)


@admin.post("/api/mediacategory")
@roles_required("Admin")
@validate_with(MediaCategoryRequestModel)
def api_mediacategory_create(
    validated_data: dict,
) -> Response:
    """
    Endpoint to create a MediaCategory.

    Args:
        - validated_data: validated data from the request.

    Returns:
        - success/error string based on the operation result.
    """
    mediacategory = MediaCategory()
    mediacategory.from_json(validated_data["item"])

    if mediacategory.save():
        Activity.create(
            current_user,
            Activity.ACTION_CREATE,
            Activity.STATUS_SUCCESS,
            mediacategory.to_mini(),
            "mediacategory",
        )
        return HTTPResponse.created(
            message=f"Item created successfully ID #{mediacategory.id}",
            data={"item": mediacategory.to_dict()},
        )
    else:
        return HTTPResponse.error("Creation failed.", status=500)


@admin.put("/api/mediacategory/<int:id>")
@roles_required("Admin")
@validate_with(MediaCategoryRequestModel)
def api_mediacategory_update(id: t.id, validated_data: dict) -> Response:
    """
    Endpoint to update a MediaCategory.
    Args:
        - id: id of the MediaCategory
        - validated_data: validated data from the request.

    Returns:
        - success/error string based on the operation result.
    """
    mediacategory = MediaCategory.query.get(id)

    if mediacategory:
        mediacategory.from_json(validated_data.get("item"))
        if mediacategory.save():
            Activity.create(
                current_user,
                Activity.ACTION_UPDATE,
                Activity.STATUS_SUCCESS,
                mediacategory.to_mini(),
                "mediacategory",
            )
            return HTTPResponse.success(message="Updated")
        else:
            return HTTPResponse.error("Error saving item", status=500)
    else:
        return HTTPResponse.not_found("MediaCategory not found")


@admin.delete("/api/mediacategory/<int:id>")
@roles_required("Admin")
def api_mediacategory_delete(
    id: t.id,
) -> Response:
    """
    Endpoint to delete a MediaCategory.

    Args:
        - id: id of the MediaCategory to be deleted.

    Returns:
        - success/error string based on the operation result.
    """
    mediacategory = MediaCategory.query.get(id)
    if mediacategory is None:
        return HTTPResponse.not_found("MediaCategory not found")

    if mediacategory.delete():
        # Record Activity
        Activity.create(
            current_user,
            Activity.ACTION_DELETE,
            Activity.STATUS_SUCCESS,
            mediacategory.to_mini(),
            "mediacategory",
        )
        Notification.send_admin_notification_for_event(
            Constants.NotificationEvent.ITEM_DELETED,
            "Media Category Deleted",
            f"Media Category {mediacategory.title} has been deleted by {current_user.username} successfully.",
        )
        return HTTPResponse.success(message=f"MediaCategory Deleted #{mediacategory.id}")
    else:
        return HTTPResponse.error("Error deleting Media Category", status=500)


@admin.route("/api/geolocationtypes/", methods=["GET", "POST"])
def api_geolocationtypes() -> Response:
    """Returns GeoLocationTypes in JSON format, allows search and paging."""
    page = request.args.get("page", 1, int)
    per_page = request.args.get("per_page", PER_PAGE, int)

    query = []
    result = (
        GeoLocationType.query.filter(*query)
        .order_by(-GeoLocationType.id)
        .paginate(page=page, per_page=per_page, count=True)
    )
    response = {
        "items": [item.to_dict() for item in result.items],
        "perPage": per_page,
        "total": result.total,
    }
    return HTTPResponse.success(data=response)


@admin.post("/api/geolocationtype")
@roles_required("Admin")
@validate_with(GeoLocationTypeRequestModel)
def api_geolocationtype_create(
    validated_data: dict,
) -> Response:
    """
    Endpoint to create a GeoLocationType.

    Args:
        - validated_data: validated data from the request.

    Returns:
        - success/error string based on the operation result.
    """
    geolocationtype = GeoLocationType()
    geolocationtype.from_json(validated_data["item"])

    if geolocationtype.save():
        Activity.create(
            current_user,
            Activity.ACTION_CREATE,
            Activity.STATUS_SUCCESS,
            geolocationtype.to_mini(),
            "geolocationtype",
        )
        return HTTPResponse.created(
            message=f"Item created successfully ID #{geolocationtype.id}",
            data={"item": geolocationtype.to_dict()},
        )
    else:
        return HTTPResponse.error("Creation failed.", status=500)


@admin.put("/api/geolocationtype/<int:id>")
@roles_required("Admin")
@validate_with(GeoLocationTypeRequestModel)
def api_geolocationtype_update(id: t.id, validated_data: dict) -> Response:
    """
    Endpoint to update a GeoLocationType.

    Args:
        - id: id of the GeoLocationType
        - validated_data: validated data from the request.

    Returns:
        - success/error string based on the operation result.
    """
    geolocationtype = GeoLocationType.query.get(id)

    if geolocationtype:
        geolocationtype.from_json(validated_data.get("item"))
        if geolocationtype.save():
            Activity.create(
                current_user,
                Activity.ACTION_UPDATE,
                Activity.STATUS_SUCCESS,
                geolocationtype.to_mini(),
                "geolocationtype",
            )
            return HTTPResponse.success(message="Updated")
        else:
            return HTTPResponse.error("Error saving item", status=500)
    else:
        return HTTPResponse.not_found("GeoLocationType not found")


@admin.delete("/api/geolocationtype/<int:id>")
@roles_required("Admin")
def api_geolocationtype_delete(
    id: t.id,
) -> Response:
    """
    Endpoint to delete a GeoLocationType.

    Args:
        - id: id of the GeoLocationType to be deleted.

    Returns:
        - success/error string based on the operation result.
    """
    geolocationtype = GeoLocationType.query.get(id)
    if geolocationtype is None:
        return HTTPResponse.not_found("GeoLocationType not found")

    if geolocationtype.delete():
        # Record Activity
        Activity.create(
            current_user,
            Activity.ACTION_DELETE,
            Activity.STATUS_SUCCESS,
            geolocationtype.to_mini(),
            "geolocationtype",
        )
        Notification.send_admin_notification_for_event(
            Constants.NotificationEvent.ITEM_DELETED,
            "GeoLocation Type Deleted",
            f"GeoLocation Type {geolocationtype.title} has been deleted by {current_user.username} successfully.",
        )
        return HTTPResponse.success(message=f"GeoLocationType Deleted #{geolocationtype.id}")
    else:
        return HTTPResponse.error("Error deleting GeoLocation Type", status=500)


@admin.route("/api/relation/info")
def relationship_info() -> Response:
    """Fetches information about various relationships and returns it as JSON."""
    atobInfo = [item.to_dict() for item in AtobInfo.query.all()]
    itobInfo = [item.to_dict() for item in ItobInfo.query.all()]
    btobInfo = [item.to_dict() for item in BtobInfo.query.all()]
    atoaInfo = [item.to_dict() for item in AtoaInfo.query.all()]
    itoaInfo = [item.to_dict() for item in ItoaInfo.query.all()]
    itoiInfo = [item.to_dict() for item in ItoiInfo.query.all()]

    return HTTPResponse.success(
        data={
            "atobInfo": atobInfo,
            "itobInfo": itobInfo,
            "btobInfo": btobInfo,
            "atoaInfo": atoaInfo,
            "itoaInfo": itoaInfo,
            "itoiInfo": itoiInfo,
        },
    )


# Bulletin fields routes
@admin.route("/bulletin-fields/", defaults={"id": None})
def bulletin_fields(id: Optional[t.id]) -> str:
    """Endpoint for bulletin fields configuration."""
    return render_template("admin/bulletin-fields.html")


# Bulletin routes
@admin.route("/bulletins/", defaults={"id": None})
@admin.route("/bulletins/<int:id>")
def bulletins(id: Optional[t.id]) -> str:
    """Endpoint for bulletins management."""

    statuses = [item.to_dict() for item in WorkflowStatus.query.all()]
    return render_template(
        "admin/bulletins.html",
        statuses=statuses,
    )


@admin.route("/api/bulletins/", methods=["POST", "GET"])
@validate_with(BulletinQueryRequestModel)
def api_bulletins(validated_data: dict) -> Response:
    # Log search query
    q = validated_data.get("q", [{}])
    if q and q != [{}]:
        Activity.create(
            current_user,
            Activity.ACTION_SEARCH,
            Activity.STATUS_SUCCESS,
            q,
            "bulletin",
        )

    cursor = validated_data.get("cursor")
    per_page = validated_data.get("per_page", PER_PAGE)
    include_count = validated_data.get("include_count", False)

    search = SearchUtils(q, "bulletin")
    base_query = search.get_query()

    if include_count and cursor is None:
        # Check if this is a simple listing query (no search filters)
        is_simple_listing = q == [{}] or not any(
            bool(filter_dict) for filter_dict in q if filter_dict
        )

        if is_simple_listing:
            # For simple listing: use fast COUNT(*) directly on table (~50ms)
            total_count = db.session.execute(select(func.count(Bulletin.id))).scalar()

            # Fast data query without window function overhead
            main_query = base_query.order_by(Bulletin.id.desc()).limit(per_page + 1)
            result = db.session.execute(main_query)
            items = result.scalars().unique().all()
        else:
            # For search queries: keep original window function approach
            count_subquery = (
                base_query.add_columns(func.count().over().label("total_count"))
                .order_by(Bulletin.id.desc())
                .limit(per_page + 1)
            )

            result = db.session.execute(count_subquery)
            rows = result.all()

            if rows:
                items = [row[0] for row in rows]  # Extract Bulletin objects
                total_count = rows[0].total_count if rows else 0
            else:
                items = []
                total_count = 0

        # Determine if there are more pages
        has_more = len(items) > per_page
        if has_more:
            items = items[:per_page]
            next_cursor = str(items[-1].id) if items else None
        else:
            next_cursor = None

    else:
        # Fast pagination approach: no counting overhead
        main_query = base_query.order_by(Bulletin.id.desc())
        if cursor:
            main_query = main_query.where(Bulletin.id < int(cursor))

        paginated_query = main_query.limit(per_page + 1)
        result = db.session.execute(paginated_query)
        items = result.scalars().unique().all()

        # Determine if there are more pages
        has_more = len(items) > per_page
        if has_more:
            items = items[:per_page]
            next_cursor = str(items[-1].id) if items else None
        else:
            next_cursor = None

        total_count = None

    # Minimal serialization for list view with permission checks
    serialized_items = []
    for item in items:
        if current_user and current_user.can_access(item):
            # User has access - return full details
            serialized_items.append(
                {
                    "id": item.id,
                    "title": item.title,
                    "status": item.status,
                    "assigned_to": (
                        {"id": item.assigned_to.id, "name": item.assigned_to.name}
                        if item.assigned_to
                        else None
                    ),
                    "roles": (
                        [
                            {"id": role.id, "name": role.name, "color": role.color}
                            for role in item.roles
                        ]
                        if item.roles
                        else []
                    ),
                    "_status": item.status,
                    "review_action": item.review_action,
                }
            )
        else:
            # User doesn't have access - return restricted info only
            serialized_items.append({"id": item.id, "restricted": True})

    response = {
        "items": serialized_items,
        "nextCursor": next_cursor,
        "meta": {"currentPageSize": len(items), "hasMore": has_more, "isFirstPage": cursor is None},
    }

    # Add count if it was calculated
    if include_count and cursor is None and total_count is not None:
        response["total"] = total_count
        response["totalType"] = "exact"

    return HTTPResponse.success(data=response)


@admin.post("/api/bulletin/")
@roles_accepted("Admin", "DA")
@can_assign_roles
@validate_with(BulletinRequestModel)
def api_bulletin_create(
    validated_data: dict,
) -> Response:
    """
    Creates a new bulletin.

    Args:
        - validated_data: validated data from the request.

    Returns:
        - success/error string based on the operation result.
    """
    bulletin = Bulletin()
    bulletin.from_json(validated_data["item"])

    # assign automatically to the creator user
    bulletin.assigned_to_id = current_user.id

    roles = validated_data["item"].get("roles", [])
    if roles:
        role_ids = [x.get("id") for x in roles]
        new_roles = Role.query.filter(Role.id.in_(role_ids)).all()
        bulletin.roles = new_roles

    if bulletin.save():
        bulletin.create_revision()
        Activity.create(
            current_user,
            Activity.ACTION_CREATE,
            Activity.STATUS_SUCCESS,
            bulletin.to_mini(),
            "bulletin",
        )

        # Select json encoding type
        mode = request.args.get("mode", "1")
        return HTTPResponse.created(
            message=f"Created Bulletin #{bulletin.id}", data={"item": bulletin.to_dict(mode=mode)}
        )
    else:
        return HTTPResponse.error("Error creating Bulletin", status=500)


@admin.put("/api/bulletin/<int:id>")
@roles_accepted("Admin", "DA")
@validate_with(BulletinRequestModel)
def api_bulletin_update(id: t.id, validated_data: dict) -> Response:
    """
    Updates a bulletin.

    Args:
        - id: id of the bulletin
        - validated_data: validated data from the request.

    Returns:
        - success/error string based on the operation result.
    """

    bulletin = Bulletin.query.get(id)
    if bulletin is not None:
        if not current_user.can_access(bulletin):
            Activity.create(
                current_user,
                Activity.ACTION_UPDATE,
                Activity.STATUS_DENIED,
                request.json,
                "bulletin",
                details=f"Unauthorized attempt to update restricted Bulletin {id}.",
            )
            # Notify admins
            Notification.send_admin_notification_for_event(
                Constants.NotificationEvent.UNAUTHORIZED_ACTION,
                "Unauthorized Action",
                f"Unauthorized attempt to update restricted Bulletin {id}. User: {current_user.username}",
                is_urgent=True,
            )
            return HTTPResponse.forbidden("Restricted Access")

        if not current_user.has_role("Admin") and current_user != bulletin.assigned_to:
            Activity.create(
                current_user,
                Activity.ACTION_UPDATE,
                Activity.STATUS_DENIED,
                request.json,
                "bulletin",
                details=f"Unauthorized attempt to update unassigned Bulletin {id}.",
            )
            # Notify admins
            Notification.send_admin_notification_for_event(
                Constants.NotificationEvent.UNAUTHORIZED_ACTION,
                "Unauthorized Action",
                f"Unauthorized attempt to update unassigned Bulletin {id}. User: {current_user.username}",
                is_urgent=True,
            )
            return HTTPResponse.forbidden("Restricted Access")

        bulletin = bulletin.from_json(validated_data["item"])

        bulletin.create_revision()
        # Record Activity
        Activity.create(
            current_user,
            Activity.ACTION_UPDATE,
            Activity.STATUS_SUCCESS,
            bulletin.to_mini(),
            "bulletin",
        )
        return HTTPResponse.success(message=f"Saved Bulletin #{bulletin.id}")
    else:
        return HTTPResponse.not_found("Bulletin not found")


# Add/Update review bulletin endpoint
@admin.put("/api/bulletin/review/<int:id>")
@roles_accepted("Admin", "DA")
@validate_with(BulletinReviewRequestModel)
def api_bulletin_review_update(id: t.id, validated_data: dict) -> Response:
    """
    Endpoint to update a bulletin review.

    Args:
        - id: id of the bulletin
        - validated_data: validated data from the request.

    Returns:
        - success/error string based on the operation result.
    """
    bulletin = Bulletin.query.get(id)
    if bulletin is not None:
        if not current_user.can_access(bulletin):
            Activity.create(
                current_user,
                Activity.ACTION_REVIEW,
                Activity.STATUS_DENIED,
                validated_data,
                "bulletin",
                details=f"Unauthorized attempt to update restricted Bulletin {id}.",
            )
            # Notify admins
            Notification.send_admin_notification_for_event(
                Constants.NotificationEvent.UNAUTHORIZED_ACTION,
                "Unauthorized Action",
                f"Unauthorized attempt to update restricted Bulletin {id}. User: {current_user.username}",
                is_urgent=True,
            )
            return HTTPResponse.forbidden("Restricted Access")

        bulletin.review = (
            validated_data["item"]["review"] if "review" in validated_data["item"] else ""
        )
        bulletin.review_action = (
            validated_data["item"]["review_action"]
            if "review_action" in validated_data["item"]
            else ""
        )

        if bulletin.status == "Peer Review Assigned":
            bulletin.comments = "Added Peer Review"
        if bulletin.status == "Peer Reviewed":
            bulletin.comments = "Updated Peer Review"

        bulletin.status = "Peer Reviewed"

        # append refs
        tags = validated_data.get("item", {}).get("revTags", [])

        if bulletin.tags is None:
            bulletin.tags = []
        bulletin.tags = list(set(bulletin.tags + tags))

        if bulletin.save():
            # Create a revision using latest values
            # this method automatically commits
            #  bulletin changes (referenced)
            bulletin.create_revision()

            # Record Activity
            Activity.create(
                current_user,
                Activity.ACTION_REVIEW,
                Activity.STATUS_SUCCESS,
                bulletin.to_mini(),
                "bulletin",
            )
            return HTTPResponse.success(message=f"Bulletin review updated #{bulletin.id}")
        else:
            return HTTPResponse.error(f"Error saving Bulletin #{id}", status=500)
    else:
        return HTTPResponse.not_found("Bulletin not found")


# bulk update bulletin endpoint
@admin.put("/api/bulletin/bulk/")
@roles_accepted("Admin", "Mod")
@validate_with(BulletinBulkUpdateRequestModel)
def api_bulletin_bulk_update(
    validated_data: dict,
) -> Response:
    """
    Endpoint to bulk update bulletins.

    Args:
        - validated_data: validated data from the request.

    Returns:
        - success/error string based on the operation result.
    """
    ids = validated_data["items"]
    bulk = validated_data["bulk"]

    # non-intrusive hard validation for access roles based on user
    if not current_user.has_role("Admin"):
        # silently discard access roles
        bulk.pop("roles", None)

    if ids and len(bulk):
        job = bulk_update_bulletins.delay(ids, bulk, current_user.id)
        # store job id in user's session for status monitoring
        key = f"user{current_user.id}:{job.id}"
        rds.set(key, job.id)
        # expire in 3 hours
        rds.expire(key, 60 * 60 * 3)
        return HTTPResponse.success(message="Bulk update queued successfully")
    else:
        return HTTPResponse.error("No items selected, or nothing to update", status=400)


# get one bulletin
@admin.get("/api/bulletin/<int:id>")
def api_bulletin_get(
    id: t.id,
) -> Response:
    """
    Endpoint to get a single bulletin.

    Args:
        - id: id of the bulletin

    Returns:
        - bulletin in json format / success or error
    """
    bulletin = Bulletin.query.get(id)
    mode = request.args.get("mode", None)
    if not bulletin:
        return HTTPResponse.not_found("Bulletin not found")
    else:
        # hide review from view-only users
        if not current_user.roles:
            bulletin.review = None
        if current_user.can_access(bulletin):
            Activity.create(
                current_user,
                Activity.ACTION_VIEW,
                Activity.STATUS_SUCCESS,
                bulletin.to_mini(),
                "bulletin",
            )
            return HTTPResponse.success(data=bulletin.to_dict(mode))
        else:
            # block access altogether here, doesn't make sense to send only the id
            Activity.create(
                current_user,
                Activity.ACTION_VIEW,
                Activity.STATUS_DENIED,
                bulletin.to_mini(),
                "bulletin",
                details=f"Unauthorized attempt to view restricted Bulletin {id}.",
            )
            # Notify admins
            Notification.send_admin_notification_for_event(
                Constants.NotificationEvent.UNAUTHORIZED_ACTION,
                "Unauthorized Action",
                f"Unauthorized attempt to view restricted Bulletin {id}. User: {current_user.username}",
                is_urgent=True,
            )
            return HTTPResponse.forbidden("Restricted Access")


# get bulletin relations
@admin.get("/api/bulletin/relations/<int:id>")
def bulletin_relations(id: t.id) -> Response:
    """
    Endpoint to return related entities of a bulletin.

    Args:
        - id: id of the bulletin

    Returns:
        - related entities in json format / success or error
    """
    cls = request.args.get("class", None)
    page = request.args.get("page", 1, int)
    per_page = request.args.get("per_page", REL_PER_PAGE, int)
    if not cls or cls not in ["bulletin", "actor", "incident"]:
        return HTTPResponse.error("Invalid class", status=400)
    bulletin = Bulletin.query.get(id)
    if not bulletin:
        return HTTPResponse.not_found("Bulletin not found")
    items = []

    if cls == "bulletin":
        items = bulletin.bulletin_relations
    elif cls == "actor":
        items = bulletin.actor_relations
    elif cls == "incident":
        items = bulletin.incident_relations

    start = (page - 1) * per_page
    end = start + per_page
    data = items[start:end]

    load_more = False if end >= len(items) else True
    if data:
        if cls == "bulletin":
            data = [item.to_dict(exclude=bulletin) for item in data]
        else:
            data = [item.to_dict() for item in data]

    return HTTPResponse.success(data={"items": data, "more": load_more})


@admin.post("/api/bulletin/import/")
@roles_required("Admin")
def api_bulletin_import() -> Response:
    """
    Endpoint to import bulletins from csv data.

    Returns:
        - success/error string based on the operation result.
    """
    if "csv" in request.files:
        Bulletin.import_csv(request.files.get("csv"))
        return HTTPResponse.success(message="Success")
    else:
        return HTTPResponse.error("Error", status=400)


# ----- self assign endpoints -----


@admin.put("/api/bulletin/assign/<int:id>")
@roles_accepted("Admin", "DA")
@validate_with(BulletinSelfAssignRequestModel)
def api_bulletin_self_assign(id: t.id, validated_data: dict) -> Response:
    """
    assign a bulletin to the user.

    Args:
        - id: id of the bulletin
        - validated_data: validated data from the request.

    Returns:
        - success/error string based on the operation result.
    """

    # permission check
    if not (current_user.has_role("Admin") or current_user.can_self_assign):
        return HTTPResponse.forbidden("User not allowed to self assign")

    bulletin = Bulletin.query.get(id)

    if not current_user.can_access(bulletin):
        Activity.create(
            current_user,
            Activity.ACTION_SELF_ASSIGN,
            Activity.STATUS_DENIED,
            bulletin.to_mini(),
            "bulletin",
            details=f"Unauthorized attempt to self-assign restricted Bulletin {id}.",
        )
        return HTTPResponse.forbidden("Restricted Access")

    if bulletin:
        b = validated_data.get("bulletin")
        # workflow check
        if bulletin.assigned_to_id and bulletin.assigned_to.active:
            return HTTPResponse.error("Item already assigned to an active user", status=400)

        # update bulletin assignement
        bulletin.assigned_to_id = current_user.id
        bulletin.comments = b.get("comments")
        bulletin.tags = bulletin.tags or []
        bulletin.tags = bulletin.tags + b.get("tags", [])

        # Change status to assigned if needed
        if bulletin.status == "Machine Created" or bulletin.status == "Human Created":
            bulletin.status = "Assigned"

        # Create a revision using latest values
        # this method automatically commits
        # bulletin changes (referenced)
        bulletin.create_revision()

        # Record Activity
        Activity.create(
            current_user,
            Activity.ACTION_SELF_ASSIGN,
            Activity.STATUS_SUCCESS,
            bulletin.to_mini(),
            "bulletin",
        )
        return HTTPResponse.success(message=f"Saved Bulletin #{bulletin.id}")
    else:
        return HTTPResponse.not_found("Bulletin not found")


@admin.put("/api/actor/assign/<int:id>")
@roles_accepted("Admin", "DA")
@validate_with(ActorSelfAssignRequestModel)
def api_actor_self_assign(id: t.id, validated_data: dict) -> Response:
    """
    self assign an actor to the user.

    Args:
        - id: id of the actor
        - validated_data: validated data from the request.

    Returns:
        - success/error string based on the operation result.
    """

    # permission check
    if not (current_user.has_role("Admin") or current_user.can_self_assign):
        return HTTPResponse.forbidden("User not allowed to self assign")

    actor = Actor.query.get(id)

    if not current_user.can_access(actor):
        Activity.create(
            current_user,
            Activity.ACTION_SELF_ASSIGN,
            Activity.STATUS_DENIED,
            validated_data,
            "actor",
            details=f"Unauthorized attempt to self-assign restricted Actor {id}.",
        )
        return HTTPResponse.forbidden("Restricted Access")

    if actor:
        a = validated_data.get("actor")
        # workflow check
        if actor.assigned_to_id and actor.assigned_to.active:
            return HTTPResponse.error("Item already assigned to an active user")

        # update bulletin assignement
        actor.assigned_to_id = current_user.id
        actor.comments = a.get("comments")

        # Change status to assigned if needed
        if actor.status == "Machine Created" or actor.status == "Human Created":
            actor.status = "Assigned"

        actor.create_revision()

        # Record Activity
        Activity.create(
            current_user, Activity.ACTION_UPDATE, Activity.STATUS_SUCCESS, actor.to_mini(), "actor"
        )
        return HTTPResponse.success(message=f"Saved Actor #{actor.id}")
    else:
        return HTTPResponse.not_found("Actor not found")


@admin.put("/api/incident/assign/<int:id>")
@roles_accepted("Admin", "DA")
@validate_with(IncidentSelfAssignRequestModel)
def api_incident_self_assign(id: t.id, validated_data: dict) -> Response:
    """
    self assign an incident to the user.

    Args:
        - id: id of the incident
        - validated_data: validated data from the request.

    Returns:
        - success/error string based on the operation result.
    """

    # permission check
    if not (current_user.has_role("Admin") or current_user.can_self_assign):
        return HTTPResponse.forbidden("User not allowed to self assign")

    incident = Incident.query.get(id)

    if not current_user.can_access(incident):
        Activity.create(
            current_user,
            Activity.ACTION_SELF_ASSIGN,
            Activity.STATUS_DENIED,
            validated_data,
            "incident",
            details=f"Unauthorized attempt to self-assign restricted Incident {id}.",
        )
        return HTTPResponse.forbidden("Restricted Access")

    if incident:
        i = validated_data.get("incident")
        # workflow check
        if incident.assigned_to_id and incident.assigned_to.active:
            return HTTPResponse.error("Item already assigned to an active user")

        # update bulletin assignement
        incident.assigned_to_id = current_user.id
        incident.comments = i.get("comments")

        # Change status to assigned if needed
        if incident.status == "Machine Created" or incident.status == "Human Created":
            incident.status = "Assigned"

        incident.create_revision()

        # Record Activity
        Activity.create(
            current_user,
            Activity.ACTION_UPDATE,
            Activity.STATUS_SUCCESS,
            incident.to_mini(),
            "incident",
        )
        return HTTPResponse.success(message=f"Saved Incident #{incident.id}")
    else:
        return HTTPResponse.not_found("Incident not found")


# Media special endpoints


@admin.post("/api/media/chunk")
@roles_accepted("Admin", "DA")
def api_medias_chunk() -> Response:
    """
    Endpoint for uploading media files based on file system settings.

    Returns:
        - success/error string based on the operation result.
    """
    file = request.files["file"]

    # to check if file is uploaded from media import tool
    import_upload = "/import/media/" in request.referrer
    # validate file extensions based on user and referrer
    if import_upload:
        # uploads from media import tool
        # must be Admin user
        if current_user.has_role("Admin"):
            allowed_extensions = current_app.config["ETL_VID_EXT"]
            if not Media.validate_file_extension(file.filename, allowed_extensions):
                return HTTPResponse.error("This file type is not allowed", status=415)
        else:
            Activity.create(
                current_user,
                Activity.ACTION_UPLOAD,
                Activity.STATUS_DENIED,
                request.json,
                "media",
                details="Non-admin user attempted to upload media file using import endpoint.",
            )
            return HTTPResponse.forbidden("Unauthorized")
    else:
        # normal uploads by DA or Admin users
        allowed_extensions = current_app.config["MEDIA_ALLOWED_EXTENSIONS"]
        if not Media.validate_file_extension(file.filename, allowed_extensions):
            Activity.create(
                current_user,
                Activity.STATUS_DENIED,
                Activity.ACTION_UPLOAD,
                request.json,
                "media",
                details="User attempted to upload unallowed file type.",
            )
            return HTTPResponse.error("This file type is not allowed", status=415)

    filename = Media.generate_file_name(file.filename)
    filepath = (Media.media_dir / filename).as_posix()

    dz_uuid = request.form.get("dzuuid")

    # Chunked upload
    try:
        current_chunk = int(request.form["dzchunkindex"])
        total_chunks = int(request.form["dztotalchunkcount"])
        total_size = int(request.form["dztotalfilesize"])
    except KeyError as err:
        raise abort(400, body=f"Not all required fields supplied, missing {err}")
    except ValueError:
        raise abort(400, body="Values provided were not in expected format")

    # validate dz_uuid
    if not safe_join(str(Media.media_file), dz_uuid):
        return HTTPResponse.error("Invalid Request", status=425)

    save_dir = Media.media_dir / secure_filename(dz_uuid)

    # validate current chunk
    if not safe_join(str(save_dir), str(current_chunk)) or current_chunk.__class__ != int:
        return HTTPResponse.error("Invalid Request", status=425)

    if not save_dir.exists():
        save_dir.mkdir(exist_ok=True, parents=True)

    # Save the individual chunk
    with open(save_dir / secure_filename(str(current_chunk)), "wb") as f:
        file.save(f)

    # See if we have all the chunks downloaded
    completed = current_chunk == total_chunks - 1

    # Concat all the files into the final file when all are downloaded
    if completed:
        with open(filepath, "wb") as f:
            for file_number in range(total_chunks):
                f.write((save_dir / str(file_number)).read_bytes())

        if os.stat(filepath).st_size != total_size:
            return HTTPResponse.error("Error uploading the file")

        shutil.rmtree(save_dir)
        # get md5 hash
        etag = get_file_hash(filepath)

        # validate etag here // if it exists // reject the upload and send an error code
        if Media.query.filter(Media.etag == etag, Media.deleted.is_not(True)).first():
            return HTTPResponse.error("Error, file already exists", status=409)

        if not current_app.config["FILESYSTEM_LOCAL"] and not import_upload:
            s3 = boto3.resource(
                "s3",
                aws_access_key_id=current_app.config["AWS_ACCESS_KEY_ID"],
                aws_secret_access_key=current_app.config["AWS_SECRET_ACCESS_KEY"],
                region_name=current_app.config["AWS_REGION"],
            )
            s3.Bucket(current_app.config["S3_BUCKET"]).upload_file(filepath, filename)
            # Clean up file if s3 mode is selected
            try:
                os.remove(filepath)
            except Exception as e:
                logger.error(e, exc_info=True)

        response = {"etag": etag, "filename": filename, "original_filename": file.filename}
        Activity.create(
            current_user, Activity.ACTION_UPLOAD, Activity.STATUS_SUCCESS, response, "media"
        )
        return HTTPResponse.success(data=response)

    return HTTPResponse.success(message="Chunk upload successful")


@admin.post("/api/media/upload/")
@roles_accepted("Admin", "DA")
def api_medias_upload() -> Response:
    """
    Endpoint to upload screenshots based on file system settings.

    Returns:
        - success/error string based on the operation result.
    """
    file = request.files.get("file")
    if not file:
        return HTTPResponse.error("Invalid request params", status=400)

    # normal uploads by DA or Admin users
    allowed_extensions = current_app.config["MEDIA_ALLOWED_EXTENSIONS"]
    if not Media.validate_file_extension(file.filename, allowed_extensions):
        Activity.create(
            current_user,
            Activity.STATUS_DENIED,
            Activity.ACTION_UPLOAD,
            request.json,
            "media",
            details="User attempted to upload unallowed file type.",
        )
        return HTTPResponse.error("This file type is not allowed", status=415)

    if current_app.config["FILESYSTEM_LOCAL"]:
        file = request.files.get("file")
        # final file
        filename = Media.generate_file_name(file.filename)
        filepath = (Media.media_dir / filename).as_posix()

        with open(filepath, "wb") as f:
            file.save(f)
        # get md5 hash
        etag = get_file_hash(filepath)
        # check if file already exists
        if Media.query.filter(Media.etag == etag, Media.deleted is not True).first():
            return HTTPResponse.error("Error: File already exists", status=409)

        response = {"etag": etag, "filename": filename}

        return HTTPResponse.success(data=response)
    else:
        s3 = boto3.resource(
            "s3",
            aws_access_key_id=current_app.config["AWS_ACCESS_KEY_ID"],
            aws_secret_access_key=current_app.config["AWS_SECRET_ACCESS_KEY"],
        )

        # final file
        filename = Media.generate_file_name(file.filename)
        # filepath = (Media.media_dir/filename).as_posix()

        response = s3.Bucket(current_app.config["S3_BUCKET"]).put_object(Key=filename, Body=file)

        etag = response.get()["ETag"].replace('"', "")

        # check if file already exists
        if Media.query.filter(Media.etag == etag, Media.deleted is not True).first():
            return HTTPResponse.error("Error: File already exists", status=409)

        return HTTPResponse.success(data={"filename": filename, "etag": etag})


GRACE_PERIOD = timedelta(hours=2)  # 2 hours
S3_URL_EXPIRY = 3600  # 2 hours


# return signed url from s3 valid for some time
@admin.route("/api/media/<filename>")
def serve_media(
    filename: str,
) -> Response:
    """
    Endpoint to generate file urls to be served (based on file system type.)

    Args:
        - filename: name of the file.

    Returns:
        - temporarily accessible url of the file.
    """

    if current_app.config["FILESYSTEM_LOCAL"]:
        file_path = safe_join("/admin/api/serve/media", filename)
        if file_path:
            return HTTPResponse.success(data={"url": file_path})
        else:
            return HTTPResponse.error("Invalid Request", status=425)
    else:
        # validate access control
        media = Media.query.filter(Media.media_file == filename).first()

        s3_config = BotoConfig(signature_version="s3v4")

        s3 = boto3.client(
            "s3",
            config=s3_config,
            aws_access_key_id=current_app.config["AWS_ACCESS_KEY_ID"],
            aws_secret_access_key=current_app.config["AWS_SECRET_ACCESS_KEY"],
            region_name=current_app.config["AWS_REGION"],
        )

        # allow generation of s3 urls for a short period while the media is not created
        if media is None:
            # this means the file is not in the database
            # we allow serving it briefly while the user is still creating the media
            try:
                # Get the last modified time of the file
                resp = s3.head_object(Bucket=current_app.config["S3_BUCKET"], Key=filename)
                last_modified = resp["LastModified"]

                # Check if file is uploaded within the grace period
                if datetime.utcnow() - last_modified.replace(tzinfo=None) <= GRACE_PERIOD:
                    params = {"Bucket": current_app.config["S3_BUCKET"], "Key": filename}
                    url = s3.generate_presigned_url("get_object", Params=params, ExpiresIn=36000)
                    return HTTPResponse.success(data={"url": url})
                else:
                    Activity.create(
                        current_user,
                        Activity.ACTION_VIEW,
                        Activity.STATUS_DENIED,
                        {"file": filename},
                        "media",
                        details="Unauthorized attempt to access restricted media file.",
                    )
                    return HTTPResponse.forbidden("Restricted Access")
            except s3.exceptions.NoSuchKey:
                return HTTPResponse.not_found("File not found")
            except Exception:
                return HTTPResponse.error("Internal Server Error", status=500)
        else:
            # media exists in the database, check access control restrictions
            if not current_user.can_access(media):
                Activity.create(
                    current_user,
                    Activity.ACTION_VIEW,
                    Activity.STATUS_DENIED,
                    request.json,
                    "media",
                    details="Unauthorized attempt to access restricted media file.",
                )
                return HTTPResponse.forbidden("Restricted Access")

            params = {"Bucket": current_app.config["S3_BUCKET"], "Key": filename}
            if filename.lower().endswith("pdf"):
                params["ResponseContentType"] = "application/pdf"
            return HTTPResponse.success(
                data={
                    "url": s3.generate_presigned_url(
                        "get_object", Params=params, ExpiresIn=S3_URL_EXPIRY
                    )
                },
            )


@admin.route("/api/serve/media/<filename>")
def api_local_serve_media(
    filename: str,
) -> Response:
    """
    serves file from local file system.

    Args:
        - filename: name of the file.

    Returns:
        - file to be served.
    """

    media = Media.query.filter(Media.media_file == filename).first()

    if media and not current_user.can_access(media):
        Activity.create(
            current_user,
            Activity.ACTION_VIEW,
            Activity.STATUS_DENIED,
            request.json,
            "media",
            details="Unauthorized attempt to access restricted media file.",
        )
        return HTTPResponse.forbidden("Restricted Access")
    else:
        if media:
            Activity.create(
                current_user,
                Activity.ACTION_VIEW,
                Activity.STATUS_SUCCESS,
                media.to_mini() if media else {"file": filename},
                "media",
            )
        return send_from_directory("media", filename)


@admin.post("/api/inline/upload")
@roles_accepted("Admin", "DA")
def api_inline_medias_upload() -> Response:
    """
    Endpoint to upload inline media files.

    Returns:
        - success/error string based on the operation result.
    """
    try:
        f = request.files.get("file")

        # final file
        filename = Media.generate_file_name(f.filename)
        filepath = (Media.inline_dir / filename).as_posix()
        f.save(filepath)
        response = {"location": filename}

        return HTTPResponse.success(data=response)
    except Exception as e:
        logger.error(e, exc_info=True)
        return HTTPResponse.error("Request Failed", status=500)


@admin.route("/api/serve/inline/<filename>")
def api_local_serve_inline_media(filename: str) -> Response:
    """
    serves inline media files - only for authenticated users.

    Args:
        - filename: name of the file.

    Returns:
        - file to be served.
    """
    return send_from_directory("media/inline", filename)


# Medias routes


@admin.put("/api/media/<int:id>")
@roles_accepted("Admin", "DA")
@validate_with(MediaRequestModel)
def api_media_update(id: t.id, validated_data: dict) -> Response:
    """
    Endpoint to update a media item.

    Args:
        - id: id of the media
        - validated_data: validated data from the request.

    Returns:
        - success/error string based on the operation result.
    """
    media = Media.query.get(id)
    if media is None:
        return HTTPResponse.not_found("Media not found")

    if not current_user.can_access(media):
        Activity.create(
            current_user,
            Activity.ACTION_VIEW,
            Activity.STATUS_DENIED,
            validated_data,
            "media",
            details="Unauthorized attempt to update restricted media.",
        )
        return HTTPResponse.forbidden("Restricted Access")

    media = media.from_json(validated_data["item"])
    if media.save():
        Activity.create(
            current_user,
            Activity.ACTION_VIEW,
            Activity.STATUS_SUCCESS,
            validated_data,
            "media",
        )
        return HTTPResponse.success(message=f"Media {id} updated")
    else:
        return HTTPResponse.error("Error updating Media", status=500)

# Actor fields routes
@admin.route("/actor-fields/", defaults={"id": None})
def actor_fields(id: Optional[t.id]) -> str:
    """Endpoint for actor fields configuration."""
    return render_template("admin/actor-fields.html")

# Actor routes
@admin.route("/actors/", defaults={"id": None})
@admin.route("/actors/<int:id>")
def actors(id: Optional[t.id]) -> str:
    """Endpoint to render actors page."""

    statuses = [item.to_dict() for item in WorkflowStatus.query.all()]
    return render_template(
        "admin/actors.html",
        statuses=statuses,
    )


@admin.route("/api/actors/", methods=["POST", "GET"])
@validate_with(ActorQueryRequestModel)
def api_actors(validated_data: dict) -> Response:
    """
    Returns actors in JSON format, allows search and paging.

    Args:
        - validated_data: validated data from the request.

    Returns:
        - actors in json format / success or error
    """
    # log search query
    q = validated_data.get("q", [{}])
    if q and q != [{}]:
        Activity.create(
            current_user,
            Activity.ACTION_SEARCH,
            Activity.STATUS_SUCCESS,
            q,
            "actor",
        )

    cursor = validated_data.get("cursor")
    per_page = validated_data.get("per_page", PER_PAGE)
    include_count = validated_data.get("include_count", False)

    search = SearchUtils(q, "actor")
    base_query = search.get_query()

    if include_count and cursor is None:
        # Check if this is a simple listing query (no search filters)
        is_simple_listing = q == [{}] or not any(
            bool(filter_dict) for filter_dict in q if filter_dict
        )

        if is_simple_listing:
            # For simple listing: use fast COUNT(*) directly on table (~50ms)
            total_count = db.session.execute(select(func.count(Actor.id))).scalar()

            # Fast data query without window function overhead
            main_query = base_query.order_by(Actor.id.desc()).limit(per_page + 1)
            result = db.session.execute(main_query)
            items = result.scalars().unique().all()
        else:
            # For search queries: keep original window function approach
            count_subquery = (
                base_query.add_columns(func.count().over().label("total_count"))
                .order_by(Actor.id.desc())
                .limit(per_page + 1)
            )

            result = db.session.execute(count_subquery)
            rows = result.all()

            if rows:
                items = [row[0] for row in rows]  # Extract Actor objects
                total_count = rows[0].total_count if rows else 0
            else:
                items = []
                total_count = 0

        # Determine if there are more pages
        has_more = len(items) > per_page
        if has_more:
            items = items[:per_page]
            next_cursor = str(items[-1].id) if items else None
        else:
            next_cursor = None

    else:
        # Fast pagination approach: no counting overhead
        main_query = base_query.order_by(Actor.id.desc())
        if cursor:
            main_query = main_query.where(Actor.id < int(cursor))

        paginated_query = main_query.limit(per_page + 1)
        result = db.session.execute(paginated_query)
        items = result.scalars().unique().all()

        # Determine if there are more pages
        has_more = len(items) > per_page
        if has_more:
            items = items[:per_page]
            next_cursor = str(items[-1].id) if items else None
        else:
            next_cursor = None

        total_count = None

    # Minimal serialization for list view with permission checks
    serialized_items = []
    for item in items:
        if current_user and current_user.can_access(item):
            # User has access - return full details
            serialized_items.append(
                {
                    "id": item.id,
                    "name": item.name,
                    "status": item.status,
                    "assigned_to": (
                        {"id": item.assigned_to.id, "name": item.assigned_to.name}
                        if item.assigned_to
                        else None
                    ),
                    "roles": (
                        [
                            {"id": role.id, "name": role.name, "color": role.color}
                            for role in item.roles
                        ]
                        if item.roles
                        else []
                    ),
                    "_status": item.status,
                    "review_action": item.review_action,
                }
            )
        else:
            # User doesn't have access - return restricted info only
            serialized_items.append({"id": item.id, "restricted": True})

    response = {
        "items": serialized_items,
        "nextCursor": next_cursor,
        "meta": {"currentPageSize": len(items), "hasMore": has_more, "isFirstPage": cursor is None},
    }

    # Add count if it was calculated
    if include_count and cursor is None and total_count is not None:
        response["total"] = total_count
        response["totalType"] = "exact"

    return HTTPResponse.success(data=response)


# create actor endpoint
@admin.post("/api/actor/")
@roles_accepted("Admin", "DA")
@validate_with(ActorRequestModel)
@can_assign_roles
def api_actor_create(
    validated_data: dict,
) -> Response:
    """
    Endpoint to create an Actor item.

    Args:
        - validated_data: validated data from the request.

    Returns:
        - success/error string based on the operation result.
    """
    actor = Actor()
    actor.from_json(validated_data["item"])

    # assign actor to creator by default
    actor.assigned_to_id = current_user.id

    roles = validated_data["item"].get("roles")
    if roles:
        role_ids = [x.get("id") for x in roles]
        new_roles = Role.query.filter(Role.id.in_(role_ids)).all()
        actor.roles = new_roles

    if actor.save():
        # the below will create the first revision by default
        actor.create_revision()
        # Record activity
        Activity.create(
            current_user, Activity.ACTION_CREATE, Activity.STATUS_SUCCESS, actor.to_mini(), "actor"
        )
        # Select json encoding type
        mode = request.args.get("mode", "1")
        return HTTPResponse.created(
            message=f"Created Actor #{actor.id}",
            data={"item": actor.to_dict(mode=mode)},
        )
    else:
        return HTTPResponse.error("Error creating Actor", status=500)


# update actor endpoint
@admin.put("/api/actor/<int:id>")
@roles_accepted("Admin", "DA")
@validate_with(ActorRequestModel)
def api_actor_update(id: t.id, validated_data: dict) -> Response:
    """
    Endpoint to update an Actor item.

    Args:
        - id: id of the actor
        - validated_data: validated data from the request.

    Returns:
        - success/error string based on the operation result.
    """
    actor = Actor.query.get(id)
    if actor is not None:
        # check for restrictions
        if not current_user.can_access(actor):
            Activity.create(
                current_user,
                Activity.ACTION_UPDATE,
                Activity.STATUS_DENIED,
                request.json,
                "actor",
                details=f"Unauthorized attempt to update restricted Actor {id}.",
            )
            # Notify admins
            Notification.send_admin_notification_for_event(
                Constants.NotificationEvent.UNAUTHORIZED_ACTION,
                "Unauthorized Action",
                f"Unauthorized attempt to update restricted Actor {id}. User: {current_user.username}",
                is_urgent=True,
            )
            return HTTPResponse.forbidden("Restricted Access")

        if not current_user.has_role("Admin") and current_user != actor.assigned_to:
            Activity.create(
                current_user,
                Activity.ACTION_UPDATE,
                Activity.STATUS_DENIED,
                request.json,
                "actor",
                details=f"Unauthorized attempt to update unassigned Actor {id}.",
            )
            # Notify admins
            Notification.send_admin_notification_for_event(
                Constants.NotificationEvent.UNAUTHORIZED_ACTION,
                "Unauthorized Action",
                f"Unauthorized attempt to update unassigned Actor {id}. User: {current_user.username}",
                is_urgent=True,
            )
            return HTTPResponse.forbidden("Restricted Access")
        actor = actor.from_json(validated_data["item"])
        # Create a revision using latest values
        # this method automatically commits
        # actor changes (referenced)
        if actor.save():
            actor.create_revision()
            # Record activity
            Activity.create(
                current_user,
                Activity.ACTION_UPDATE,
                Activity.STATUS_SUCCESS,
                actor.to_mini(),
                "actor",
            )
            return HTTPResponse.success(message=f"Saved Actor #{actor.id}")
        else:
            return HTTPResponse.error(f"Error saving Actor #{id}", status=500)
    else:
        return HTTPResponse.not_found("Actor not found")


# Add/Update review actor endpoint
@admin.put("/api/actor/review/<int:id>")
@roles_accepted("Admin", "DA")
@validate_with(ActorReviewRequestModel)
def api_actor_review_update(id: t.id, validated_data: dict) -> Response:
    """
    Endpoint to update an Actor's review item.

    Args:
        - id: id of the actor
        - validated_data: validated data from the request.

    Returns:
        - success/error string based on the operation result.
    """
    actor = Actor.query.get(id)
    if actor is not None:
        if not current_user.can_access(actor):
            Activity.create(
                current_user,
                Activity.ACTION_REVIEW,
                Activity.STATUS_DENIED,
                validated_data,
                "actor",
                details=f"Unauthorized attempt to update restricted Actor {id}.",
            )
            # Notify admins
            Notification.send_admin_notification_for_event(
                Constants.NotificationEvent.UNAUTHORIZED_ACTION,
                "Unauthorized Action",
                f"Unauthorized attempt to update restricted Actor {id}. User: {current_user.username}",
                is_urgent=True,
            )
            return HTTPResponse.forbidden("Restricted Access")

        actor.review = (
            validated_data["item"]["review"] if "review" in validated_data["item"] else ""
        )
        actor.review_action = (
            validated_data["item"]["review_action"]
            if "review_action" in validated_data["item"]
            else ""
        )

        actor.status = "Peer Reviewed"

        # Create a revision using latest values
        # this method automatically commits
        #  actor changes (referenced)
        if actor.save():
            actor.create_revision()
            # Record activity
            Activity.create(
                current_user,
                Activity.ACTION_REVIEW,
                Activity.STATUS_SUCCESS,
                actor.to_mini(),
                "actor",
            )
            return HTTPResponse.success(message=f"Actor review updated #{id}")
        else:
            return HTTPResponse.error(f"Error saving Actor #{id}'s Review", status=500)
    else:
        return HTTPResponse.not_found("Actor not found")


# bulk update actor endpoint
@admin.put("/api/actor/bulk/")
@roles_accepted("Admin", "Mod")
@validate_with(ActorBulkUpdateRequestModel)
def api_actor_bulk_update(
    validated_data: dict,
) -> Response:
    """
    Endpoint to bulk update actors.

    Args:
        - validated_data: validated data from the request.

    Returns:
        - success/error string based on the operation result.
    """

    ids = validated_data["items"]
    bulk = validated_data["bulk"]

    # non-intrusive hard validation for access roles based on user
    if not current_user.has_role("Admin"):
        # silently discard access roles
        bulk.pop("roles", None)

    if ids and len(bulk):
        job = bulk_update_actors.delay(ids, bulk, current_user.id)
        # store job id in user's session for status monitoring
        key = f"user{current_user.id}:{job.id}"
        rds.set(key, job.id)
        # expire in 3 hour
        rds.expire(key, 60 * 60 * 3)
        return HTTPResponse.success(message="Bulk update queued successfully.")
    else:
        return HTTPResponse.error("No items selected, or nothing to update", status=400)


# get one actor


@admin.get("/api/actor/<int:id>")
def api_actor_get(
    id: t.id,
) -> Response:
    """
    Endpoint to get a single actor.

    Args:
        - id: id of the actor

    Returns:
        - actor data in json format / success or error in case of failure.
    """
    actor = Actor.query.get(id)
    if not actor:
        return HTTPResponse.not_found("Actor not found")
    else:
        mode = request.args.get("mode", None)
        if current_user.can_access(actor):
            Activity.create(
                current_user,
                Activity.ACTION_VIEW,
                Activity.STATUS_SUCCESS,
                actor.to_mini(),
                "actor",
            )
            return HTTPResponse.success(data=actor.to_dict(mode))
        else:
            # block access altogether here, doesn't make sense to send only the id
            Activity.create(
                current_user,
                Activity.ACTION_VIEW,
                Activity.STATUS_DENIED,
                actor.to_mini(),
                "actor",
                details="Unauthorized attempt to view restricted Actor.",
            )
            # Notify admins
            Notification.send_admin_notification_for_event(
                Constants.NotificationEvent.UNAUTHORIZED_ACTION,
                "Unauthorized Action",
                f"Unauthorized attempt to view restricted Actor {id}. User: {current_user.username}",
                is_urgent=True,
            )
            return HTTPResponse.forbidden("Restricted Access")


@admin.get("/api/actor/<int:actor_id>/profiles")
def api_actor_profiles(actor_id: t.id) -> Response:
    """
    Endpoint to get all profiles associated with a specific actor.

    Args:
        - actor_id: ID of the actor.

    Returns:
        - JSON array of actor profiles or an error message.
    """
    actor = Actor.query.get(actor_id)
    if not actor:
        return HTTPResponse.not_found("Actor not found")

    if not current_user.can_access(actor):
        Activity.create(
            current_user,
            Activity.ACTION_VIEW,
            Activity.STATUS_DENIED,
            actor.to_mini(),
            "actor",
            details="Unauthorized attempt to view restricted Actor profiles.",
        )
        # Notify admins
        Notification.send_admin_notification_for_event(
            Constants.NotificationEvent.UNAUTHORIZED_ACTION,
            "Unauthorized Action",
            f"Unauthorized attempt to view restricted Actor profiles. User: {current_user.username}",
            is_urgent=True,
        )
        return HTTPResponse.forbidden("Restricted Access")

    profiles = actor.actor_profiles
    profiles_data = [profile.to_dict() for profile in profiles]
    return HTTPResponse.success(data=profiles_data)


# get actor relations
@admin.get("/api/actor/relations/<int:id>")
def actor_relations(id: t.id) -> Response:
    """
    Endpoint to return related entities of an Actor.

    Args:
        - id: id of the actor.

    Returns:
        - related entities in json format.
    """
    cls = request.args.get("class", None)
    page = request.args.get("page", 1, int)
    per_page = request.args.get("per_page", REL_PER_PAGE, int)
    if not cls or cls not in ["bulletin", "actor", "incident"]:
        return HTTPResponse.error("Invalid class")
    actor = Actor.query.get(id)
    if not actor:
        return HTTPResponse.not_found("Actor not found")
    items = []

    if cls == "bulletin":
        items = actor.bulletin_relations
    elif cls == "actor":
        items = actor.actor_relations
    elif cls == "incident":
        items = actor.incident_relations

    # pagination
    start = (page - 1) * per_page
    end = start + per_page
    data = items[start:end]

    load_more = False if end >= len(items) else True

    if data:
        if cls == "actor":
            data = [item.to_dict(exclude=actor) for item in data]
        else:
            data = [item.to_dict() for item in data]

    return HTTPResponse.success(data={"items": data, "more": load_more})


@admin.get("/api/actormp/<int:id>")
def api_actor_mp_get(id: t.id) -> Response:
    """
    Endpoint to get missing person data for an actor profile.

    Args:
        - id: id of the actor profile.

    Returns:
        - actor profile data in json format / success or error in case of failure.
    """
    profile = ActorProfile.query.get(id)
    if not profile:
        return HTTPResponse.not_found("Actor profile not found")

    if not current_user.can_access(profile.actor):
        Activity.create(
            current_user,
            Activity.ACTION_VIEW,
            Activity.STATUS_DENIED,
            profile.actor.to_mini(),
            "actor",
            details="Unauthorized attempt to view restricted Actor.",
        )
        return HTTPResponse.forbidden("Restricted Access")

    return HTTPResponse.success(data=profile.mp_json())


# Bulletin History Helpers


@admin.route("/api/bulletinhistory/<int:bulletinid>")
@require_view_history
def api_bulletinhistory(bulletinid: t.id) -> Response:
    """
    Endpoint to get revision history of a bulletin.

    Args:
        - bulletinid: id of the bulletin item.

    Returns:
        - json feed of item's history / error.
    """
    result = (
        BulletinHistory.query.filter_by(bulletin_id=bulletinid)
        .order_by(desc(BulletinHistory.created_at))
        .all()
    )

    # For standardization
    response = {"items": [item.to_dict() for item in result]}
    return HTTPResponse.success(data=response)


# Actor History Helpers


@admin.route("/api/actorhistory/<int:actorid>")
@require_view_history
def api_actorhistory(actorid: t.id) -> Response:
    """
    Endpoint to get revision history of an actor.

    Args:
        - actorid: id of the actor item.

    Returns:
        - json feed of item's history / error.
    """
    result = (
        ActorHistory.query.filter_by(actor_id=actorid).order_by(desc(ActorHistory.created_at)).all()
    )
    # For standardization
    response = {"items": [item.to_dict() for item in result]}
    return HTTPResponse.success(data=response)


# Incident History Helpers


@admin.route("/api/incidenthistory/<int:incidentid>")
@require_view_history
def api_incidenthistory(incidentid: t.id) -> Response:
    """
    Endpoint to get revision history of an incident item.

    Args:
        - incidentid: id of the incident item.

    Returns:
        - json feed of item's history / error.
    """
    result = (
        IncidentHistory.query.filter_by(incident_id=incidentid)
        .order_by(desc(IncidentHistory.created_at))
        .all()
    )
    # For standardization
    response = {"items": [item.to_dict() for item in result]}
    return HTTPResponse.success(data=response)


# Location History Helpers


@admin.route("/api/locationhistory/<int:locationid>")
@require_view_history
def api_locationhistory(locationid: t.id) -> Response:
    """
    Endpoint to get revision history of a location.

    Args:
        - locationid: id of the location item.

    Returns:
        - json feed of item's history / error.
    """
    result = (
        LocationHistory.query.filter_by(location_id=locationid)
        .order_by(desc(LocationHistory.created_at))
        .all()
    )
    # For standardization
    response = {"items": [item.to_dict() for item in result]}
    return HTTPResponse.success(data=response)


# user management routes


@admin.route("/api/users/")
@roles_accepted("Admin", "Mod")
def api_users() -> Response:
    """
    API endpoint to feed users data in json format , supports paging and search.

    Returns:
        - json feed of users / error.
    """
    page = request.args.get("page", 1, int)
    per_page = request.args.get("per_page", PER_PAGE, int)
    q = request.args.get("q")
    query = []
    if q is not None:
        query.append(User.name.ilike("%" + q + "%"))
    result = (
        User.query.filter(*query)
        .order_by(User.username)
        .paginate(page=page, per_page=per_page, count=True)
    )

    response = {
        "items": [
            item.to_dict() if current_user.has_role("Admin") else item.to_compact()
            for item in result.items
        ],
        "perPage": per_page,
        "total": result.total,
    }

    return HTTPResponse.success(data=response)


@admin.get("/users/", defaults={"id": None})
@admin.get("/users/<int:id>")
@auth_required(within=15, grace=0)
@roles_required("Admin")
def users(id) -> str:
    """
    Endpoint to render the users backend page.

    Returns:
        - html page of the users backend.
    """
    return render_template("admin/users.html")


@admin.get("/api/user/<int:id>")
@roles_required("Admin")
def api_user_get(id) -> Response:
    """
    Endpoint to get a user
    :param id: id of the user
    :return: user data in json format + success or error in case of failure
    """
    user = User.query.get(id)
    if not user:
        return HTTPResponse.not_found("User not found")
    else:
        return HTTPResponse.success(data=user.to_dict())


@admin.get("/api/user/<int:id>/sessions")
@roles_required("Admin")
def api_user_sessions(id: int) -> Any:
    """
    Retrieve paginated session data for a specific user.

    Args:
        id (int): The ID of the user whose sessions are to be retrieved.

    Returns:
        Any: A dictionary with session details and pagination info, or an error message and HTTP status code.
    """

    session_redis = current_app.config["SESSION_REDIS"]
    session_interface = current_app.session_interface
    per_page = request.args.get("per_page", PER_PAGE, int)
    page = request.args.get("page", 1, int)

    try:
        # Fetch the user to ensure they exist and to collect their session tokens
        user = User.query.get(id)
        if not user:
            return HTTPResponse.not_found("User not found")
        sessions_paginated = (
            Session.query.filter(Session.user_id == id).order_by(Session.created_at.desc())
        ).paginate(page=page, per_page=per_page, error_out=False)

        # Collect tokens from user's sessions to filter Redis keys
        user_session_tokens = {s.session_token for s in sessions_paginated.items}

        user_redis_keys = [f"session:{token}" for token in user_session_tokens if token]

        # Retrieve and decode session details from Redis, storing in a dictionary
        redis_sessions_details = {}
        for key in user_redis_keys:
            data = session_redis.get(key)
            if data:
                token = key.split(":")[1]
                session_data = session_interface.serializer.decode(data)
                # hide session details from the response
                redis_sessions_details[token] = {"_fresh": session_data.get("_fresh")}

        # Prepare the session data for response including the details
        sessions_data = []

        for s in sessions_paginated.items:
            session_info = s.to_dict()
            if s.session_token in redis_sessions_details:
                session_info["details"] = redis_sessions_details[s.session_token]
            session_info["active"] = s.session_token == session.sid
            sessions_data.append(session_info)

        # Determine if there are more items left
        more = sessions_paginated.has_next

        return HTTPResponse.success(data={"items": sessions_data, "more": more})

    except Exception as e:
        logger.error(f"Failed to get sessions: {str(e)}", exc_info=True)
        return HTTPResponse.error("Server error", status=500)


@admin.delete("/api/session/logout")
@roles_required("Admin")
def logout_session() -> Response:
    """
    Handle session logout by session id (admin only).

    Returns appropriate messages based on the success or failure of the logout operation.
    """

    # get the sessid from the JSON payload
    sessid = request.json.get("sessid", None)
    if not sessid:
        return HTTPResponse.error("Invalid request. Please provide a session ID.")
    try:
        # Query the database to get the session token using the sessid
        session_ = Session.query.get(sessid)

        if not session_:
            return HTTPResponse.not_found(f"Session ID {sessid} not found.")

        token = session_.session_token

        if token == session.sid:
            logout_user()
            # Use a custom JSON response with a specific field to signal a redirect to the front-end
            return HTTPResponse.success(data={"logout": "successful", "redirect": True})

        rds = current_app.config["SESSION_REDIS"]
        session_key = f"session:{token}"

        # Check if the session key exists in Redis
        if rds.exists(session_key):
            # Delete the session key from Redis
            rds.delete(session_key)
            return HTTPResponse.success(message=f"Session {sessid} logged out successfully.")
        else:
            return HTTPResponse.not_found(f"Session {sessid} not found in Redis.")

    except Exception as e:
        logger.error(f"Error while logging out session: {str(e)}", exc_info=True)
        return HTTPResponse.error("Error while logging out session", status=500)


@admin.delete("/api/user/<int:user_id>/sessions/logout")
@roles_required("Admin")
def logout_all_sessions(user_id: int) -> Any:
    """
    Log out all sessions for a given user.

    Args:
        user_id (int): The ID of the user whose sessions will be logged out.

    Returns:
        Tuple[Union[str, dict], int]: A response message and HTTP status code.
    """
    # Fetch the user to ensure they exist
    user = User.query.get(user_id)
    if not user:
        return HTTPResponse.not_found("User not found")

    rds = current_app.config["SESSION_REDIS"]
    errors = []
    current_session_logout_needed = False

    # Iterate over user's sessions and delete them from Redis, except the current session
    for s in user.sessions:
        if s.session_token == session.sid:
            current_session_logout_needed = True
            continue

        try:
            session_key = f"session:{s.session_token}"
            if rds.exists(session_key):
                rds.delete(session_key)
        except Exception as e:
            logger.error(f"Failed to delete session {s.id}: {str(e)}", exc_info=True)
            errors.append(f"Failed to delete session {s.id}")

    # Logout current session last if needed
    if current_session_logout_needed:
        logout_user()

    # Build response
    if errors:
        return HTTPResponse.error("Error while logging out sessions", status=500, errors=errors)
    return HTTPResponse.success(message=f"All sessions for user {user_id} logged out successfully")


@admin.delete("/api/user/revoke_2fa")
@roles_required("Admin")
def revoke_2fa() -> Response:
    """
    Revoke 2FA for a specified user.

    Returns:
        Tuple[str, int]: A success message and HTTP status code.
    """
    user_id: int = request.args.get("user_id", default=None, type=int)

    if not user_id:
        return HTTPResponse.error("User ID is required")

    user = User.query.get(user_id)
    if not user:
        return HTTPResponse.not_found("User not found")

    tf_disable(user)
    # also clear all webauthn credentials
    for cred in user.webauthn:
        db.session.delete(cred)
    user.save()

    return HTTPResponse.success(message=f"2FA revoked for user {user_id} successfully")


@admin.post("/api/user/")
@roles_required("Admin")
@validate_with(UserRequestModel)
def api_user_create(
    validated_data: dict,
) -> Response:
    """
    Endpoint to create a user item.

    Args:
        - validated_data: validated data from the request.

    Returns:
        - success/error string based on the operation result.
    """
    # validate existing
    u = validated_data.get("item")
    username = u.get("username")
    if email := u.get("email"):
        query = User.query.filter(or_(User.username == username, User.email == email))
    else:
        query = User.query.filter(User.username == username)

    existing_user = query.first()

    if existing_user:
        if existing_user.username == username:
            return "Error, username already exists", 409
        elif existing_user.email == email:
            return "Error, email already exists", 409
    user = User()
    user.fs_uniquifier = uuid4().hex
    user.from_json(u)
    result = user.save()
    if result:
        # Record activity
        Activity.create(
            current_user, Activity.ACTION_CREATE, Activity.STATUS_SUCCESS, user.to_mini(), "user"
        )
        # Notify admins
        Notification.send_admin_notification_for_event(
            Constants.NotificationEvent.NEW_USER,
            "New User Created",
            f"User {username} has been created by {current_user.username} successfully.",
        )
        return HTTPResponse.created(
            message=f"User {username} has been created successfully",
            data={"item": user.to_dict()},
        )
    else:
        return HTTPResponse.error("Error creating user", status=500)


@admin.post("/api/checkuser/")
@roles_required("Admin")
@validate_with(UserNameCheckValidationModel)
def api_user_check(
    validated_data: dict,
) -> Response:
    """
    API endpoint to validate a username.

    Args:
        - validated_data: validated data from the request.

    Returns:
        - success/error string based on the operation result.
    """
    data = validated_data.get("item")
    if not data:
        return HTTPResponse.error("Please select a username", status=400)

    # Check if username already exists
    u = User.query.filter(User.username == data).first()
    if u:
        return "Username already exists", 409
    else:
        return HTTPResponse.success(message="Username ok")


@admin.put("/api/user/")
@roles_required("Admin")
@validate_with(UserRequestModel)
def api_user_update(
    validated_data: dict,
) -> Response:
    """
    Endpoint to update a user.

    Args:
        - validated_data: validated data from the request.

    Returns:
        - success/error string based on the operation result.
    """
    item = validated_data.get("item")
    user = User.query.get(item.get("id"))
    if user is not None:
        u = validated_data.get("item")
        username = u.get("username")

        # Check if username or email already exists (excluding current user)
        if email := u.get("email"):
            query = User.query.filter(
                or_(User.username == username, User.email == email), User.id != user.id
            )
        else:
            query = User.query.filter(User.username == username, User.id != user.id)

        existing_user = query.first()

        if existing_user:
            if existing_user.username == username:
                return "Error, username already exists", 409
            elif existing_user.email == email:
                return "Error, email already exists", 409

        user = user.from_json(u)
        if user.save():
            # Record activity
            Activity.create(
                current_user,
                Activity.ACTION_UPDATE,
                Activity.STATUS_SUCCESS,
                user.to_mini(),
                "user",
            )
            # Notify admins
            Notification.send_admin_notification_for_event(
                Constants.NotificationEvent.UPDATE_USER,
                "User Updated",
                f"User {user.username} has been updated by {current_user.username} successfully.",
            )
            return HTTPResponse.success(message=f"Saved User {user.id} {user.name}")
        else:
            return HTTPResponse.error(f"Error saving User {user.id} {user.name}", status=500)
    else:
        return HTTPResponse.not_found("User not found")


@admin.post("/api/password/")
@validate_with(UserPasswordCheckValidationModel)
def api_check_password(
    validated_data: dict,
) -> Response:
    """
    API Endpoint to validate a password and check its strength.

    Args:
        - validated_data: validated data from the request.

    Returns:
        - success/error string based on the operation result.
    """
    # Password is validated in the UserPasswordCheckValidationModel
    # If the request reached here, the password is valid
    return "Password is ok", 200


@admin.post("/api/user/force-reset")
@roles_required("Admin")
@validate_with(UserForceResetRequestModel)
def api_user_force_reset(validated_data: dict) -> Response:
    """
    Endpoint to force a password reset for a user.

    Args:
        - validated_data: validated data from the request.

    Returns:
        - success/error string based on the operation result.
    """
    item = validated_data.get("item")
    if not item or not (id := item.get("id")):
        return HTTPResponse.error("Bad Request")
    user = User.query.get(id)
    if not user:
        return HTTPResponse.not_found("User not found")
    if reset_key := user.security_reset_key:
        message = f"Forced password reset already requested: {reset_key}"
        return HTTPResponse.error(message)
    user.set_security_reset_key()
    message = f"Forced password reset has been set for user {user.username}"
    return HTTPResponse.success(message=message)


@admin.post("/api/user/force-reset-all")
@roles_required("Admin")
def api_user_force_reset_all() -> Response:
    """
    sets a redis flag to force password reset for all users.

    Returns:
        - success response after setting all redis flags (if not already set)
    """
    for user in User.query.all():
        # check if user already has a password reset flag
        if not user.security_reset_key:
            user.set_security_reset_key()
    return HTTPResponse.success(message="Forced password reset has been set for all users")


@admin.delete("/api/user/<int:id>")
@roles_required("Admin")
def api_user_delete(
    id: t.id,
) -> Response:
    """
    Endpoint to delete a user.

    Args:
        - id: id of the user to be deleted.

    Returns:
        - success/error string based on the operation result.
    """
    user = User.query.get(id)
    if user is None:
        return HTTPResponse.not_found("User not found")

    if user.active:
        return HTTPResponse.forbidden("User is active, make inactive before deleting")

    if user.delete():
        # Record activity
        Activity.create(
            current_user, Activity.ACTION_DELETE, Activity.STATUS_SUCCESS, user.to_mini(), "user"
        )
        # Notify admins
        Notification.send_admin_notification_for_event(
            Constants.NotificationEvent.ITEM_DELETED,
            "User Deleted",
            f"User {user.username} has been deleted by {current_user.username} successfully.",
        )
        return HTTPResponse.success(message="Deleted")
    else:
        return HTTPResponse.error("Error deleting User", status=500)


# Roles routes
@admin.route("/roles/")
@auth_required(within=15, grace=0)
@roles_required("Admin")
def roles() -> str:
    """
    Endpoint to redner roles backend page.

    Returns:
        - html page of the roles backend.
    """
    return render_template("admin/roles.html")


@admin.get("/api/roles/")
@roles_required("Admin")
def api_roles() -> Response:
    """
    API endpoint to feed roles items in josn format - supports paging and search.

    Returns:
        - json feed of roles / error.
    """
    query = []
    q = request.args.get("q", None)
    page = request.args.get("page", 1, int)
    per_page = request.args.get("per_page", PER_PAGE, int)
    if q is not None:
        query.append(Role.name.ilike("%" + q + "%"))
    result = (
        Role.query.filter(*query)
        .order_by(Role.id)
        .paginate(page=page, per_page=per_page, count=True)
    )
    response = {
        "items": [item.to_dict() for item in result.items],
        "perPage": per_page,
        "total": result.total,
    }
    return HTTPResponse.success(data=response)


@admin.post("/api/role/")
@roles_required("Admin")
@validate_with(RoleRequestModel)
def api_role_create(
    validated_data: dict,
) -> Response:
    """
    Endpoint to create a role item.

    Args:
        - validated_data: validated data from the request.

    Returns:
        - success/error string based on the operation result.
    """
    role = Role()
    created = role.from_json(validated_data["item"])
    if created.save():
        # Record activity
        Activity.create(
            current_user, Activity.ACTION_CREATE, Activity.STATUS_SUCCESS, role.to_mini(), "role"
        )
        # Notify admins
        Notification.send_admin_notification_for_event(
            Constants.NotificationEvent.NEW_GROUP,
            "New Group Created",
            f"Group {role.name} has been created by {current_user.username} successfully.",
        )
        return HTTPResponse.created(message="Created", data={"item": role.to_dict()})

    else:
        return HTTPResponse.error("Save Failed", status=500)


@admin.put("/api/role/<int:id>")
@roles_required("Admin")
@validate_with(RoleRequestModel)
def api_role_update(id: t.id, validated_data: dict) -> Response:
    """
    Endpoint to update a role item.

    Args:
        - id: id of the role to be updated.
        - validated_data: validated data from the request.

    Returns:
        - success/error string based on the operation result.
    """
    role = Role.query.get(id)
    if role is None:
        return HTTPResponse.not_found("Role not found")

    if role.name in ["Admin", "Mod", "DA"]:
        return HTTPResponse.forbidden("Cannot edit System Roles")

    role = role.from_json(validated_data["item"])
    role.save()
    # Record activity
    Activity.create(
        current_user, Activity.ACTION_UPDATE, Activity.STATUS_SUCCESS, role.to_mini(), "role"
    )
    return HTTPResponse.success(message=f"Role {id} Updated")


@admin.delete("/api/role/<int:id>")
@roles_required("Admin")
def api_role_delete(
    id: t.id,
) -> Response:
    """
    Endpoint to delete a role item.

    Args:
        - id: id of the role to be deleted.

    Returns:
        - success/error string based on the operation result.
    """
    role = Role.query.get(id)

    if role is None:
        return HTTPResponse.not_found("Role not found")

    # forbid deleting system roles
    if role.name in ["Admin", "Mod", "DA"]:
        return HTTPResponse.forbidden("Cannot delete System Roles")
    # forbid delete roles assigned to restricted items
    if role.bulletins.first() or role.actors.first() or role.incidents.first():
        return HTTPResponse.forbidden("Role assigned to restricted items")

    if role.delete():
        # Record activity
        Activity.create(
            current_user, Activity.ACTION_DELETE, Activity.STATUS_SUCCESS, role.to_mini(), "role"
        )
        Notification.send_admin_notification_for_event(
            Constants.NotificationEvent.ITEM_DELETED,
            "Role Deleted",
            f"Role {role.name} has been deleted by {current_user.username} successfully.",
        )
        return HTTPResponse.success(message="Deleted")
    else:
        return HTTPResponse.error("Error deleting Role", status=500)


@admin.post("/api/role/import/")
@roles_required("Admin")
def api_role_import() -> Response:
    """
    Endpoint to import role items from a CSV file.

    Returns:
        - success/error string based on the operation result.
    """
    if "csv" in request.files:
        Role.import_csv(request.files.get("csv"))
        return HTTPResponse.success(message="Success")
    else:
        return HTTPResponse.error("Error")


# Incident routes
@admin.route("/incidents/", defaults={"id": None})
@admin.route("/incidents/<int:id>")
def incidents(id: Optional[t.id]) -> str:
    """
    Endpoint to render incidents backend page.

    Args:
        - id: id of the incident item.

    Returns:
        - html page of the incidents backend.
    """

    statuses = [item.to_dict() for item in WorkflowStatus.query.all()]
    return render_template(
        "admin/incidents.html",
        statuses=statuses,
    )


@admin.route("/api/incidents/", methods=["POST", "GET"])
@validate_with(IncidentQueryRequestModel)
def api_incidents(validated_data: dict) -> Response:
    """
    Returns incidents in JSON format, allows search and paging.

    Args:
        - validated_data: validated data from the request.

    Returns:
        - incidents in json format / success or error
    """
    # log search query
    q = validated_data.get("q", {})
    if q and q != {}:
        Activity.create(
            current_user,
            Activity.ACTION_SEARCH,
            Activity.STATUS_SUCCESS,
            q,
            "incident",
        )

    cursor = validated_data.get("cursor")
    per_page = validated_data.get("per_page", PER_PAGE)
    include_count = validated_data.get("include_count", False)

    search = SearchUtils(q, cls="incident")
    base_query = search.get_query()

    if include_count and cursor is None:
        # Check if this is a simple listing query (no search filters)
        is_simple_listing = q == {} or not any(
            bool(filter_dict) for filter_dict in q if filter_dict
        )

        if is_simple_listing:
            # For simple listing: use fast COUNT(*) directly on table (~50ms)
            total_count = db.session.execute(select(func.count(Incident.id))).scalar()

            # Fast data query without window function overhead
            main_query = base_query.order_by(Incident.id.desc()).limit(per_page + 1)
            result = db.session.execute(main_query)
            items = result.scalars().unique().all()
        else:
            # For search queries: keep original window function approach
            count_subquery = (
                base_query.add_columns(func.count().over().label("total_count"))
                .order_by(Incident.id.desc())
                .limit(per_page + 1)
            )

            result = db.session.execute(count_subquery)
            rows = result.all()

            if rows:
                items = [row[0] for row in rows]  # Extract Incident objects
                total_count = rows[0].total_count if rows else 0
            else:
                items = []
                total_count = 0

        # Determine if there are more pages
        has_more = len(items) > per_page
        if has_more:
            items = items[:per_page]
            next_cursor = str(items[-1].id) if items else None
        else:
            next_cursor = None

    else:
        # Fast pagination approach: no counting overhead
        main_query = base_query.order_by(Incident.id.desc())
        if cursor:
            main_query = main_query.where(Incident.id < int(cursor))

        paginated_query = main_query.limit(per_page + 1)
        result = db.session.execute(paginated_query)
        items = result.scalars().unique().all()

        # Determine if there are more pages
        has_more = len(items) > per_page
        if has_more:
            items = items[:per_page]
            next_cursor = str(items[-1].id) if items else None
        else:
            next_cursor = None

        total_count = None

    # Minimal serialization for list view with permission checks
    serialized_items = []
    for item in items:
        if current_user and current_user.can_access(item):
            # User has access - return full details
            serialized_items.append(
                {
                    "id": item.id,
                    "title": item.title,
                    "status": item.status,
                    "assigned_to": (
                        {"id": item.assigned_to.id, "name": item.assigned_to.name}
                        if item.assigned_to
                        else None
                    ),
                    "roles": (
                        [
                            {"id": role.id, "name": role.name, "color": role.color}
                            for role in item.roles
                        ]
                        if item.roles
                        else []
                    ),
                    "_status": item.status,
                    "review_action": item.review_action,
                }
            )
        else:
            # User doesn't have access - return restricted info only
            serialized_items.append({"id": item.id, "restricted": True})

    response = {
        "items": serialized_items,
        "nextCursor": next_cursor,
        "meta": {"currentPageSize": len(items), "hasMore": has_more, "isFirstPage": cursor is None},
    }

    # Add count if it was calculated
    if include_count and cursor is None and total_count is not None:
        response["total"] = total_count
        response["totalType"] = "exact"

    return HTTPResponse.success(data=response)


@admin.post("/api/incident/")
@roles_accepted("Admin", "DA")
@can_assign_roles
@validate_with(IncidentRequestModel)
def api_incident_create(
    validated_data: dict,
) -> Response:
    """
    API endpoint to create an incident.

    Args:
        - validated_data: validated data from the request.

    Returns:
        - success/error string based on the operation result.
    """
    incident = Incident()
    incident.from_json(validated_data["item"])

    # assign to creator by default
    incident.assigned_to_id = current_user.id

    roles = validated_data["item"].get("roles", [])
    if roles:
        role_ids = [x.get("id") for x in roles]
        new_roles = Role.query.filter(Role.id.in_(role_ids)).all()
        incident.roles = new_roles

    if incident.save():
        # the below will create the first revision by default
        incident.create_revision()
        # Record activity
        Activity.create(
            current_user,
            Activity.ACTION_CREATE,
            Activity.STATUS_SUCCESS,
            incident.to_mini(),
            "incident",
        )
        # Select json encoding type
        mode = request.args.get("mode", "1")
        return HTTPResponse.created(
            message=f"Created Incident #{incident.id}",
            data={"item": incident.to_dict(mode=mode)},
        )
    else:
        return HTTPResponse.error("Error creating Incident", status=500)


# update incident endpoint
@admin.put("/api/incident/<int:id>")
@roles_accepted("Admin", "DA")
@validate_with(IncidentRequestModel)
def api_incident_update(id: t.id, validated_data: dict) -> Response:
    """
    API endpoint to update an incident.

    Args:
        - id: id of the incident.
        - validated_data: validated data from the request.

    Returns:
        - success/error string based on the operation result.
    """
    incident = Incident.query.get(id)

    if incident is not None:
        if not current_user.can_access(incident):
            Activity.create(
                current_user,
                Activity.ACTION_UPDATE,
                Activity.STATUS_DENIED,
                request.json,
                "incident",
                details=f"Unauthorized attempt to update restricted Incident {id}.",
            )
            # Notify admins
            Notification.send_admin_notification_for_event(
                Constants.NotificationEvent.UNAUTHORIZED_ACTION,
                "Unauthorized Action",
                f"Unauthorized attempt to update restricted Incident {id}. User: {current_user.username}",
                is_urgent=True,
            )
            return HTTPResponse.forbidden("Restricted Access")

        if not current_user.has_role("Admin") and current_user != incident.assigned_to:
            Activity.create(
                current_user,
                Activity.ACTION_UPDATE,
                Activity.STATUS_DENIED,
                request.json,
                "incident",
                details=f"Unauthorized attempt to update unassigned Incident {id}.",
            )
            # Notify admins
            Notification.send_admin_notification_for_event(
                Constants.NotificationEvent.UNAUTHORIZED_ACTION,
                "Unauthorized Action",
                f"Unauthorized attempt to update unassigned Incident {id}. User: {current_user.username}",
                is_urgent=True,
            )
            return HTTPResponse.forbidden("Restricted Access")

        incident = incident.from_json(validated_data["item"])

        # Create a revision using latest values
        # this method automatically commits
        # incident changes (referenced)
        if incident:
            incident.create_revision()
            # Record activity
            Activity.create(
                current_user,
                Activity.ACTION_UPDATE,
                Activity.STATUS_SUCCESS,
                incident.to_mini(),
                "incident",
            )
            return HTTPResponse.success(message=f"Saved Incident #{id}")
        else:
            return HTTPResponse.error(f"Error saving Incident {id}", status=500)
    else:
        return HTTPResponse.not_found("Incident not found")


# Add/Update review incident endpoint
@admin.put("/api/incident/review/<int:id>")
@roles_accepted("Admin", "DA")
@validate_with(IncidentReviewRequestModel)
def api_incident_review_update(id: t.id, validated_data: dict) -> Response:
    """
    Endpoint to update an incident review item.

    Args:
        - id: id of the incident
        - validated_data: validated data from the request.

    Returns:
        - success/error string based on the operation result.
    """
    incident = Incident.query.get(id)
    if incident is not None:
        if not current_user.can_access(incident):
            Activity.create(
                current_user,
                Activity.ACTION_REVIEW,
                Activity.STATUS_DENIED,
                validated_data,
                "incident",
                details=f"Unauthorized attempt to update restricted Incident {id}.",
            )
            # Notify admins
            Notification.send_admin_notification_for_event(
                Constants.NotificationEvent.UNAUTHORIZED_ACTION,
                "Unauthorized Action",
                f"Unauthorized attempt to update restricted Incident {id}. User: {current_user.username}",
                is_urgent=True,
            )
            return HTTPResponse.forbidden("Restricted Access")

        incident.review = (
            validated_data["item"]["review"] if "review" in validated_data["item"] else ""
        )
        incident.review_action = (
            validated_data["item"]["review_action"]
            if "review_action" in validated_data["item"]
            else ""
        )

        incident.status = "Peer Reviewed"
        if incident.save():
            # Create a revision using latest values
            # this method automatically commi
            # incident changes (referenced)
            incident.create_revision()
            # Record activity
            Activity.create(
                current_user,
                Activity.ACTION_REVIEW,
                Activity.STATUS_SUCCESS,
                incident.to_mini(),
                "incident",
            )
            return HTTPResponse.success(message=f"Bulletin review updated #{id}")
        else:
            return HTTPResponse.error(f"Error saving Incident #{id}'s Review", status=500)
    else:
        return HTTPResponse.not_found("Incident not found")


# bulk update incident endpoint
@admin.put("/api/incident/bulk/")
@roles_accepted("Admin", "Mod")
@validate_with(IncidentBulkUpdateRequestModel)
def api_incident_bulk_update(
    validated_data: dict,
) -> Response:
    """
    endpoint to handle bulk incidents updates.

    Args:
        - validated_data: validated data from the request.

    Returns:
        - success/error string based on the operation result.
    """

    ids = validated_data["items"]
    bulk = validated_data["bulk"]

    # non-intrusive hard validation for access roles based on user
    if not current_user.has_role("Admin"):
        # silently discard access roles
        bulk.pop("roles", None)
        bulk.pop("rolesReplace", None)
        bulk.pop("restrictRelated", None)

    if ids and len(bulk):
        job = bulk_update_incidents.delay(ids, bulk, current_user.id)
        # store job id in user's session for status monitoring
        key = f"user{current_user.id}:{job.id}"
        rds.set(key, job.id)
        # expire in 3 hour
        rds.expire(key, 60 * 60 * 3)
        return HTTPResponse.success(message="Bulk update queued successfully")
    else:
        return HTTPResponse.error("No items selected, or nothing to update", status=400)


# get one incident
@admin.get("/api/incident/<int:id>")
def api_incident_get(
    id: t.id,
) -> Response:
    """
    Endopint to get a single incident by id.

    Args:
        - id: id of the incident.

    Returns:
        - incident data in json format / success or error in case of failure.
    """
    incident = Incident.query.get(id)
    if not incident:
        return HTTPResponse.not_found("Incident not found")
    else:
        mode = request.args.get("mode", None)
        if current_user.can_access(incident):
            Activity.create(
                current_user,
                Activity.ACTION_VIEW,
                Activity.STATUS_SUCCESS,
                incident.to_mini(),
                "incident",
            )
            return HTTPResponse.success(data=incident.to_dict(mode))
        else:
            # block access altogether here, doesn't make sense to send only the id
            Activity.create(
                current_user,
                Activity.ACTION_VIEW,
                Activity.STATUS_DENIED,
                incident.to_mini(),
                "incident",
                details=f"Unauthorized attempt to view restricted Incident {id}.",
            )
            # Notify admins
            Notification.send_admin_notification_for_event(
                Constants.NotificationEvent.UNAUTHORIZED_ACTION,
                "Unauthorized Action",
                f"Unauthorized attempt to view restricted Incident {id}. User: {current_user.username}",
                is_urgent=True,
            )
            return HTTPResponse.forbidden("Restricted Access")


# get incident relations
@admin.get("/api/incident/relations/<int:id>")
def incident_relations(id: t.id) -> Response:
    """
    Endpoint to return related entities of an Incident.

    Args:
        - id: id of the incident.

    Returns:
        - related entities in json format.
    """
    cls = request.args.get("class", None)
    page = request.args.get("page", 1, int)
    per_page = request.args.get("per_page", REL_PER_PAGE, int)
    if not cls or cls not in ["bulletin", "actor", "incident"]:
        return HTTPResponse.error("Invalid class")
    incident = Incident.query.get(id)
    if not incident:
        return HTTPResponse.not_found("Incident not found")
    items = []

    if cls == "bulletin":
        items = incident.bulletin_relations
    elif cls == "actor":
        items = incident.actor_relations
    elif cls == "incident":
        items = incident.incident_relations

    # add support for loading all relations at once
    if page == 0:
        if cls == "incident":
            data = [item.to_dict(exclude=incident) for item in items]
        else:
            data = [item.to_dict() for item in items]

        return HTTPResponse.success(data={"items": data, "more": False})

    # pagination
    start = (page - 1) * per_page
    end = start + per_page
    data = items[start:end]

    load_more = False if end >= len(items) else True

    if data:
        if cls == "incident":
            data = [item.to_dict(exclude=incident) for item in data]
        else:
            data = [item.to_dict() for item in data]

    return HTTPResponse.success(data={"items": data, "more": load_more})


@admin.post("/api/incident/import/")
@roles_required("Admin")
def api_incident_import() -> Response:
    """
    Endpoint to handle incident imports.

    Returns:
        - success/error string based on the operation result.
    """
    if "csv" in request.files:
        Incident.import_csv(request.files.get("csv"))
        return HTTPResponse.success(message="Success")
    else:
        return HTTPResponse.error("Error", status=500)


# Activity routes
@admin.route("/activity/")
@roles_required("Admin")
def activity() -> str:
    """
    Endpoint to render activity backend page.

    Returns:
        - html page of the activity backend.
    """
    atobInfo = [item.to_dict() for item in AtobInfo.query.all()]
    btobInfo = [item.to_dict() for item in BtobInfo.query.all()]
    atoaInfo = [item.to_dict() for item in AtoaInfo.query.all()]
    itobInfo = [item.to_dict() for item in ItobInfo.query.all()]
    itoaInfo = [item.to_dict() for item in ItoaInfo.query.all()]
    itoiInfo = [item.to_dict() for item in ItoiInfo.query.all()]
    statuses = [item.to_dict() for item in WorkflowStatus.query.all()]

    return render_template(
        "admin/activity.html",
        actions_types=Activity.get_action_values(),
        atoaInfo=atoaInfo,
        itoaInfo=itoaInfo,
        itoiInfo=itoiInfo,
        atobInfo=atobInfo,
        btobInfo=btobInfo,
        itobInfo=itobInfo,
        statuses=statuses,
    )


@admin.route("/api/activities/", methods=["POST", "GET"])
@roles_required("Admin")
def api_activities() -> Response:
    """Returns activities in JSON format, allows search and paging."""
    q = request.json.get("q", {})
    su = SearchUtils(q, cls="activity")
    query = su.get_query()

    options = request.json.get("options")
    page = options.get("page", 1)
    per_page = options.get("itemsPerPage", PER_PAGE)

    result = (
        Activity.query.filter(*query)
        .order_by(-Activity.id)
        .paginate(page=page, per_page=per_page, count=True)
    )

    response = {
        "items": [item.to_dict() for item in result.items],
        "perPage": per_page,
        "total": result.total,
    }

    return HTTPResponse.success(data=response)


@admin.route("/api/bulk/status/")
@roles_accepted("Admin", "Mod")
def bulk_status() -> Response:
    """Endpoint to get status update about background bulk operations."""
    uid = current_user.id
    cursor, jobs = rds.scan(0, f"user{uid}:*", 1000)
    tasks = []
    for key in jobs:
        result = {}
        id = key.decode("utf-8").split(":")[-1]
        type = request.args.get("type")
        status = None
        if type == "bulletin":
            status = bulk_update_bulletins.AsyncResult(id).status
        elif type == "actor":
            status = bulk_update_incidents.AsyncResult(id).status
        elif type == "incident":
            status = bulk_update_actors.AsyncResult(id).status
        else:
            return HTTPResponse.error("Invalid type")

        # handle job failure
        if status == "FAILURE":
            rds.delete(key)
        if status != "SUCCESS":
            result["id"] = id
            result["status"] = status
            tasks.append(result)

        else:
            rds.delete(key)
    return HTTPResponse.success(data=tasks)


# Saved Searches
@admin.route("/api/queries/")
def api_queries() -> Response:
    """
    Endpoint to get user saved searches.

    Returns:
        - successful json feed of saved searches or error.
    """
    user_id = current_user.id
    query_type = request.args.get("type")
    if query_type not in Query.TYPES:
        return HTTPResponse.error("Invalid query type")
    queries = Query.query.filter(Query.user_id == user_id, Query.query_type == query_type)
    return HTTPResponse.success(data=[query.to_dict() for query in queries])


@admin.get("/api/query/<string:name>/exists")
def api_query_check_name_exists(
    name: str,
) -> Response:
    """
    API Endpoint check if a query with that provided name exists.
    Queries are tied to the current (request) user.

    Args:
        - name: name of the query to check.

    Returns:
        - success/error string based on the operation result.
    """
    if Query.query.filter_by(name=name, user_id=current_user.id).first():
        return HTTPResponse.error("Query name already exists", status=409)

    return HTTPResponse.success(message="Query name is available")


@admin.post("/api/query/")
def api_query_create() -> Response:
    """
    API Endpoint save a query search object (advanced search.)

    Returns:
        - success/error string based on the operation result.
    """
    q = request.json.get("q", None)
    name = request.json.get("name", None)
    query_type = request.json.get("type")
    # current saved searches types
    if query_type not in Query.TYPES:
        return HTTPResponse.error("Invalid Request")
    if q and name:
        query = Query()
        query.name = name
        query.data = q
        query.query_type = query_type
        query.user_id = current_user.id
        query.save()
        return HTTPResponse.created(
            message="Query successfully saved", data={"item": query.to_dict()}
        )
    else:
        return HTTPResponse.error("Error parsing query data", status=400)


@admin.put("/api/query/<int:id>")
def api_query_update(
    id: t.id,
) -> Response:
    """
    API Endpoint update a query search object (advanced search).
    Updated searches are tied to the current (request) user.

    Args:
        - id: id of the query to update.

    Returns:
        - success/error string based on the operation result.
    """
    if not (q := request.json.get("q")):
        return HTTPResponse.error("q parameter not provided", status=400)

    query = Query.query.get(id)

    if not query:
        return HTTPResponse.not_found("Query not found")

    if query.user_id != current_user.id:
        return HTTPResponse.forbidden("Restricted Access")

    query.data = q
    if query.save():
        return HTTPResponse.success(message=f"Query {query.name} updated")

    return HTTPResponse.error("Query update failed", status=409)


@admin.delete("/api/query/<int:id>")
def api_query_delete(
    id: t.id,
) -> Response:
    """
    API Endpoint delete a query search object (advanced search).
    Deleted searches are tied to the current (request) user.

    Args:
        - id: id of the query to delete.

    Returns:
        - success/error string based on the operation result.
    """
    query = Query.query.get(id)

    if not query:
        return HTTPResponse.not_found("Query not found")

    if query.user_id != current_user.id:
        return HTTPResponse.forbidden("Restricted Access")

    if query.delete():
        return HTTPResponse.success(message=f"Query {query.name} deleted")

    return HTTPResponse.error("Query delete failed", status=409)


@admin.get("/api/graph/json")
def graph_json() -> Optional[str]:
    """
    API Endpoint to return graph data in json format.

    Returns:
        - graph data in json format.
    """
    id = request.args.get("id")
    entity_type = request.args.get("type")
    expanded = request.args.get("expanded")
    graph_utils = GraphUtils(current_user)
    if expanded == "false":
        return HTTPResponse.success(data=json.loads(graph_utils.get_graph_json(entity_type, id)))
    else:
        return HTTPResponse.success(data=json.loads(graph_utils.expanded_graph(entity_type, id)))


@admin.post("/api/graph/visualize")
@validate_with(GraphVisualizeRequestModel)
def graph_visualize(validated_data: dict) -> Response:
    """
    Endpoint to visualize a graph.

    Args:
        - validated_data: validated data from the request.

    Returns:
        - task_id of the graph visualization task.
    """
    user_id = current_user.id
    # Get the type from URL query parameter
    graph_type = request.args.get("type")
    q = validated_data.get("q", None)

    if not q:
        return HTTPResponse.error("No query provided")

    # Check if the type is valid
    if graph_type not in ["actor", "bulletin", "incident"]:
        return HTTPResponse.error("Invalid type provided")

    task_id = generate_graph.delay(q, graph_type, user_id)
    return HTTPResponse.success(data={"task_id": task_id.id})


@admin.get("/api/graph/data")
def get_graph_data() -> Response:
    """
    Endpoint to retrieve graph data from Redis.

    Returns:
        - graph data in JSON format.
    """
    user_id = current_user.id

    # Construct the key to retrieve the graph data from Redis
    graph_data_key = f"user{user_id}:graph:data"

    # Retrieve the graph data from Redis
    graph_data = rds.get(graph_data_key)

    if graph_data:
        # Return the graph data as a JSON response
        return HTTPResponse.success(data=json.loads(graph_data))
    else:
        # If data is not found in Redis
        return HTTPResponse.not_found("Graph data not found")


@admin.get("/api/graph/status")
def check_graph_status() -> Response:
    """Returns the status of the graph visualization task."""
    user_id = current_user.id

    status_key = f"user{user_id}:graph:status"
    status = rds.get(status_key)

    if not status:
        return HTTPResponse.not_found("Graph status not found")

    return HTTPResponse.success(data={"status": status.decode("utf-8")})


@admin.get("/system-administration/")
@auth_required(within=15, grace=0)
@roles_required("Admin")
def system_admin() -> str:
    """Endpoint for system administration."""
    return render_template("admin/system-administration.html")


@admin.get("/api/appconfig/")
@roles_required("Admin")
def api_app_config() -> Response:
    """
    Endpoint to get paged results of application configurations.

    Returns:
        - application configurations in JSON format.
    """
    page = request.args.get("page", 1, int)
    per_page = request.args.get("per_page", PER_PAGE, int)
    result = AppConfig.query.order_by(-AppConfig.id).paginate(
        page=page, per_page=per_page, count=True
    )
    response = {
        "items": [item.to_dict() for item in result.items],
        "perPage": per_page,
        "total": result.total,
    }
    return HTTPResponse.success(data=response)


@admin.get("/api/configuration/defaults/")
@roles_required("Admin")
def api_config_defaults() -> Response:
    """Returns default app configurations."""
    response = {
        "config": ConfigManager.get_all_default_configs(),
        "labels": dict(ConfigManager.CONFIG_LABELS),
    }
    return HTTPResponse.success(data=response)


@admin.get("/api/configuration/")
@roles_required("Admin")
def api_config() -> str:
    """Returns serialized app configurations."""
    response = {"config": ConfigManager.serialize(), "labels": dict(ConfigManager.CONFIG_LABELS)}
    return HTTPResponse.success(data=response)


@admin.put("/api/configuration/")
@roles_required("Admin")
@validate_with(ConfigRequestModel)
def api_config_write(
    validated_data: dict,
) -> Response:
    """
    Writes app configurations.

    Args:
        - validated_data: validated data from the request.

    Returns:
        - success/error string based on the operation result.
    """
    conf = validated_data.get("conf")

    if ConfigManager.write_config(conf):
        # Notify admins
        Notification.send_admin_notification_for_event(
            Constants.NotificationEvent.SYSTEM_SETTINGS_CHANGE,
            "System Settings Changed",
            f"System settings have been updated by {current_user.username} successfully.",
        )
        return HTTPResponse.success(message="Configuration Saved Successfully")
    else:
        return HTTPResponse.error("Unable to Save Configuration", status=500)


@admin.post("/api/reload/")
@roles_required("Admin")
def api_app_reload() -> Response:
    """
    Reloads Flask and Celery.
    """
    from enferno.tasks import reload_app, reload_celery

    reload_app()
    reload_celery.delay()
    return HTTPResponse.success(message="Reloaded Bayanat")


@admin.app_template_filter("to_config")
def to_config(items: list) -> list[dict[str, Any]]:
    """
    Filter to get translated config items.

    Args:
        - items: list of config items.

    Returns:
        - translated config items.
    """
    output = [{"en": item, "tr": gettext(item)} for item in items]
    return output


@admin.app_template_filter("get_data")
def get_data(table: str) -> list[dict[str, Any]] | list[dict[str, dict[str, Any | str]]] | None:
    """
    Filter to get data from an info/status table.

    Args:
        - table: table name. (atob, atoa, itoa, btob, itob, itoi, workflow_status)

    Returns:
        - data from the table.
    """
    if table == "atob":
        items = AtobInfo.query.all()
        return [{"en": item.title, "tr": item.title_tr or ""} for item in items]

    if table == "atoa":
        items = AtoaInfo.query.all()
        items_list = [
            {
                "en": {"text": item.title or "", "revtext": item.reverse_title or ""},
                "tr": {"text": item.title_tr or "", "revtext": item.reverse_title_tr or ""},
            }
            for item in items
        ]
        return items_list

    if table == "itoa":
        items = ItoaInfo.query.all()
        return [{"en": item.title, "tr": item.title_tr or ""} for item in items]

    if table == "btob":
        items = BtobInfo.query.all()
        return [{"en": item.title, "tr": item.title_tr or ""} for item in items]

    if table == "itob":
        items = ItobInfo.query.all()
        return [{"en": item.title, "tr": item.title_tr or ""} for item in items]

    if table == "itoi":
        items = ItoiInfo.query.all()
        return [{"en": item.title, "tr": item.title_tr or ""} for item in items]

    if table == "workflow_status":
        items = WorkflowStatus.query.all()
        return [{"en": item.title, "tr": item.title_tr or ""} for item in items]


# Logging


@admin.route("/logs/")
@roles_required("Admin")
def logs() -> str:
    """
    Endpoint to render the logs backend page.

    Returns:
        - html page of the logs backend.
    """
    return render_template("admin/system-logs.html")


@admin.route("/api/logfiles/")
@roles_required("Admin")
def api_logfiles() -> str:
    """Endpoint to return a dict containing list of log file names and
    the date of the current open log."""
    files = get_log_filenames()
    # read the current log file's first line and extract the date
    log_dir = current_app.config.get("LOG_DIR")
    log_file = current_app.config.get("LOG_FILE")
    log_path = os.path.join(log_dir, log_file)
    date = None
    if os.path.exists(log_path):
        with open(log_path, "r") as f:
            timestamp = json.loads(f.readline().strip())["timestamp"]
            date = datetime.fromtimestamp(timestamp).strftime("%Y-%m-%d")
    return HTTPResponse.success(data={"files": files, "date": date})


@admin.route("/api/logs/")
@roles_required("Admin")
def api_logs() -> Response:
    """Endpoint to return the content of the log file."""
    filename = request.args.get("filename", current_app.config.get("LOG_FILE"))
    log_file = secure_filename(filename)
    log_dir = current_app.config.get("LOG_DIR")
    if os.path.exists(safe_join(log_dir, log_file)):
        try:
            return send_from_directory(os.path.abspath(log_dir), log_file)
        except Exception as e:
            logger.error(f"Error sending log file: {e}", exc_info=True)
            return HTTPResponse.error("Error sending log file", status=500)
    else:
        return HTTPResponse.not_found("Log file not found")


# Notifications
@admin.route("/api/notifications")
def api_notifications():
    """
    Returns paginated notifications with stats in a single optimized query.
    Query params: page, per_page (max 50), status (read/unread), is_urgent (true/false)
    """
    # Parse parameters with defaults and validation
    page = request.args.get("page", 1, type=int)
    per_page = min(request.args.get("per_page", 10, type=int), 50)
    status = request.args.get("status")
    is_urgent = request.args.get("is_urgent")

    # Single efficient query with combined pagination and stats
    paginated, unread_count, has_urgent_unread = Notification.get_paginated_with_stats(
        user_id=current_user.id, page=page, per_page=per_page, status=status, is_urgent=is_urgent
    )

    # Optimize unread count when filtering by unread status
    if status == "unread":
        unread_count = paginated.total

    return jsonify(
        {
            "items": [n.to_dict() for n in paginated.items],
            "currentPage": page,
            "perPage": per_page,
            "total": paginated.total,
            "hasMore": paginated.has_next,
            "unreadCount": unread_count,
            "hasUnreadUrgentNotifications": has_urgent_unread,
        }
    )


@admin.route("/api/notifications/<int:notification_id>/read", methods=["POST"])
def api_mark_notification_read(notification_id):
    """Mark a specific notification as read."""
    notification = db.session.get(Notification, notification_id)

    if not notification or notification.user_id != current_user.id:
        return HTTPResponse.NOT_FOUND

    try:
        notification.mark_as_read()
        return jsonify(
            {"message": "Notification marked as read", "notification": notification.to_dict()}
        )
    except Exception as e:
        logger.error(f"Error marking notification as read: {str(e)}", exc_info=True)
        return HTTPResponse.INTERNAL_SERVER_ERROR


@admin.route("/api/notifications/mark-all-read", methods=["POST"])
def api_mark_all_notifications_read():
    """Mark all notifications as read for current user."""
    try:
        Notification.mark_all_read_for_user(current_user.id)
        unread_count = Notification.get_unread_count(current_user.id)
        return jsonify({"message": "All notifications marked as read", "unreadCount": unread_count})
    except Exception as e:
        logger.error(f"Error marking all notifications as read: {str(e)}", exc_info=True)
        return HTTPResponse.INTERNAL_SERVER_ERROR


@admin.post("/api/bulletin/web")
@roles_accepted("Admin", "DA")
@validate_with(WebImportValidationModel)
def api_bulletin_web_import(validated_data: dict) -> Response:
    """Import bulletin from web URL"""

    if not current_app.config.get("WEB_IMPORT"):
        return HTTPResponse.forbidden("Web import is disabled")

    if not (current_user.has_role("Admin") or current_user.can_import_web):
        return HTTPResponse.forbidden("Restricted Access")

    url = validated_data["url"]

    # Check for duplicate URL
    existing_bulletin = Bulletin.query.filter(Bulletin.source_link == url).first()
    if existing_bulletin:
        return HTTPResponse.error(
            f"Duplicate URL: This URL has already been imported in bulletin #{existing_bulletin.id}",
            status=409,
        )

    # Create import log
    data_import = DataImport(
        user_id=current_user.id,
        table="bulletin",
        file=url,
        batch_id=shortuuid.uuid()[:9],
        data={
            "mode": 3,  # Web import mode
            "optimize": False,
            "sources": [],
            "labels": [],
            "ver_labels": [],
            "locations": [],
            "tags": [],
            "roles": [],
        },
    )
    data_import.add_to_log(f"Started download from {url}")
    data_import.save()

    # Start async download
    download_media_from_web.delay(
        url=url, user_id=current_user.id, batch_id=data_import.batch_id, import_id=data_import.id
    )

    return HTTPResponse.success(data={"batch_id": data_import.batch_id}, status=202)


def parse_filters(args):
    """
    Parse simple filter parameters from query string, following standard app patterns.
    Supports direct field parameters like: ?entity_type=bulletin&active=true&searchable=true
    """
    filters = []

    # Handle entity_type filter
    entity_type = args.get("entity_type")
    if entity_type:
        filters.append(DynamicField.entity_type == entity_type)

    # Handle boolean filters
    active = args.get("active")
    if active is not None and active.strip():
        filters.append(DynamicField.active == (active.lower() == "true"))

    searchable = args.get("searchable")
    if searchable is not None and searchable.strip():
        filters.append(DynamicField.searchable == (searchable.lower() == "true"))

    core = args.get("core")
    if core is not None and core.strip():
        filters.append(DynamicField.core == (core.lower() == "true"))

    # Handle field_type filter
    field_type = args.get("field_type")
    if field_type:
        filters.append(DynamicField.field_type == field_type)

    return filters


def parse_sort(args):
    """
    Parse the 'sort' query parameter and return a SQLAlchemy order_by clause.
    Supports sorting by regular fields and nested JSONB keys.
    Use '-field' for descending order.
    Example: ?sort=ui_config.sort_order or ?sort=-name
    """

    sort = args.get("sort")
    if not sort:
        return DynamicField.id.asc()
    direction = asc
    if sort.startswith("-"):
        direction = desc
        sort = sort[1:]

    # Block JSONB subfield sorting (not used in app, potential security risk)
    if "." in sort:
        return DynamicField.id.asc()

    # Handle regular field sorting
    if hasattr(DynamicField, sort):
        return direction(getattr(DynamicField, sort))
    return DynamicField.id.asc()


@admin.get("/api/dynamic-fields/")
def api_dynamic_fields():
    """
    List dynamic fields with optional filtering, sorting, and pagination.
    Also includes core fields for bulletin entity type.
    Query params:
      entity_type=value         (e.g. ?entity_type=bulletin)
      active=true/false         (e.g. ?active=true)
      searchable=true/false     (e.g. ?searchable=true)
      core=true/false           (e.g. ?core=false)
      field_type=value          (e.g. ?field_type=text)
      sort=field or sort=-field (e.g. ?sort=sort_order)
      limit, offset             (e.g. ?limit=10&offset=0)
    Returns a JSON response with 'data' (list of fields) and 'meta' (pagination info).
    """
    try:

        filters = parse_filters(request.args)
        sort_clause = parse_sort(request.args)
        try:
            limit = int(request.args.get("limit", 25))
            offset = int(request.args.get("offset", 0))
        except ValueError:
            return HTTPResponse.error("Invalid limit or offset", status=400)
        stmt = (
            select(DynamicField).where(*filters).order_by(sort_clause).offset(offset).limit(limit)
        )
        count_stmt = select(func.count()).select_from(DynamicField).where(*filters)
        total = db.session.execute(count_stmt).scalar_one()
        items = db.session.execute(stmt).scalars().all()
        data = [item.to_dict() for item in items]

        # Simple entity_type filtering
        entity_type_filter = request.args.get("entity_type")

        # Core fields are now stored in the database like regular dynamic fields
        # No special handling needed - they're included in the main query

        meta = {"total": total, "limit": limit, "offset": offset}
        return HTTPResponse.success(data={"data": data, "meta": meta})
    except Exception as e:
        # Log the error and return a generic server error response
        return HTTPResponse.error(str(e), status=500)


@admin.get("/api/dynamic-fields/<int:field_id>")
def api_dynamic_field(field_id):
    """
    Retrieve a single dynamic field by its ID.
    Returns a JSON response with 'data' (field details) or a 404 error if not found.
    """
    try:
        stmt = select(DynamicField).where(DynamicField.id == field_id)
        field = db.session.execute(stmt).scalars().first()
        if not field:
            return HTTPResponse.not_found("Field not found")
        return HTTPResponse.success(data={"data": field.to_dict(), "meta": {}})
    except Exception as e:
        # Log the error and return a generic server error response
        return HTTPResponse.error(str(e), status=500)


@admin.post("/api/dynamic-fields/")
@roles_required("Admin")
def api_dynamic_field_create() -> Response:
    """
    Create a new dynamic field.

    Returns:
        Response with created field data or error message
    """
    try:
        data = request.get_json()
        if not data:
            return HTTPResponse.error("No JSON data provided", status=400)

        field_data = data["item"]

        # Just basic null checks - let model handle all validation
        if not field_data.get("title", "").strip():
            return HTTPResponse.error("Title is required", status=400)
        # Normalize title length
        field_data["title"] = field_data["title"].strip()[:100]

<<<<<<< HEAD
        # Auto-generate a simple timestamp-based field name
        # Format: field_<timestamp_ms> (e.g., field_1704067200000)

        field_data["name"] = f"field_{int(time.time() * 1000)}"

        # Timestamp-based names are collision-resistant in practice
=======
        # Generate unique field name: timestamp_ms + random suffix to prevent concurrent collisions
        timestamp_ms = int(time.time() * 1000)
        random_suffix = uuid4().hex[:6]
        field_data["name"] = f"field_{timestamp_ms}_{random_suffix}"
>>>>>>> bad11bee

        # Handle required field - ensure it gets stored in schema_config
        schema_config = field_data.get("schema_config", {})
        if "required" in field_data:
            schema_config["required"] = field_data["required"]

        # Create the dynamic field
        field = DynamicField(
            name=field_data["name"],
            title=field_data["title"],
            entity_type=field_data["entity_type"],
            field_type=field_data["field_type"],
            ui_component=field_data.get("ui_component"),
            schema_config=schema_config,
            ui_config=field_data.get("ui_config", {}),
            validation_config=field_data.get("validation_config", {}),
            options=field_data.get("options", []),
            active=field_data.get("active", True),
            searchable=field_data.get("searchable", False),
            sort_order=field_data.get("sort_order") or 0,
        )

        # Validate using model logic before saving
        try:
            field.validate_field()
        except ValueError as e:
            return HTTPResponse.error(str(e), status=400)

        # Save the field
        if not field.save():
            return HTTPResponse.error("Failed to save field", status=500)

        # Create the database column
        try:
            logger.info(
                f"Creating column for field: {field.name}, entity_type: {field.entity_type}, field_type: {field.field_type}"
            )
            field.create_column()
            db.session.commit()
        except Exception as e:
            # Rollback field creation if column creation fails
            field.delete()
            db.session.rollback()
            logger.error(
                f"Failed to create column for field {field.name} (entity: {field.entity_type}): {str(e)}"
            )
            return HTTPResponse.error(f"Failed to create database column: {str(e)}", status=500)

        # Log activity
        Activity.create(
            current_user,
            Activity.ACTION_CREATE,
            Activity.STATUS_SUCCESS,
            {"id": field.id, "name": field.name, "entity_type": field.entity_type},
            "dynamic_field",
        )

        return HTTPResponse.created(
            message=f"Created dynamic field '{field.name}'", data={"item": field.to_dict()}
        )

    except Exception as e:
        logger.error(f"Error creating dynamic field: {str(e)}")
        db.session.rollback()
        return HTTPResponse.error("An error occurred while creating the field", status=500)


@admin.put("/api/dynamic-fields/<int:field_id>")
@roles_required("Admin")
def api_dynamic_field_update(field_id: int) -> Response:
    """
    Update an existing dynamic field.

    Args:
        field_id: ID of the field to update

    Returns:
        Response with updated field data or error message
    """
    try:
        data = request.get_json()
        if not data:
            return HTTPResponse.error("No JSON data provided", status=400)

        field_data = data["item"]

        # Minimal validation for update - only title can't be empty
        if "title" in field_data:
            if not field_data["title"].strip():
                return HTTPResponse.error("Title cannot be empty", status=400)
            field_data["title"] = field_data["title"].strip()[:100]

        # Get the existing field
        stmt = select(DynamicField).where(DynamicField.id == field_id)
        field = db.session.execute(stmt).scalars().first()

        if not field:
            return HTTPResponse.error("Field not found", status=404)

        # Store original values for rollback if needed
        original_name = field.name
        original_field_type = field.field_type

        # Disable field name changes for safety
        if field_data.get("name") and field_data["name"] != original_name:
            return HTTPResponse.error(
                "Field name cannot be changed. Create a new field instead.",
                status=400,
            )

        # Check if field type is changing (not allowed for existing fields with data)
        if field_data["field_type"] != original_field_type:
            return HTTPResponse.error(
                "Cannot change field type of existing field. Create a new field instead.",
                status=400,
            )

        # Core fields can only update: title, active, sort_order
        if field.core:
            field.title = field_data.get("title", field.title)
            field.active = field_data.get("active", field.active)
            field.sort_order = field_data.get("sort_order", field.sort_order)
        else:
            # Handle required field - ensure it gets stored in schema_config
            schema_config = field_data.get("schema_config", {})
            if "required" in field_data:
                schema_config["required"] = field_data["required"]

            # Prevent max_length changes after field creation (immutable after creation)
            if field.field_type == "text":
                old_max_length = field.schema_config.get("max_length")
                new_max_length = schema_config.get("max_length")

                if old_max_length != new_max_length:
                    return HTTPResponse.error(
                        "Cannot change max_length after field creation. Create a new field instead.",
                        status=400,
                    )

            # Dynamic fields can update everything
            field.name = field_data["name"]
            field.title = field_data["title"]
            field.entity_type = field_data["entity_type"]
            field.ui_component = field_data.get("ui_component")
            field.schema_config = schema_config
            field.ui_config = field_data.get("ui_config", {})
            field.validation_config = field_data.get("validation_config", {})
            field.options = field_data.get("options", [])
            field.active = field_data.get("active", True)
            field.searchable = field_data.get("searchable", False)
            field.sort_order = field_data.get("sort_order", field.sort_order)

        # Field name changes are disabled, so no column rename needed

        # Save the updated field
        if not field.save():
            db.session.rollback()
            return HTTPResponse.error("Failed to update field", status=500)

        db.session.commit()

        # Log activity
        Activity.create(
            current_user,
            Activity.ACTION_UPDATE,
            Activity.STATUS_SUCCESS,
            {"id": field.id, "name": field.name, "entity_type": field.entity_type},
            "dynamic_field",
        )

        return HTTPResponse.success(
            message=f"Updated dynamic field '{field.name}'", data={"item": field.to_dict()}
        )

    except Exception as e:
        logger.error(f"Error updating dynamic field: {str(e)}")
        db.session.rollback()
        return HTTPResponse.error("An error occurred while updating the field", status=500)


@admin.delete("/api/dynamic-fields/<int:field_id>")
@roles_required("Admin")
def api_dynamic_field_delete(field_id: int) -> Response:
    """
    Delete a dynamic field (soft delete by default).

    Args:
        field_id: ID of the field to delete

    Returns:
        Response confirming deletion or error message
    """
    try:
        # Get the existing field
        stmt = select(DynamicField).where(DynamicField.id == field_id)
        field = db.session.execute(stmt).scalars().first()

        if not field:
            return HTTPResponse.error("Field not found", status=404)

        field_name = field.name
        field_entity = field.entity_type

        # Check for force delete parameter
        force_delete = request.args.get("force", "false").lower() == "true"

        if force_delete:
            # Hard delete: remove column and field record
            try:
                field.drop_column()
                field.delete()
                db.session.commit()

                # Log activity
                Activity.create(
                    current_user,
                    Activity.ACTION_DELETE,
                    Activity.STATUS_SUCCESS,
                    {"id": field_id, "name": field_name, "entity_type": field_entity},
                    "dynamic_field",
                )

                return HTTPResponse.success(
                    message=f"Permanently deleted dynamic field '{field_name}'"
                )

            except Exception as e:
                logger.error(f"Failed to delete field {field_name}: {str(e)}")
                db.session.rollback()
                return HTTPResponse.error("Failed to delete field and column", status=500)
        else:
            # Soft delete: mark as inactive
            field.active = False

            if not field.save():
                db.session.rollback()
                return HTTPResponse.error("Failed to deactivate field", status=500)

            db.session.commit()

            # Log activity
            Activity.create(
                current_user,
                Activity.ACTION_UPDATE,
                Activity.STATUS_SUCCESS,
                {
                    "id": field.id,
                    "name": field.name,
                    "entity_type": field.entity_type,
                    "action": "deactivated",
                },
                "dynamic_field",
            )

            return HTTPResponse.success(message=f"Deactivated dynamic field '{field_name}'")

    except Exception as e:
        logger.error(f"Error deleting dynamic field: {str(e)}")
        db.session.rollback()
        return HTTPResponse.error("An error occurred while deleting the field", status=500)


@admin.put("/api/dynamic-fields/entity/<entity_type>")
@roles_required("Admin")
def api_dynamic_fields_bulk_save(entity_type: str) -> Response:
    """
    Simplified bulk save for UI layout changes only.
    Used by the "Save changes" button for drag-and-drop reordering and visibility toggles.

    Expected payload:
    {
        "fields": [
            {
                "id": 123,
                "sort_order": 1,
                "active": true,
                "title": "Company Name"  // optional: simple title updates
            },
            {
                "id": 124,
                "sort_order": 2,
                "active": false,
                "title": "Lead Owner"
            }
            // missing field IDs will be soft deleted (removed from UI)
        ]
    }

    Note: Complex field configuration (schema_config, validation_config, options, etc.)
    should be handled via individual PUT /api/dynamic-fields/<id> endpoints.
    """
    try:
        data = request.get_json()
        if not data:
            return HTTPResponse.error("No JSON data provided", status=400)

        submitted_fields = data.get("fields", [])

        # Get existing active fields for this entity
        existing_fields = DynamicField.query.filter_by(entity_type=entity_type, active=True).all()
        existing_field_ids = {f.id for f in existing_fields}
        submitted_field_ids = {
            f.get("id")
            for f in submitted_fields
            if f.get("id") and isinstance(f.get("id"), int) and f.get("id") in existing_field_ids
        }

        updated_count = 0
        deleted_count = 0

        # Update existing fields with simple UI changes
        for field_data in submitted_fields:
            field_id = field_data.get("id")

            if not field_id or field_id not in existing_field_ids:
                logger.info(
                    f"Skipping non-existing field ID: {field_id} (existing: {existing_field_ids})"
                )
                continue  # Skip invalid field IDs

            field = DynamicField.query.get(field_id)
            if not field:
                continue

            # Update only simple UI properties
            if "sort_order" in field_data:
                field.sort_order = field_data["sort_order"]

            if "active" in field_data:
                field.active = bool(field_data["active"])

            if "title" in field_data and field_data["title"].strip():
                field.title = field_data["title"].strip()

            field.save()
            updated_count += 1

        # Soft delete fields that were removed from UI
        fields_to_delete = existing_field_ids - submitted_field_ids
        for field_id in fields_to_delete:
            field = DynamicField.query.get(field_id)
            if field and field.active:
                field.active = False
                field.save()
                deleted_count += 1

        # Commit all changes
        db.session.commit()

        # Log activity for bulk operation
        Activity.create(
            current_user,
            Activity.ACTION_UPDATE,
            Activity.STATUS_SUCCESS,
            {
                "entity_type": entity_type,
                "updated_fields": updated_count,
                "deleted_fields": deleted_count,
                "action": "bulk_ui_update",
            },
            "dynamic_field",
        )

        return HTTPResponse.success(
            message=f"Updated field layout for {entity_type}",
            data={
                "updated": updated_count,
                "deleted": deleted_count,
                "total_processed": len(submitted_fields),
            },
        )

    except Exception as e:
        logger.error(f"Error in bulk UI save: {str(e)}")
        db.session.rollback()
        return HTTPResponse.error("An error occurred while updating field layout", status=500)


@admin.route("/api/session-check")
@auth_required("session")
def api_session_check() -> Response:
    """
    Lightweight endpoint to check if current session is still valid.
    Used by frontend to detect when session is restored after expiration.

    Returns:
        - 200: Session is valid
        - 401: Session expired (handled by auth decorator)
    """
    return jsonify({"status": "valid"})<|MERGE_RESOLUTION|>--- conflicted
+++ resolved
@@ -6745,19 +6745,10 @@
         # Normalize title length
         field_data["title"] = field_data["title"].strip()[:100]
 
-<<<<<<< HEAD
-        # Auto-generate a simple timestamp-based field name
-        # Format: field_<timestamp_ms> (e.g., field_1704067200000)
-
-        field_data["name"] = f"field_{int(time.time() * 1000)}"
-
-        # Timestamp-based names are collision-resistant in practice
-=======
         # Generate unique field name: timestamp_ms + random suffix to prevent concurrent collisions
         timestamp_ms = int(time.time() * 1000)
         random_suffix = uuid4().hex[:6]
         field_data["name"] = f"field_{timestamp_ms}_{random_suffix}"
->>>>>>> bad11bee
 
         # Handle required field - ensure it gets stored in schema_config
         schema_config = field_data.get("schema_config", {})
