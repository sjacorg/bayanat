from __future__ import annotations

import os
import shutil
import unicodedata
from datetime import datetime, timedelta
from functools import wraps
from typing import Any, Optional
from uuid import uuid4

import bleach
import boto3
from botocore.config import Config as BotoConfig
from flask import Response, Blueprint, current_app, json, g, send_from_directory
from flask import request, jsonify, abort, session
from flask.templating import render_template
from flask_babel import gettext
from flask_security import logout_user
from flask_security.decorators import auth_required, current_user, roles_accepted, roles_required
from sqlalchemy import desc, or_
from werkzeug.utils import safe_join, secure_filename
from zxcvbn import zxcvbn
from flask_security.twofactor import tf_disable
import shortuuid

import enferno.utils.typing as t
from enferno.admin.models import (
    Bulletin,
    Label,
    Source,
    Location,
    Eventtype,
    Media,
    Actor,
    Incident,
    IncidentHistory,
    BulletinHistory,
    ActorHistory,
    LocationHistory,
    PotentialViolation,
    ClaimedViolation,
    Activity,
    Query,
    LocationAdminLevel,
    LocationType,
    AppConfig,
    AtobInfo,
    AtoaInfo,
    BtobInfo,
    ItoiInfo,
    ItoaInfo,
    ItobInfo,
    Country,
    Ethnography,
    Dialect,
    IDNumberType,
    MediaCategory,
    GeoLocationType,
    WorkflowStatus,
    ActorProfile,
)
from enferno.data_import.models import DataImport

from enferno.admin.validation.models import (
    ActorBulkUpdateRequestModel,
    ActorQueryRequestModel,
    ActorRequestModel,
    ActorReviewRequestModel,
    ActorSelfAssignRequestModel,
    AtoaInfoRequestModel,
    AtobInfoRequestModel,
    BtobInfoRequestModel,
    BulkUpdateRequestModel,
    BulletinBulkUpdateRequestModel,
    BulletinQueryRequestModel,
    BulletinRequestModel,
    BulletinReviewRequestModel,
    BulletinSelfAssignRequestModel,
    ClaimedViolationRequestModel,
    ComponentDataMixinRequestModel,
    ConfigRequestModel,
    CountryRequestModel,
    EventtypeRequestModel,
    GeoLocationTypeRequestModel,
    GraphVisualizeRequestModel,
    IncidentBulkUpdateRequestModel,
    IncidentQueryRequestModel,
    IncidentRequestModel,
    IncidentReviewRequestModel,
    IncidentSelfAssignRequestModel,
    ItoaInfoRequestModel,
    ItobInfoRequestModel,
    ItoiInfoRequestModel,
    LabelRequestModel,
    LocationAdminLevelReorderRequestModel,
    LocationAdminLevelRequestModel,
    LocationQueryRequestModel,
    LocationRequestModel,
    LocationTypeRequestModel,
    MediaCategoryRequestModel,
    MediaRequestModel,
    PotentialViolationRequestModel,
    RoleRequestModel,
    SourceRequestModel,
    UserForceResetRequestModel,
    UserNameCheckValidationModel,
    UserPasswordCheckValidationModel,
    UserRequestModel,
    WebImportValidationModel,
)
from enferno.utils.validation_utils import validate_with
from enferno.extensions import rds, db
from enferno.tasks import (
    bulk_update_bulletins,
    bulk_update_actors,
    bulk_update_incidents,
    download_media_from_web,
    generate_graph,
    regenerate_locations,
)
from enferno.user.models import User, Role, Session
from enferno.utils.config_utils import ConfigManager
from enferno.utils.data_helpers import get_file_hash
from enferno.utils.graph_utils import GraphUtils
from enferno.utils.http_response import HTTPResponse
from enferno.utils.logging_utils import get_log_filenames, get_logger
from enferno.utils.search_utils import SearchUtils

root = os.path.abspath(os.path.dirname(__file__))
admin = Blueprint(
    "admin",
    __name__,
    template_folder=os.path.join(root, "templates"),
    static_folder=os.path.join(root, "static"),
    url_prefix="/admin",
)

# default global items per page
PER_PAGE = 30
REL_PER_PAGE = 5

logger = get_logger()

# History access decorators


def require_view_history(f):
    """
    Decorator to ensure the user has the required permissions to view history.
    """

    @wraps(f)
    # Ensure the user is logged in before checking permissions
    @auth_required("session")
    def decorated_function(*args, **kwargs):
        # Check if user has the required view history permissions
        if not (
            current_user.has_role("Admin")
            or current_user.view_simple_history
            or current_user.view_full_history
        ):
            return HTTPResponse.forbidden()
        return f(*args, **kwargs)

    return decorated_function


def can_assign_roles(func):
    """
    Decorator to ensure the user has the required permissions to assign roles.
    """

    @wraps(func)
    def decorated_function(*args, **kwargs):
        roles = request.json.get("item", {}).get("roles", [])
        if roles:
            if not has_role_assignment_permission(roles):
                Activity.create(
                    current_user,
                    Activity.ACTION_CREATE,
                    Activity.STATUS_DENIED,
                    request.json,
                    "bulletin",
                    details="Unauthorized attempt to assign roles.",
                )
                return HTTPResponse.forbidden("Unauthorized")
        return func(*args, **kwargs)

    return decorated_function


def has_role_assignment_permission(roles: list) -> bool:
    """
    Function to check if the current user has the required permissions to assign roles.

    Args:
        - roles: List of role ids to assign.

    Returns:
        - True if the user has the required permissions, False otherwise.
    """
    # admins can assign any roles
    if not current_user.has_role("Admin"):
        # non-admins can only assign their roles
        user_roles = {role.id for role in current_user.roles}
        requested_roles = set([role.get("id") for role in roles])
        if not requested_roles.issubset(user_roles) or not current_app.config.get(
            "AC_USERS_CAN_RESTRICT_NEW"
        ):
            return False

    return True


@admin.before_request
@auth_required("session")
def before_request() -> None:
    """
    Attaches the user object to all requests
    and a version number that is used to clear the static files cache globally.
    """
    g.user = current_user
    g.version = "5"


@admin.app_context_processor
def ctx() -> dict:
    """
    passes all users to the application, based on the current user's permissions.

    Returns:
        - dict of users
    """
    users = User.query.order_by(User.username).all()
    if current_user and current_user.is_authenticated:
        users = [u.to_compact() for u in users]
        return {"users": users}
    return {}


# Labels routes
@admin.route("/labels/")
@roles_accepted("Admin", "Mod")
def labels() -> str:
    """
    Endpoint to render the labels backend page.

    Returns:
        - html template of the labels backend page.
    """
    return render_template("admin/labels.html")


@admin.route("/api/labels/")
def api_labels() -> Response:
    """
    API endpoint feed and filter labels with paging

    Returns:
        - json response of label objects.
    """
    query = []
    q = request.args.get("q", None)

    if q:
        words = q.split(" ")
        query.extend([Label.title.ilike(f"%{word}%") for word in words])

    typ = request.args.get("typ", None)
    if typ and typ in ["for_bulletin", "for_actor", "for_incident", "for_offline"]:
        query.append(getattr(Label, typ) == True)
    fltr = request.args.get("fltr", None)

    if fltr == "verified":
        query.append(Label.verified == True)
    elif fltr == "all":
        pass
    else:
        query.append(Label.verified == False)

    page = request.args.get("page", 1, int)
    per_page = request.args.get("per_page", PER_PAGE, int)

    # pull children only when specific labels are searched
    if q:
        result = Label.query.filter(*query).all()
        labels = [label for label in result]
        ids = []
        children = Label.get_children(labels)
        for label in labels + children:
            ids.append(label.id)
        # remove dups
        ids = list(set(ids))
        result = Label.query.filter(Label.id.in_(ids)).paginate(
            page=page, per_page=per_page, count=True
        )
    else:
        result = Label.query.filter(*query).paginate(page=page, per_page=per_page, count=True)

    response = {
        "items": [item.to_dict(request.args.get("mode", 1)) for item in result.items],
        "perPage": per_page,
        "total": result.total,
    }
    return HTTPResponse.success(data=response)


@admin.post("/api/label/")
@roles_accepted("Admin", "Mod")
@validate_with(LabelRequestModel)
def api_label_create(
    validated_data: dict,
) -> Response:
    """
    Endpoint to create a label.

    Args:
        - validated_data: validated data from the request.

    Returns:
        - success/error string based on the operation result.
    """
    label = Label()
    created = label.from_json(validated_data["item"])
    if created.save():
        Activity.create(
            current_user, Activity.ACTION_CREATE, Activity.STATUS_SUCCESS, label.to_mini(), "label"
        )
        mode = request.args.get("mode", "1")
        return HTTPResponse.created(
            message=f"Created Label #{label.id}",
            data={"item": label.to_dict(mode=mode)},
        )
    else:
        return HTTPResponse.error("Save Failed", status=500)


@admin.put("/api/label/<int:id>")
@roles_accepted("Admin", "Mod")
@validate_with(LabelRequestModel)
def api_label_update(id: t.id, validated_data: dict) -> Response:
    """
    Endpoint to update a label.

    Args:
        - id: id of the label.
        - validated_data: validated data from the request.

    Returns:
        - success/error string based on the operation result.

    """
    label = Label.query.get(id)
    if label is not None:
        label = label.from_json(validated_data["item"])
        label.save()
        Activity.create(
            current_user, Activity.ACTION_UPDATE, Activity.STATUS_SUCCESS, label.to_mini(), "label"
        )
        return HTTPResponse.success(message=f"Saved Label #{label.id}", status=200)
    else:
        return HTTPResponse.not_found("Label not found")


@admin.delete("/api/label/<int:id>")
@roles_required("Admin")
def api_label_delete(
    id: t.id,
) -> Response:
    """
    Endpoint to delete a label.

    Args:
        - id: id of the label.

    Returns:
        - success/error string based on the operation result.
    """
    label = Label.query.get(id)
    if label is None:
        return HTTPResponse.not_found("Label not found")

    if label.delete():
        Activity.create(
            current_user, Activity.ACTION_DELETE, Activity.STATUS_SUCCESS, label.to_mini(), "label"
        )
        return HTTPResponse.success(message=f"Deleted Label #{label.id}", status=200)
    else:
        return HTTPResponse.error("Error deleting Label", status=500)


@admin.post("/api/label/import/")
@roles_required("Admin")
def api_label_import() -> str:
    """
    Endpoint to import labels via CSV

    Returns:
        - success/error string based on the operation result.
    """
    if "csv" in request.files:
        Label.import_csv(request.files.get("csv"))
        return HTTPResponse.success(message="Success")
    else:
        return HTTPResponse.error("Error", status=400)


# EventType routes
@admin.route("/eventtypes/")
@roles_accepted("Admin", "Mod")
def eventtypes() -> str:
    """
    Endpoint to render event types backend

    Returns:
        - html template of the event types backend
    """
    return render_template("admin/eventtypes.html")


@admin.route("/api/eventtypes/")
def api_eventtypes() -> Response:
    """
    API endpoint to serve json feed of even types with paging support

    Returns:
        - json response of event types
    """
    query = []
    q = request.args.get("q", None)
    page = request.args.get("page", 1, int)
    per_page = request.args.get("per_page", PER_PAGE, int)

    if q is not None:
        query.append(Eventtype.title.ilike("%" + q + "%"))

    typ = request.args.get("typ", None)
    if typ and typ in ["for_bulletin", "for_actor"]:
        query.append(getattr(Eventtype, typ) == True)
    result = (
        Eventtype.query.filter(*query)
        .order_by(Eventtype.id)
        .paginate(page=page, per_page=per_page, count=True)
    )
    response = {
        "items": [item.to_dict() for item in result.items],
        "perPage": per_page,
        "total": result.total,
    }
    return HTTPResponse.success(data=response)


@admin.post("/api/eventtype/")
@roles_accepted("Admin", "Mod")
@validate_with(EventtypeRequestModel)
def api_eventtype_create(
    validated_data: dict,
) -> Response:
    """
    Endpoint to create an Event Type

    Args:
        - validated_data: validated data from the request.

    Returns:
        - success/error string based on the operation result.
    """

    eventtype = Eventtype()
    created = eventtype.from_json(validated_data["item"])
    if created.save():
        Activity.create(
            current_user,
            Activity.ACTION_CREATE,
            Activity.STATUS_SUCCESS,
            eventtype.to_mini(),
            "eventtype",
        )
        return HTTPResponse.created(
            message=f"Created Event #{eventtype.id}", data={"item": eventtype.to_dict()}
        )
    else:
        return HTTPResponse.error("Save Failed", status=500)


@admin.put("/api/eventtype/<int:id>")
@roles_accepted("Admin", "Mod")
@validate_with(EventtypeRequestModel)
def api_eventtype_update(id: t.id, validated_data: dict) -> Response:
    """
    Endpoint to update an Event Type

    Args:
        - id: id of the event type.
        - validated_data: validated data from the request.

    Returns:
        - success/error string based on the operation result.
    """
    eventtype = Eventtype.query.get(id)
    if eventtype is None:
        return HTTPResponse.not_found("Event type not found")

    eventtype = eventtype.from_json(validated_data["item"])
    if eventtype.save():
        Activity.create(
            current_user,
            Activity.ACTION_UPDATE,
            Activity.STATUS_SUCCESS,
            eventtype.to_mini(),
            "eventtype",
        )
        return HTTPResponse.success(message=f"Saved Event #{eventtype.id}")
    else:
        return HTTPResponse.error("Save Failed", status=500)


@admin.delete("/api/eventtype/<int:id>")
@roles_required("Admin")
def api_eventtype_delete(
    id: t.id,
) -> Response:
    """
    Endpoint to delete an event type

    Args:
        - id: id of the event type.

    Returns:
        - success/error string based on the operation result.
    """
    eventtype = Eventtype.query.get(id)
    if eventtype is None:
        return HTTPResponse.not_found("Event type not found")

    if eventtype.delete():
        Activity.create(
            current_user,
            Activity.ACTION_DELETE,
            Activity.STATUS_SUCCESS,
            eventtype.to_mini(),
            "eventtype",
        )
        return HTTPResponse.success(message=f"Deleted Event Type #{eventtype.id}")
    else:
        return HTTPResponse.error("Error deleting Event Type", status=500)


@admin.post("/api/eventtype/import/")
@roles_required("Admin")
def api_eventtype_import() -> Response:
    """
    Endpoint to bulk import event types from a CSV file

    Returns:
        - success/error string based on the operation result.
    """
    if "csv" in request.files:
        Eventtype.import_csv(request.files.get("csv"))
        return HTTPResponse.success(message="Success")
    else:
        return HTTPResponse.error("Error", status=400)


@admin.route("/api/potentialviolation/", defaults={"page": 1})
@admin.route("/api/potentialviolation/<int:page>/")
def api_potentialviolations(page: int) -> Response:
    """
    API endpoint that feeds json data of potential violations with paging and search support

    Args:
        - page: page number to fetch.

    Returns:
        - json response of potential violations.
    """
    query = []
    q = request.args.get("q", None)
    per_page = request.args.get("per_page", PER_PAGE, int)
    if q is not None:
        query.append(PotentialViolation.title.ilike("%" + q + "%"))
    result = (
        PotentialViolation.query.filter(*query)
        .order_by(PotentialViolation.id)
        .paginate(page=page, per_page=per_page, count=True)
    )
    response = {
        "items": [item.to_dict() for item in result.items],
        "perPage": PER_PAGE,
        "total": result.total,
    }
    return HTTPResponse.success(data=response)


@admin.post("/api/potentialviolation/")
@roles_accepted("Admin", "Mod")
@validate_with(PotentialViolationRequestModel)
def api_potentialviolation_create(
    validated_data: dict,
) -> Response:
    """
    Endpoint to create a potential violation

    Args:
        - validated_data: validated data from the request.

    Returns:
        - success/error string based on the operation result.
    """
    potentialviolation = PotentialViolation()
    potentialviolation = potentialviolation.from_json(validated_data["item"])
    if potentialviolation.save():
        Activity.create(
            current_user,
            Activity.ACTION_CREATE,
            Activity.STATUS_SUCCESS,
            potentialviolation.to_mini(),
            "potentialviolation",
        )
        return HTTPResponse.created(
            message=f"Created Potential Violation #{potentialviolation.id}",
            data={"item": potentialviolation.to_dict()},
        )
    else:
        return HTTPResponse.error("Save Failed", status=500)


@admin.put("/api/potentialviolation/<int:id>")
@roles_accepted("Admin", "Mod")
@validate_with(PotentialViolationRequestModel)
def api_potentialviolation_update(id: t.id, validated_data: dict) -> Response:
    """
    Endpoint to update a potential violation

    Args:
        - id: id of the item to update.

    Returns:
        - success/error string based on the operation result.
    """
    potentialviolation = PotentialViolation.query.get(id)
    if potentialviolation is None:
        return HTTPResponse.not_found("Potential Violation not found")

    potentialviolation = potentialviolation.from_json(validated_data["item"])
    if potentialviolation.save():
        Activity.create(
            current_user,
            Activity.ACTION_UPDATE,
            Activity.STATUS_SUCCESS,
            potentialviolation.to_mini(),
            "potentialviolation",
        )
        return HTTPResponse.success(message=f"Saved Potential Violation #{potentialviolation.id}")
    else:
        return HTTPResponse.error("Save Failed", status=500)


@admin.delete("/api/potentialviolation/<int:id>")
@roles_required("Admin")
def api_potentialviolation_delete(
    id: t.id,
) -> Response:
    """
    Endpoint to delete a potential violation

    Args:
        - id: id of the item to delete.

    Returns:
        - success/error string based on the operation result.
    """
    potentialviolation = PotentialViolation.query.get(id)
    if potentialviolation is None:
        return HTTPResponse.not_found("Potential Violation not found")

    if potentialviolation.delete():
        Activity.create(
            current_user,
            Activity.ACTION_DELETE,
            Activity.STATUS_SUCCESS,
            potentialviolation.to_mini(),
            "potentialviolation",
        )
        return HTTPResponse.success(message=f"Deleted Potential Violation #{potentialviolation.id}")
    else:
        return HTTPResponse.error("Error deleting Potential Violation", status=500)


@admin.post("/api/potentialviolation/import/")
@roles_required("Admin")
def api_potentialviolation_import() -> Response:
    """
    Endpoint to import potential violations from csv file

    Returns:
        - success/error string based on the operation result.
    """
    if "csv" in request.files:
        PotentialViolation.import_csv(request.files.get("csv"))
        return HTTPResponse.success(message="Success")
    else:
        return HTTPResponse.error("Error", status=400)


@admin.route("/api/claimedviolation/", defaults={"page": 1})
@admin.route("/api/claimedviolation/<int:page>")
def api_claimedviolations(page: int) -> Response:
    """
    API endpoint to feed json items of claimed violations, supports paging and search

    Args:
        - page: page number to fetch.

    Returns:
        - json response of claimed violations.
    """
    query = []
    q = request.args.get("q", None)
    per_page = request.args.get("per_page", PER_PAGE, int)
    if q is not None:
        query.append(ClaimedViolation.title.ilike("%" + q + "%"))
    result = (
        ClaimedViolation.query.filter(*query)
        .order_by(ClaimedViolation.id)
        .paginate(page=page, per_page=per_page, count=True)
    )
    response = {
        "items": [item.to_dict() for item in result.items],
        "perPage": PER_PAGE,
        "total": result.total,
    }
    return HTTPResponse.success(data=response)


@admin.post("/api/claimedviolation/")
@roles_accepted("Admin", "Mod")
@validate_with(ClaimedViolationRequestModel)
def api_claimedviolation_create(
    validated_data: dict,
) -> Response:
    """
    Endpoint to create a claimed violation.

    Args:
        - validated_data: validated data from the request.

    Returns:
        - success/error string based on the operation result.
    """
    claimedviolation = ClaimedViolation()
    claimedviolation = claimedviolation.from_json(validated_data["item"])
    if claimedviolation.save():
        Activity.create(
            current_user,
            Activity.ACTION_CREATE,
            Activity.STATUS_SUCCESS,
            claimedviolation.to_mini(),
            "claimedviolation",
        )
        return HTTPResponse.created(
            message=f"Created Claimed Violation #{claimedviolation.id}",
            data={"item": claimedviolation.to_dict()},
        )
    else:
        return HTTPResponse.error("Save Failed", status=500)


@admin.put("/api/claimedviolation/<int:id>")
@roles_accepted("Admin", "Mod")
@validate_with(ClaimedViolationRequestModel)
def api_claimedviolation_update(id: t.id, validated_data: dict) -> Response:
    """
    Endpoint to update a claimed violation.

    Args:
        - id: id of the item to update.
        - validated_data: validated data from the request.

    Returns:
        - success/error string based on the operation result.
    """
    claimedviolation = ClaimedViolation.query.get(id)
    if claimedviolation is None:
        return HTTPResponse.not_found("Claimed Violation not found")

    claimedviolation = claimedviolation.from_json(validated_data["item"])
    if claimedviolation.save():
        Activity.create(
            current_user,
            Activity.ACTION_UPDATE,
            Activity.STATUS_SUCCESS,
            claimedviolation.to_mini(),
            "claimedviolation",
        )
        return HTTPResponse.success(message=f"Saved Claimed Violation #{claimedviolation.id}")
    else:
        return HTTPResponse.error("Save Failed", status=500)


@admin.delete("/api/claimedviolation/<int:id>")
@roles_required("Admin")
def api_claimedviolation_delete(
    id: t.id,
) -> Response:
    """
    Endpoint to delete a claimed violation

    Args:
        - id: id of the item to delete.

    Returns:
        - success/error string based on the operation result.
    """
    claimedviolation = ClaimedViolation.query.get(id)
    if claimedviolation is None:
        return HTTPResponse.not_found("Claimed Violation not found")

    if claimedviolation.delete():
        Activity.create(
            current_user,
            Activity.ACTION_DELETE,
            Activity.STATUS_SUCCESS,
            claimedviolation.to_mini(),
            "claimedviolation",
        )
        return HTTPResponse.success(message=f"Deleted Claimed Violation #{claimedviolation.id}")
    else:
        return HTTPResponse.error("Error deleting Claimed Violation", status=500)


@admin.post("/api/claimedviolation/import/")
@roles_required("Admin")
def api_claimedviolation_import() -> Response:
    """
    Endpoint to import claimed violations from a CSV file.

    Returns:
        - success/error string based on the operation result.
    """
    if "csv" in request.files:
        ClaimedViolation.import_csv(request.files.get("csv"))
        return HTTPResponse.success(message="Success")
    else:
        return HTTPResponse.error("Error")


# Sources routes
@admin.route("/sources/")
@roles_accepted("Admin", "Mod")
def sources() -> str:
    """
    Endpoint to render sources backend page.

    Returns:
        - html template of the sources backend page.
    """
    return render_template("admin/sources.html")


@admin.route("/api/sources/")
def api_sources() -> Response:
    """

    API Endpoint to feed json data of sources, supports paging and search.

    Returns:
        - json response of sources.
    """
    q = request.args.get("q")
    page = request.args.get("page", 1, int)
    per_page = request.args.get("per_page", PER_PAGE, int)

    query = Source.query

    if q:
        words = q.split(" ")
        for word in words:
            query = query.filter(Source.title.ilike(f"%{word}%"))

        sources = query.all()
        children = Source.get_children(sources)
        ids = {source.id for source in sources + children}

        query = Source.query.filter(Source.id.in_(ids))

    result = query.order_by(desc(Source.id)).paginate(page=page, per_page=per_page, error_out=False)

    response = {
        "items": [item.to_dict() for item in result.items],
        "perPage": per_page,
        "total": result.total,
    }
    return HTTPResponse.success(data=response)


@admin.post("/api/source/")
@roles_accepted("Admin", "Mod")
@validate_with(SourceRequestModel)
def api_source_create(
    validated_data: dict,
) -> Response:
    """
    Endpoint to create a source.

    Args:
        - validated_data: validated data from the request.

    Returns:
        - success/error string based on the operation result.
    """
    source = Source()
    source = source.from_json(validated_data["item"])
    if source.save():
        Activity.create(
            current_user,
            Activity.ACTION_CREATE,
            Activity.STATUS_SUCCESS,
            source.to_mini(),
            "source",
        )
        return HTTPResponse.created(
            message=f"Created Source #{source.id}", data={"item": source.to_dict()}
        )
    else:
        return HTTPResponse.error("Save Failed", status=500)


@admin.put("/api/source/<int:id>")
@roles_accepted("Admin", "Mod")
@validate_with(SourceRequestModel)
def api_source_update(id: t.id, validated_data: dict) -> Response:
    """
    Endpoint to update a source.

    Args:
        - id: id of the item to update.
        - validated_data: validated data from the request.

    Returns:
        - success/error string based on the operation result.
    """
    source = Source.query.get(id)
    if source is None:
        return HTTPResponse.not_found("Source not found")

    source = source.from_json(validated_data["item"])
    if source.save():
        Activity.create(
            current_user,
            Activity.ACTION_UPDATE,
            Activity.STATUS_SUCCESS,
            source.to_mini(),
            "source",
        )
        return HTTPResponse.success(message=f"Saved Source #{source.id}")
    else:
        return HTTPResponse.error("Save Failed", status=500)


@admin.delete("/api/source/<int:id>")
@roles_required("Admin")
def api_source_delete(
    id: t.id,
) -> Response:
    """
    Endopint to delete a source item.

    Args:
        - id: id of the item to delete.

    Returns:
        - success/error string based on the operation result.
    """
    source = Source.query.get(id)
    if source is None:
        return HTTPResponse.not_found("Source not found")

    if source.delete():
        Activity.create(
            current_user,
            Activity.ACTION_DELETE,
            Activity.STATUS_SUCCESS,
            source.to_mini(),
            "source",
        )
        return HTTPResponse.success(message=f"Deleted Source #{source.id}")
    else:
        return HTTPResponse.error("Error deleting Source", status=500)


@admin.post("/api/source/import/")
@roles_required("Admin")
def api_source_import() -> Response:
    """
    Endpoint to import sources from CSV data.

    Returns:
        - success/error string based on the operation result.
    """
    if "csv" in request.files:
        Source.import_csv(request.files.get("csv"))
        return HTTPResponse.success(message="Success")
    else:
        return HTTPResponse.error("Error")


# locations routes


@admin.route("/locations/", defaults={"id": None})
@admin.route("/locations/<int:id>")
@roles_accepted("Admin", "Mod", "DA")
def locations(id: Optional[t.id]) -> str:
    """
    Endpoint for locations management.

    Args:
        - id: id of the location.

    Returns:
        - html template of the locations backend page.
    """
    return render_template("admin/locations.html")


@admin.route("/api/locations/", methods=["POST", "GET"])
@validate_with(LocationQueryRequestModel)
def api_locations(validated_data: dict) -> Response:
    """
    Returns locations in JSON format, allows search and paging.

    Args:
        - validated_data: validated data from the request.

    Returns:
        - json response of locations.
    """
    query = []
    su = SearchUtils(validated_data, cls="location")
    query = su.get_query()

    options = validated_data.get("options")
    page = options.get("page", 1)
    per_page = options.get("itemsPerPage", PER_PAGE)

    result = (
        Location.query.filter(*query)
        .order_by(Location.id)
        .paginate(page=page, per_page=per_page, count=True)
    )
    response = {
        "items": [item.to_dict() for item in result.items],
        "perPage": per_page,
        "total": result.total,
    }

    return HTTPResponse.success(data=response)


@admin.post("/api/location/")
@roles_accepted("Admin", "Mod", "DA")
@validate_with(LocationRequestModel)
def api_location_create(
    validated_data: dict,
) -> Response:
    """
    Endpoint for creating locations.

    Args:
        - validated_data: validated data from the request.

    Returns:
        - success/error string based on the operation result.
    """
    if not current_user.roles_in(["Admin", "Mod"]) and not current_user.can_edit_locations:
        return HTTPResponse.forbidden("User not allowed to create Locations")

    location = Location()
    location = location.from_json(validated_data["item"])

    if location.save():
        location.full_location = location.get_full_string()
        location.id_tree = location.get_id_tree()
        location.create_revision()
        Activity.create(
            current_user,
            Activity.ACTION_CREATE,
            Activity.STATUS_SUCCESS,
            location.to_mini(),
            "location",
        )
        return HTTPResponse.created(
            message=f"Created Location #{location.id}", data={"item": location.to_dict()}
        )


@admin.put("/api/location/<int:id>")
@roles_accepted("Admin", "Mod", "DA")
@validate_with(LocationRequestModel)
def api_location_update(id: t.id, validated_data: dict) -> Response:
    """
    Endpoint for updating locations.

    Args:
        - id: id of the location.
        - validated_data: validated data from the request.

    Returns:
        - success/error string based on the operation result.
    """
    if not current_user.roles_in(["Admin", "Mod"]) and not current_user.can_edit_locations:
        return HTTPResponse.forbidden("User not allowed to create Locations")

    location = Location.query.get(id)
    if location is not None:
        location = location.from_json(validated_data["item"])
        # we need to commit this change to db first, to utilize CTE
        if location.save():
            # then update the location full string
            location.full_location = location.get_full_string()
            location.id_tree = location.get_id_tree()
            location.create_revision()
            Activity.create(
                current_user,
                Activity.ACTION_UPDATE,
                Activity.STATUS_SUCCESS,
                location.to_mini(),
                "location",
            )
            return HTTPResponse.success(message=f"Saved Location #{location.id}")
        else:
            return HTTPResponse.error("Save Failed", status=500)
    else:
        return HTTPResponse.not_found("Location not found")


@admin.delete("/api/location/<int:id>")
@roles_required("Admin")
def api_location_delete(
    id: t.id,
) -> Response:
    """Endpoint for deleting locations.

    Args:
        - id: id of the location.

    Returns:
        - success/error string based on the operation result.
    """
    location = Location.query.get(id)
    if location is None:
        return HTTPResponse.not_found("Location not found")

    if location.delete():
        Activity.create(
            current_user,
            Activity.ACTION_DELETE,
            Activity.STATUS_SUCCESS,
            location.to_mini(),
            "location",
        )
        return HTTPResponse.success(message=f"Deleted Location #{location.id}")
    else:
        return HTTPResponse.error("Error deleting Location", status=500)


@admin.post("/api/location/import/")
@roles_required("Admin")
def api_location_import() -> Response:
    """Endpoint for importing locations.

    Returns:
        - success/error string based on the operation result.
    """
    if "csv" in request.files:
        Location.import_csv(request.files.get("csv"))
        return HTTPResponse.success(message="Success")
    else:
        return HTTPResponse.error("Error")


# get one location
@admin.get("/api/location/<int:id>")
def api_location_get(id: t.id) -> Response:
    """
    Endpoint to get a single location

    Args:
        - id: id of the location.

    Returns:
        - location in json format / success or error.
    """
    location = Location.query.get(id)

    if location is None:
        return HTTPResponse.not_found("Location not found")
    else:
        Activity.create(
            current_user,
            Activity.ACTION_VIEW,
            Activity.STATUS_SUCCESS,
            location.to_mini(),
            "location",
        )
        return HTTPResponse.success(data=location.to_dict())


@admin.post("/api/location/regenerate/")
@roles_required("Admin")
def api_location_regenerate() -> Response:
    """Endpoint for regenerating locations."""
    if rds.get(Location.CELERY_FLAG):
        return HTTPResponse.error(
            "Full Location texts regeneration already in progress, try again in a few moments.",
            status=429,
        )
    regenerate_locations.delay()
    return HTTPResponse.success(
        message="Full Location texts regeneration is queued successfully. This task will need a few moments to complete."
    )


@admin.route("/component-data/", defaults={"id": None})
@roles_required("Admin")
def locations_config(id: Optional[t.id]):
    """Endpoint for locations configurations."""
    return render_template("admin/component-data.html")


# location admin level endpoints
@admin.route("/api/location-admin-levels/", methods=["GET", "POST"])
def api_location_admin_levels() -> Response:
    page = request.args.get("page", 1, int)
    per_page = request.args.get("per_page", PER_PAGE, int)

    query = request.args.get("q")
    if query:
        result = (
            LocationAdminLevel.query.filter(LocationAdminLevel.title.ilike(f"%{query}%"))
            .order_by(-LocationAdminLevel.id)
            .paginate(page=page, per_page=per_page, count=True)
        )
    else:
        result = LocationAdminLevel.query.order_by(-LocationAdminLevel.id).paginate(
            page=page, per_page=per_page, count=True
        )

    response = {
        "items": [item.to_dict() for item in result.items],
        "perPage": per_page,
        "total": result.total,
    }
    return HTTPResponse.success(data=response)


@admin.post("/api/location-admin-level")
@roles_required("Admin")
@validate_with(LocationAdminLevelRequestModel)
def api_location_admin_level_create(
    validated_data: dict,
) -> Response:
    """
    Endpoint to create a location admin level

    Args:
        - validated_data: validated data from the request.

    Returns:
        - success/error string based on the operation result.
    """
    admin_level = LocationAdminLevel()
    admin_level.from_json(validated_data["item"])
    all_codes = [level.code for level in LocationAdminLevel.query.all()]
    max_code = max(all_codes) if len(all_codes) > 0 else 0

    if admin_level.code is None:
        admin_level.code = max_code + 1
    elif admin_level.code != max_code + 1:
        return HTTPResponse.error(
            "Code must be unique and one more than the highest code", status=400
        )

    if admin_level.save():
        Activity.create(
            current_user,
            Activity.ACTION_CREATE,
            Activity.STATUS_SUCCESS,
            admin_level.to_mini(),
            "adminlevel",
        )
        return HTTPResponse.created(
            message=f"Item created successfully ID #{admin_level.id}",
            data={"item": admin_level.to_dict()},
        )
    else:
        return HTTPResponse.error("Creation failed.", status=500)


@admin.put("/api/location-admin-level/<int:id>")
@roles_required("Admin")
@validate_with(LocationAdminLevelRequestModel)
def api_location_admin_level_update(id: t.id, validated_data: dict) -> Response:
    """
    Endpoint to update a location admin level

    Args:
        - id: id of the location admin level.
        - validated_data: validated data from the request.

    Returns:
        - success/error string based on the operation result.
    """
    admin_level = LocationAdminLevel.query.get(id)
    if admin_level:
        if validated_data["item"]["code"] != admin_level.code:
            return HTTPResponse.error("Cannot change the code of a level", status=400)
        admin_level.from_json(validated_data["item"])
        if admin_level.save():
            Activity.create(
                current_user,
                Activity.ACTION_UPDATE,
                Activity.STATUS_SUCCESS,
                admin_level.to_mini(),
                "adminlevel",
            )
            return HTTPResponse.success(message="Updated")
        else:
            return HTTPResponse.error("Error saving item", status=500)
    else:
        return HTTPResponse.not_found("Location Admin Level not found")


@admin.delete("/api/location-admin-level/<int:id>")
@roles_required("Admin")
def api_location_admin_level_delete(id: t.id) -> Response:
    """
    Endpoint to delete a location admin level.

    Args:
        - id: id of the location admin level.

    Returns:
        - success/error string based on the operation result.
    """
    if id in [1, 2, 3] or LocationAdminLevel.query.count() <= 3:
        return HTTPResponse.error("Cannot delete the first 3 levels", status=400)
    admin_level = LocationAdminLevel.query.get(id)
    if admin_level is None:
        return HTTPResponse.not_found("Location Admin Level not found")
    if Location.query.filter(Location.admin_level_id == id).count() > 0:
        return HTTPResponse.error("Cannot delete a level that is in use by a location", status=409)

    max_code = max([level.code for level in LocationAdminLevel.query.all()])
    if admin_level.code != max_code:
        return HTTPResponse.error("Only the highest level can be deleted.", status=400)

    if admin_level.delete():
        Activity.create(
            current_user,
            Activity.ACTION_DELETE,
            Activity.STATUS_SUCCESS,
            admin_level.to_mini(),
            "adminlevel",
        )
        return HTTPResponse.success(message=f"Location Admin Level Deleted #{admin_level.id}")
    else:
        return HTTPResponse.error("Error deleting Location Admin Level", status=500)


@admin.post("/api/location-admin-levels/reorder")
@roles_required("Admin")
@validate_with(LocationAdminLevelReorderRequestModel)
def api_location_admin_levels_reorder(validated_data: dict) -> Response:
    """
    Endpoint to reorder location admin levels.
    """
    new_order = validated_data.get("order")
    try:
        LocationAdminLevel.reorder(new_order)
    except Exception as e:
        return HTTPResponse.error(str(e), status=500)
    return HTTPResponse.success(
        message="Updated, user should regenerate full locations from system settings"
    )


# location type endpoints
@admin.route("/api/location-types/", methods=["GET", "POST"])
def api_location_types() -> Response:
    """
    Endpoint to get location types with paging support

    Returns:
        - json response of location types.
    """
    page = request.args.get("page", 1, int)
    per_page = request.args.get("per_page", PER_PAGE, int)

    query = request.args.get("q")
    if query:
        result = (
            LocationType.query.filter(LocationType.title.ilike(f"%{query}%"))
            .order_by(-LocationType.id)
            .paginate(page=page, per_page=per_page, count=True)
        )
    else:
        result = LocationType.query.order_by(-LocationType.id).paginate(
            page=page, per_page=per_page, count=True
        )

    response = {
        "items": [item.to_dict() for item in result.items],
        "perPage": per_page,
        "total": result.total,
    }
    return HTTPResponse.success(data=response)


@admin.post("/api/location-type")
@roles_required("Admin")
@validate_with(LocationTypeRequestModel)
def api_location_type_create(
    validated_data: dict,
) -> Response:
    """
    Endpoint to create a location type

    Args:
        - validated_data: validated data from the request.

    Returns:
        - success/error string based on the operation result.
    """
    location_type = LocationType()
    location_type.from_json(validated_data["item"])

    if location_type.save():
        Activity.create(
            current_user,
            Activity.ACTION_CREATE,
            Activity.STATUS_SUCCESS,
            location_type.to_mini(),
            "locationtype",
        )
        return HTTPResponse.created(
            message=f"Item created successfully ID #{location_type.id}",
            data={"item": location_type.to_dict()},
        )
    else:
        return HTTPResponse.error("Creation failed.", status=500)


@admin.put("/api/location-type/<int:id>")
@roles_required("Admin")
@validate_with(LocationTypeRequestModel)
def api_location_type_update(id: t.id, validated_data: dict) -> Response:
    """
    Endpoint to update a location type

    Args:
        - id: id of the location type.
        - validated_data: validated data from the request.

    Returns:
        - success/error string based on the operation result.
    """
    location_type = LocationType.query.get(id)

    if location_type:
        location_type.from_json(validated_data.get("item"))
        if location_type.save():
            Activity.create(
                current_user,
                Activity.ACTION_UPDATE,
                Activity.STATUS_SUCCESS,
                location_type.to_mini(),
                "locationtype",
            )
            return HTTPResponse.success(message="Updated")
        else:
            return HTTPResponse.error("Error saving item", status=500)
    else:
        return HTTPResponse.not_found("Location Type not found")


@admin.delete("/api/location-type/<int:id>")
@roles_required("Admin")
def api_location_type_delete(
    id: t.id,
) -> Response:
    """
    Endpoint to delete a location type.

    Args:
        - id: id of the location type.

    Returns:
        - success/error string based on the operation result.
    """
    location_type = LocationType.query.get(id)
    if location_type is None:
        return HTTPResponse.not_found("Location Type not found")

    if location_type.delete():
        Activity.create(
            current_user,
            Activity.ACTION_DELETE,
            Activity.STATUS_SUCCESS,
            location_type.to_mini(),
            "locationtype",
        )
        return HTTPResponse.success(message=f"Location Type Deleted #{location_type.id}")
    else:
        return HTTPResponse.error("Error deleting Location Type", status=500)


@admin.route("/api/countries/", methods=["GET", "POST"])
def api_countries() -> Response:
    """
    Endpoint to get countries with paging support.

    Returns:
        - json response of countries.
    """
    page = request.args.get("page", 1, int)
    per_page = request.args.get("per_page", PER_PAGE, int)

    q = request.args.get("q")
    if q:
        result = (
            Country.query.filter(
                or_(Country.title.ilike(f"%{q}%"), Country.title_tr.ilike(f"%{q}%"))
            )
            .order_by(-Country.id)
            .paginate(page=page, per_page=per_page, count=True)
        )
    else:
        result = Country.query.order_by(-Country.id).paginate(
            page=page, per_page=per_page, count=True
        )

    response = {
        "items": [item.to_dict() for item in result.items],
        "perPage": per_page,
        "total": result.total,
    }
    return HTTPResponse.success(data=response)


@admin.post("/api/country")
@roles_required("Admin")
@validate_with(CountryRequestModel)
def api_country_create(
    validated_data: dict,
) -> Response:
    """
    Endpoint to create a country.

    Args:
        - validated_data: validated data from the request.

    Returns:
        - success/error string based on the operation result.
    """
    country = Country()
    country.from_json(validated_data["item"])

    if country.save():
        # Record Activity
        Activity.create(
            current_user,
            Activity.ACTION_CREATE,
            Activity.STATUS_SUCCESS,
            country.to_mini(),
            "country",
        )
        return HTTPResponse.created(
            message=f"Item created successfully ID #{country.id}", data={"item": country.to_dict()}
        )
    else:
        return HTTPResponse.error("Creation failed.", status=500)


@admin.put("/api/country/<int:id>")
@roles_required("Admin")
@validate_with(CountryRequestModel)
def api_country_update(id: t.id, validated_data: dict) -> Response:
    """
    Endpoint to update a country.

    Args:
        - id: id of the country.
        - validated_data: validated data from the request.

    Returns:
        - success/error string based on the operation result.
    """
    country = Country.query.get(id)

    if country:
        country.from_json(validated_data.get("item"))
        if country.save():
            Activity.create(
                current_user,
                Activity.ACTION_UPDATE,
                Activity.STATUS_SUCCESS,
                country.to_mini(),
                "country",
            )
            return HTTPResponse.success(message="Updated")
        else:
            return HTTPResponse.error("Error saving item", status=500)
    else:
        return HTTPResponse.not_found("Country not found")


@admin.delete("/api/country/<int:id>")
@roles_required("Admin")
def api_country_delete(
    id: t.id,
) -> Response:
    """
    Endpoint to delete a country.

    Args:
        - id: id of the country.

    Returns:
        - success/error string based on the operation result.
    """
    country = Country.query.get(id)
    if country is None:
        return HTTPResponse.not_found("Country not found")

    if country.delete():
        # Record Activity
        Activity.create(
            current_user,
            Activity.ACTION_DELETE,
            Activity.STATUS_SUCCESS,
            country.to_mini(),
            "country",
        )
        return HTTPResponse.success(message=f"Country Deleted #{country.id}")
    else:
        return HTTPResponse.error("Error deleting Country", status=500)


@admin.route("/api/ethnographies/", methods=["GET", "POST"])
def api_ethnographies() -> Response:
    """
    Endpoint to get ethnographies with paging support.

    Returns:
        - json response of ethnographies.
    """
    page = request.args.get("page", 1, int)
    per_page = request.args.get("per_page", PER_PAGE, int)

    q = request.args.get("q")
    if q:
        result = (
            Ethnography.query.filter(
                or_(Ethnography.title.ilike(f"%{q}%"), Ethnography.title_tr.ilike(f"%{q}%"))
            )
            .order_by(-Ethnography.id)
            .paginate(page=page, per_page=per_page, count=True)
        )
    else:
        result = Ethnography.query.order_by(-Ethnography.id).paginate(
            page=page, per_page=per_page, count=True
        )

    response = {
        "items": [item.to_dict() for item in result.items],
        "perPage": per_page,
        "total": result.total,
    }
    return HTTPResponse.success(data=response)


@admin.post("/api/ethnography")
@roles_required("Admin")
@validate_with(ComponentDataMixinRequestModel)
def api_ethnography_create(
    validated_data: dict,
) -> Response:
    """
    Endpoint to create an ethnography.

    Args:
        - validated_data: validated data from the request.

    Returns:
        - success/error string based on the operation result.
    """
    ethnography = Ethnography()
    ethnography.from_json(validated_data["item"])

    if ethnography.save():
        Activity.create(
            current_user,
            Activity.ACTION_CREATE,
            Activity.STATUS_SUCCESS,
            ethnography.to_mini(),
            "ethnography",
        )
        return HTTPResponse.created(
            message=f"Item created successfully ID #{ethnography.id}",
            data={"item": ethnography.to_dict()},
        )
    else:
        return HTTPResponse.error("Creation failed.", status=500)


@admin.put("/api/ethnography/<int:id>")
@roles_required("Admin")
@validate_with(ComponentDataMixinRequestModel)
def api_ethnography_update(id: t.id, validated_data: dict) -> Response:
    """
    Endpoint to update an ethnography.

    Args:
        - id: id of the ethnography.
        - validated_data: validated data from the request.

    Returns:
        - success/error string based on the operation result.
    """
    ethnography = Ethnography.query.get(id)

    if ethnography:
        ethnography.from_json(validated_data.get("item"))
        if ethnography.save():
            Activity.create(
                current_user,
                Activity.ACTION_UPDATE,
                Activity.STATUS_SUCCESS,
                ethnography.to_mini(),
                "ethnography",
            )
            return HTTPResponse.success(message="Updated")
        else:
            return HTTPResponse.error("Error saving item", status=500)
    else:
        return HTTPResponse.not_found("Ethnography not found")


@admin.delete("/api/ethnography/<int:id>")
@roles_required("Admin")
def api_ethnography_delete(
    id: t.id,
) -> Response:
    """
    Endpoint to delete an ethnography

    Args:
        - id: id of the ethnography.

    Returns:
        - success/error string based on the operation result.
    """
    ethnography = Ethnography.query.get(id)
    if ethnography is None:
        return HTTPResponse.not_found("Ethnography not found")

    if ethnography.delete():
        # Record Activity
        Activity.create(
            current_user,
            Activity.ACTION_DELETE,
            Activity.STATUS_SUCCESS,
            ethnography.to_mini(),
            "ethnography",
        )
        return HTTPResponse.success(message=f"Ethnography Deleted #{ethnography.id}")
    else:
        return HTTPResponse.error("Error deleting Ethnography", status=500)


@admin.route("/api/dialects/", methods=["GET", "POST"])
def api_dialects() -> Response:
    """
    Returns Dialects in JSON format, allows search and paging.
    """
    page = request.args.get("page", 1, int)
    per_page = request.args.get("per_page", PER_PAGE, int)

    q = request.args.get("q")
    if q:
        result = (
            Dialect.query.filter(
                or_(Dialect.title.ilike(f"%{q}%"), Dialect.title_tr.ilike(f"%{q}%"))
            )
            .order_by(-Dialect.id)
            .paginate(page=page, per_page=per_page, count=True)
        )
    else:
        result = Dialect.query.order_by(-Dialect.id).paginate(
            page=page, per_page=per_page, count=True
        )

    response = {
        "items": [item.to_dict() for item in result.items],
        "perPage": per_page,
        "total": result.total,
    }
    return HTTPResponse.success(data=response)


@admin.post("/api/dialect")
@roles_required("Admin")
@validate_with(ComponentDataMixinRequestModel)
def api_dialect_create(
    validated_data: dict,
) -> Response:
    """
    Endpoint to create a dialect.

    Args:
        - validated_data: validated data from the request.

    Returns:
        - success/error string based on the operation result.
    """
    dialect = Dialect()
    dialect.from_json(validated_data["item"])

    if dialect.save():
        Activity.create(
            current_user,
            Activity.ACTION_CREATE,
            Activity.STATUS_SUCCESS,
            dialect.to_mini(),
            "dialect",
        )
        return HTTPResponse.created(
            message=f"Item created successfully ID #{dialect.id}", data={"item": dialect.to_dict()}
        )
    else:
        return HTTPResponse.error("Creation failed.", status=500)


@admin.put("/api/dialect/<int:id>")
@roles_required("Admin")
@validate_with(ComponentDataMixinRequestModel)
def api_dialect_update(id: t.id, validated_data: dict) -> Response:
    """
    Endpoint to update a dialect.

    Args:
        - id: id of the dialect.
        - validated_data: validated data from the request.

    Returns:
        - success/error string based on the operation result.
    """
    dialect = Dialect.query.get(id)

    if dialect:
        dialect.from_json(validated_data.get("item"))
        if dialect.save():
            Activity.create(
                current_user,
                Activity.ACTION_UPDATE,
                Activity.STATUS_SUCCESS,
                dialect.to_mini(),
                "dialect",
            )
            return HTTPResponse.success(message="Updated")
        else:
            return HTTPResponse.error("Error saving item", status=500)
    else:
        return HTTPResponse.not_found("Dialect not found")


@admin.delete("/api/dialect/<int:id>")
@roles_required("Admin")
def api_dialect_delete(
    id: t.id,
) -> Response:
    """
    Endpoint to delete a dialect.

    Args:
        - id: id of the dialect.

    Returns:
        - success/error string based on the operation result.
    """
    dialect = Dialect.query.get(id)
    if dialect is None:
        return HTTPResponse.not_found("Dialect not found")

    if dialect.delete():
        # Record Activity
        Activity.create(
            current_user,
            Activity.ACTION_DELETE,
            Activity.STATUS_SUCCESS,
            dialect.to_mini(),
            "dialect",
        )
        return HTTPResponse.success(message=f"Dialect Deleted #{dialect.id}")
    else:
        return HTTPResponse.error("Error deleting Dialect", status=500)


@admin.route("/api/idnumbertypes/", methods=["GET", "POST"])
def api_id_number_types() -> Response:
    """
    Returns ID Number Types in JSON format, allows search and paging.
    """
    page = request.args.get("page", 1, int)
    per_page = request.args.get("per_page", PER_PAGE, int)

    q = request.args.get("q")
    if q:
        result = (
            IDNumberType.query.filter(
                or_(IDNumberType.title.ilike(f"%{q}%"), IDNumberType.title_tr.ilike(f"%{q}%"))
            )
            .order_by(-IDNumberType.id)
            .paginate(page=page, per_page=per_page, count=True)
        )
    else:
        result = IDNumberType.query.order_by(-IDNumberType.id).paginate(
            page=page, per_page=per_page, count=True
        )

    response = {
        "items": [item.to_dict() for item in result.items],
        "perPage": per_page,
        "total": result.total,
    }
    return HTTPResponse.success(data=response)


@admin.post("/api/idnumbertype")
@roles_required("Admin")
@validate_with(ComponentDataMixinRequestModel)
def api_id_number_type_create(
    validated_data: dict,
) -> Response:
    """
    Endpoint to create an ID number type.

    Args:
        - validated_data: validated data from the request.

    Returns:
        - success/error string based on the operation result.
    """
    id_number_type = IDNumberType()
    id_number_type.from_json(validated_data["item"])

    if id_number_type.save():
        Activity.create(
            current_user,
            Activity.ACTION_CREATE,
            Activity.STATUS_SUCCESS,
            id_number_type.to_mini(),
            "idnumbertype",
        )
        return HTTPResponse.created(
            message=f"Item created successfully ID #{id_number_type.id}",
            data={"item": id_number_type.to_dict()},
        )
    else:
        return HTTPResponse.error("Creation failed.", status=500)


@admin.put("/api/idnumbertype/<int:id>")
@roles_required("Admin")
@validate_with(ComponentDataMixinRequestModel)
def api_id_number_type_update(id: t.id, validated_data: dict) -> Response:
    """
    Endpoint to update an ID number type.

    Args:
        - id: id of the ID number type.
        - validated_data: validated data from the request.

    Returns:
        - success/error string based on the operation result.
    """
    id_number_type = IDNumberType.query.get(id)

    if id_number_type:
        id_number_type.from_json(validated_data.get("item"))
        if id_number_type.save():
            Activity.create(
                current_user,
                Activity.ACTION_UPDATE,
                Activity.STATUS_SUCCESS,
                id_number_type.to_mini(),
                "idnumbertype",
            )
            return HTTPResponse.success(message="Updated")
        else:
            return HTTPResponse.error("Error saving item", status=500)
    else:
        return HTTPResponse.not_found("ID Number Type not found")


@admin.delete("/api/idnumbertype/<int:id>")
@roles_required("Admin")
def api_id_number_type_delete(
    id: t.id,
) -> Response:
    """
    Endpoint to delete an ID number type.

    Args:
        - id: id of the ID number type.

    Returns:
        - success/error string based on the operation result.
    """
    id_number_type = IDNumberType.query.get(id)
    if id_number_type is None:
        return HTTPResponse.not_found("ID Number Type not found")

    # Check if this ID number type is referenced by any actor.id_number[].type
    referenced_count = id_number_type.get_ref_count()

    if referenced_count > 0:
        return HTTPResponse.error(
            f"Cannot delete ID Number Type #{id_number_type.id}. It is referenced by {referenced_count} actor(s).",
            status=409,
        )

    if id_number_type.delete():
        # Record Activity
        Activity.create(
            current_user,
            Activity.ACTION_DELETE,
            Activity.STATUS_SUCCESS,
            id_number_type.to_mini(),
            "idnumbertype",
        )
        return HTTPResponse.success(message=f"ID Number Type Deleted #{id_number_type.id}")
    else:
        return HTTPResponse.error("Error deleting ID Number Type", status=500)


@admin.route("/api/atoainfos/", methods=["GET", "POST"])
def api_atoainfos() -> Response:
    """Returns AtoaInfos in JSON format, allows search and paging."""
    page = request.args.get("page", 1, int)
    per_page = request.args.get("per_page", PER_PAGE, int)

    query = []
    result = (
        AtoaInfo.query.filter(*query)
        .order_by(-AtoaInfo.id)
        .paginate(page=page, per_page=per_page, count=True)
    )
    response = {
        "items": [item.to_dict() for item in result.items],
        "perPage": per_page,
        "total": result.total,
    }
    return HTTPResponse.success(data=response)


@admin.post("/api/atoainfo")
@roles_required("Admin")
@validate_with(AtoaInfoRequestModel)
def api_atoainfo_create(
    validated_data: dict,
) -> Response:
    """
    Endpoint to create an AtoaInfo

    Args:
        - validated_data: validated data from the request.

    Returns:
        - success/error string based on the operation result.
    """
    atoainfo = AtoaInfo()
    atoainfo.from_json(validated_data["item"])

    if not (atoainfo.title and atoainfo.reverse_title):
        return HTTPResponse.error("Title and Reverse Title are required.", status=400)

    if atoainfo.save():
        Activity.create(
            current_user,
            Activity.ACTION_CREATE,
            Activity.STATUS_SUCCESS,
            atoainfo.to_mini(),
            "atoainfo",
        )
        return HTTPResponse.created(
            message=f"Item created successfully ID #{atoainfo.id}",
            data={"item": atoainfo.to_dict()},
        )
    else:
        return HTTPResponse.error("Creation failed.", status=500)


@admin.put("/api/atoainfo/<int:id>")
@roles_required("Admin")
@validate_with(AtoaInfoRequestModel)
def api_atoainfo_update(id: t.id, validated_data: dict) -> Response:
    """
    Endpoint to update an AtoaInfo

    Args:
        - id: id of the AtoaInfo
        - validated_data: validated data from the request.

    Returns:
        - success/error string based on the operation result.
    """
    atoainfo = AtoaInfo.query.get(id)

    if atoainfo:
        atoainfo.from_json(validated_data.get("item"))
        if atoainfo.save():
            Activity.create(
                current_user,
                Activity.ACTION_UPDATE,
                Activity.STATUS_SUCCESS,
                atoainfo.to_mini(),
                "atoainfo",
            )
            return HTTPResponse.success(message="Updated")
        else:
            return HTTPResponse.error("Error saving item", status=500)
    else:
        return HTTPResponse.not_found("AtoaInfo not found")


@admin.delete("/api/atoainfo/<int:id>")
@roles_required("Admin")
def api_atoainfo_delete(
    id: t.id,
) -> Response:
    """
    Endpoint to delete an AtoaInfo.

    Args:
        - id: id of the AtoaInfo to be deleted.

    Returns:
        - success/error string based on the operation result.
    """
    atoainfo = AtoaInfo.query.get(id)
    if atoainfo is None:
        return HTTPResponse.not_found("AtoaInfo not found")

    if atoainfo.delete():
        # Record Activity
        Activity.create(
            current_user,
            Activity.ACTION_DELETE,
            Activity.STATUS_SUCCESS,
            atoainfo.to_mini(),
            "atoainfo",
        )
        return HTTPResponse.success(message=f"AtoaInfo Deleted #{atoainfo.id}")
    else:
        return HTTPResponse.error("Error deleting Atoa Info", status=500)


@admin.route("/api/atobinfos/", methods=["GET", "POST"])
def api_atobinfos() -> Response:
    """Returns AtobInfos in JSON format, allows search and paging."""
    page = request.args.get("page", 1, int)
    per_page = request.args.get("per_page", PER_PAGE, int)

    query = []
    result = (
        AtobInfo.query.filter(*query)
        .order_by(-AtobInfo.id)
        .paginate(page=page, per_page=per_page, count=True)
    )
    response = {
        "items": [item.to_dict() for item in result.items],
        "perPage": per_page,
        "total": result.total,
    }
    return HTTPResponse.success(data=response)


@admin.post("/api/atobinfo")
@roles_required("Admin")
@validate_with(AtobInfoRequestModel)
def api_atobinfo_create(
    validated_data: dict,
) -> Response:
    """
    Endpoint to create an AtobInfo.

    Args:
        - validated_data: validated data from the request.

    Returns:
        - success/error string based on the operation result.
    """
    atobinfo = AtobInfo()
    atobinfo.from_json(validated_data["item"])

    if atobinfo.save():
        Activity.create(
            current_user,
            Activity.ACTION_CREATE,
            Activity.STATUS_SUCCESS,
            atobinfo.to_mini(),
            "atobinfo",
        )
        return HTTPResponse.created(
            message=f"Item created successfully ID #{atobinfo.id}",
            data={"item": atobinfo.to_dict()},
        )
    else:
        return HTTPResponse.error("Creation failed.", status=500)


@admin.put("/api/atobinfo/<int:id>")
@roles_required("Admin")
@validate_with(AtobInfoRequestModel)
def api_atobinfo_update(id: t.id, validated_data: dict) -> Response:
    """
    Endpoint to update an AtobInfo.

    Args:
        - id: id of the AtobInfo
        - validated_data: validated data from the request.

    Returns:
        - success/error string based on the operation result.
    """
    atobinfo = AtobInfo.query.get(id)

    if atobinfo:
        atobinfo.from_json(validated_data.get("item"))
        if atobinfo.save():
            Activity.create(
                current_user,
                Activity.ACTION_UPDATE,
                Activity.STATUS_SUCCESS,
                atobinfo.to_mini(),
                "atobinfo",
            )
            return HTTPResponse.success(message="Updated")
        else:
            return HTTPResponse.error("Error saving item", status=500)
    else:
        return HTTPResponse.not_found("AtobInfo not found")


@admin.delete("/api/atobinfo/<int:id>")
@roles_required("Admin")
def api_atobinfo_delete(
    id: t.id,
) -> Response:
    """
    Endpoint to delete an AtobInfo.

    Args:
        - id: id of the AtobInfo to be deleted.

    Returns:
        - success/error string based on the operation result.
    """
    atobinfo = AtobInfo.query.get(id)
    if atobinfo is None:
        return HTTPResponse.not_found("AtobInfo not found")

    if atobinfo.delete():
        # Record Activity
        Activity.create(
            current_user,
            Activity.ACTION_DELETE,
            Activity.STATUS_SUCCESS,
            atobinfo.to_mini(),
            "atobinfo",
        )
        return HTTPResponse.success(message=f"AtobInfo Deleted #{atobinfo.id}")
    else:
        return HTTPResponse.error("Error deleting Atob Info", status=500)


@admin.route("/api/btobinfos/", methods=["GET", "POST"])
def api_btobinfos() -> Response:
    """Returns BtobInfos in JSON format, allows search and paging."""
    page = request.args.get("page", 1, int)
    per_page = request.args.get("per_page", PER_PAGE, int)

    query = []
    result = (
        BtobInfo.query.filter(*query)
        .order_by(-BtobInfo.id)
        .paginate(page=page, per_page=per_page, count=True)
    )
    response = {
        "items": [item.to_dict() for item in result.items],
        "perPage": per_page,
        "total": result.total,
    }
    return HTTPResponse.success(data=response)


@admin.post("/api/btobinfo")
@roles_required("Admin")
@validate_with(BtobInfoRequestModel)
def api_btobinfo_create(
    validated_data: dict,
) -> Response:
    """
    Endpoint to create a BtobInfo.

    Args:
        - validated_data: validated data from the request.

    Returns:
        - success/error string based on the operation result.
    """
    btobinfo = BtobInfo()
    btobinfo.from_json(validated_data["item"])

    if btobinfo.save():
        Activity.create(
            current_user,
            Activity.ACTION_CREATE,
            Activity.STATUS_SUCCESS,
            btobinfo.to_mini(),
            "btobinfo",
        )
        return HTTPResponse.created(
            message=f"Item created successfully ID #{btobinfo.id}",
            data={"item": btobinfo.to_dict()},
        )
    else:
        return HTTPResponse.error("Creation failed.", status=500)


@admin.put("/api/btobinfo/<int:id>")
@roles_required("Admin")
@validate_with(BtobInfoRequestModel)
def api_btobinfo_update(id: t.id, validated_data: dict) -> Response:
    """
    Endpoint to update a BtobInfo.

    Args:
        - id: id of the BtobInfo
        - validated_data: validated data from the request.

    Returns:
        - success/error string based on the operation result.
    """
    btobinfo = BtobInfo.query.get(id)

    if btobinfo:
        btobinfo.from_json(validated_data.get("item"))
        if btobinfo.save():
            Activity.create(
                current_user,
                Activity.ACTION_UPDATE,
                Activity.STATUS_SUCCESS,
                btobinfo.to_mini(),
                "btobinfo",
            )
            return HTTPResponse.success(message="Updated")
        else:
            return HTTPResponse.error("Error saving item", status=500)
    else:
        return HTTPResponse.not_found("BtobInfo not found")


@admin.delete("/api/btobinfo/<int:id>")
@roles_required("Admin")
def api_btobinfo_delete(
    id: t.id,
) -> Response:
    """
    Endpoint to delete a BtobInfo.

    Args:
        - id: id of the BtobInfo to be deleted.

    Returns:
        - success/error string based on the operation result.
    """
    btobinfo = BtobInfo.query.get(id)
    if btobinfo is None:
        return HTTPResponse.not_found("BtobInfo not found")

    if btobinfo.delete():
        # Record Activity
        Activity.create(
            current_user,
            Activity.ACTION_DELETE,
            Activity.STATUS_SUCCESS,
            btobinfo.to_mini(),
            "btobinfo",
        )
        return HTTPResponse.success(message=f"BtobInfo Deleted #{btobinfo.id}")
    else:
        return HTTPResponse.error("Error deleting Btob Info", status=500)


@admin.route("/api/itoainfos/", methods=["GET", "POST"])
def api_itoainfos() -> Response:
    """Returns ItoaInfos in JSON format, allows search and paging."""
    page = request.args.get("page", 1, int)
    per_page = request.args.get("per_page", PER_PAGE, int)

    query = []
    result = (
        ItoaInfo.query.filter(*query)
        .order_by(-ItoaInfo.id)
        .paginate(page=page, per_page=per_page, count=True)
    )
    response = {
        "items": [item.to_dict() for item in result.items],
        "perPage": per_page,
        "total": result.total,
    }
    return HTTPResponse.success(data=response)


@admin.post("/api/itoainfo")
@roles_required("Admin")
@validate_with(ItoaInfoRequestModel)
def api_itoainfo_create(
    validated_data: dict,
) -> Response:
    """
    Endpoint to create an ItoaInfo.

    Args:
        - validated_data: validated data from the request.

    Returns:
        - success/error string based on the operation result.
    """
    itoainfo = ItoaInfo()
    itoainfo.from_json(validated_data["item"])

    if itoainfo.save():
        Activity.create(
            current_user,
            Activity.ACTION_CREATE,
            Activity.STATUS_SUCCESS,
            itoainfo.to_mini(),
            "itoainfo",
        )
        return HTTPResponse.created(
            message=f"Item created successfully ID #{itoainfo.id}",
            data={"item": itoainfo.to_dict()},
        )
    else:
        return HTTPResponse.error("Creation failed.", status=500)


@admin.put("/api/itoainfo/<int:id>")
@roles_required("Admin")
@validate_with(ItoaInfoRequestModel)
def api_itoainfo_update(id: t.id, validated_data: dict) -> Response:
    """
    Endpoint to update an ItoaInfo.

    Args:
        - id: id of the ItoaInfo
        - validated_data: validated data from the request.

    Returns:
        - success/error string based on the operation result.
    """
    itoainfo = ItoaInfo.query.get(id)

    if itoainfo:
        itoainfo.from_json(validated_data.get("item"))
        if itoainfo.save():
            Activity.create(
                current_user,
                Activity.ACTION_UPDATE,
                Activity.STATUS_SUCCESS,
                itoainfo.to_mini(),
                "itoainfo",
            )
            return HTTPResponse.success(message="Updated")
        else:
            return HTTPResponse.error("Error saving item", status=500)
    else:
        return HTTPResponse.not_found("ItoaInfo not found")


@admin.delete("/api/itoainfo/<int:id>")
@roles_required("Admin")
def api_itoainfo_delete(
    id: t.id,
) -> Response:
    """
    Endpoint to delete an ItoaInfo.

    Args:
        - id: id of the ItoaInfo to be deleted.

    Returns:
        - success/error string based on the operation result.
    """
    itoainfo = ItoaInfo.query.get(id)
    if itoainfo is None:
        return HTTPResponse.not_found("ItoaInfo not found")

    if itoainfo.delete():
        # Record Activity
        Activity.create(
            current_user,
            Activity.ACTION_DELETE,
            Activity.STATUS_SUCCESS,
            itoainfo.to_mini(),
            "itoainfo",
        )
        return HTTPResponse.success(message=f"ItoaInfo Deleted #{itoainfo.id}")
    else:
        return HTTPResponse.error("Error deleting Itoa Info", status=500)


@admin.route("/api/itobinfos/", methods=["GET", "POST"])
def api_itobinfos() -> Response:
    """Returns ItobInfos in JSON format, allows search and paging."""
    page = request.args.get("page", 1, int)
    per_page = request.args.get("per_page", PER_PAGE, int)

    query = []
    result = (
        ItobInfo.query.filter(*query)
        .order_by(-ItobInfo.id)
        .paginate(page=page, per_page=per_page, count=True)
    )
    response = {
        "items": [item.to_dict() for item in result.items],
        "perPage": per_page,
        "total": result.total,
    }
    return HTTPResponse.success(data=response)


@admin.post("/api/itobinfo")
@roles_required("Admin")
@validate_with(ItobInfoRequestModel)
def api_itobinfo_create(
    validated_data: dict,
) -> Response:
    """
    Endpoint to create an ItobInfo.

    Args:
        - validated_data: validated data from the request.

    Returns:
        - success/error string based on the operation result.
    """
    itobinfo = ItobInfo()
    itobinfo.from_json(validated_data["item"])

    if itobinfo.save():
        Activity.create(
            current_user,
            Activity.ACTION_CREATE,
            Activity.STATUS_SUCCESS,
            itobinfo.to_mini(),
            "itobinfo",
        )
        return HTTPResponse.created(
            message=f"Item created successfully ID #{itobinfo.id}",
            data={"item": itobinfo.to_dict()},
        )
    else:
        return HTTPResponse.error("Creation failed.", status=500)


@admin.put("/api/itobinfo/<int:id>")
@roles_required("Admin")
@validate_with(ItobInfoRequestModel)
def api_itobinfo_update(id: t.id, validated_data: dict) -> Response:
    """
    Endpoint to update an ItobInfo.

    Args:
        - id: id of the ItobInfo
        - validated_data: validated data from the request.

    Returns:
        - success/error string based on the operation result.
    """
    itobinfo = ItobInfo.query.get(id)

    if itobinfo:
        itobinfo.from_json(validated_data.get("item"))
        if itobinfo.save():
            Activity.create(
                current_user,
                Activity.ACTION_UPDATE,
                Activity.STATUS_SUCCESS,
                itobinfo.to_mini(),
                "itobinfo",
            )
            return HTTPResponse.success(message="Updated")
        else:
            return HTTPResponse.error("Error saving item", status=500)
    else:
        return HTTPResponse.not_found("ItobInfo not found")


@admin.delete("/api/itobinfo/<int:id>")
@roles_required("Admin")
def api_itobinfo_delete(
    id: t.id,
) -> Response:
    """
    Endpoint to delete an ItobInfo
    :param id: id of the ItobInfo to be deleted
    :return: success/error
    """
    itobinfo = ItobInfo.query.get(id)
    if itobinfo is None:
        return HTTPResponse.not_found("ItobInfo not found")

    if itobinfo.delete():
        # Record Activity
        Activity.create(
            current_user,
            Activity.ACTION_DELETE,
            Activity.STATUS_SUCCESS,
            itobinfo.to_mini(),
            "itobinfo",
        )
        return HTTPResponse.success(message=f"ItobInfo Deleted #{itobinfo.id}")
    else:
        return HTTPResponse.error("Error deleting Itob Info", status=500)


@admin.route("/api/itoiinfos/", methods=["GET", "POST"])
def api_itoiinfos() -> Response:
    """Returns ItoiInfos in JSON format, allows search and paging."""
    page = request.args.get("page", 1, int)
    per_page = request.args.get("per_page", PER_PAGE, int)

    query = []
    result = (
        ItoiInfo.query.filter(*query)
        .order_by(-ItoiInfo.id)
        .paginate(page=page, per_page=per_page, count=True)
    )
    response = {
        "items": [item.to_dict() for item in result.items],
        "perPage": per_page,
        "total": result.total,
    }
    return HTTPResponse.success(data=response)


@admin.post("/api/itoiinfo")
@roles_required("Admin")
@validate_with(ItoiInfoRequestModel)
def api_itoiinfo_create(
    validated_data: dict,
) -> Response:
    """
    Endpoint to create an ItoiInfo.

    Args:
        - validated_data: validated data from the request.

    Returns:
        - success/error string based on the operation result.
    """
    itoiinfo = ItoiInfo()
    itoiinfo.from_json(validated_data["item"])

    if itoiinfo.save():
        Activity.create(
            current_user,
            Activity.ACTION_CREATE,
            Activity.STATUS_SUCCESS,
            itoiinfo.to_mini(),
            "itoiinfo",
        )
        return HTTPResponse.created(
            message=f"Item created successfully ID #{itoiinfo.id}",
            data={"item": itoiinfo.to_dict()},
        )
    else:
        return HTTPResponse.error("Creation failed.", status=500)


@admin.put("/api/itoiinfo/<int:id>")
@roles_required("Admin")
@validate_with(ItoiInfoRequestModel)
def api_itoiinfo_update(id: t.id, validated_data: dict) -> Response:
    """
    Endpoint to update an ItoiInfo.

    Args:
        - id: id of the ItoiInfo
        - validated_data: validated data from the request.

    Returns:
        - success/error string based on the operation result.
    """
    itoiinfo = ItoiInfo.query.get(id)

    if itoiinfo:
        itoiinfo.from_json(validated_data.get("item"))
        if itoiinfo.save():
            Activity.create(
                current_user,
                Activity.ACTION_UPDATE,
                Activity.STATUS_SUCCESS,
                itoiinfo.to_mini(),
                "itoiinfo",
            )
            return HTTPResponse.success(message="Updated")
        else:
            return HTTPResponse.error("Error saving item", status=500)
    else:
        return HTTPResponse.not_found("ItoiInfo not found")


@admin.delete("/api/itoiinfo/<int:id>")
@roles_required("Admin")
def api_itoiinfo_delete(
    id: t.id,
) -> Response:
    """
    Endpoint to delete an ItoiInfo.

    Args:
        - id: id of the ItoiInfo to be deleted.

    Returns:
        - success/error string based on the operation result.
    """
    itoiinfo = ItoiInfo.query.get(id)
    if itoiinfo is None:
        return HTTPResponse.not_found("ItoiInfo not found")

    if itoiinfo.delete():
        # Record Activity
        Activity.create(
            current_user,
            Activity.ACTION_DELETE,
            Activity.STATUS_SUCCESS,
            itoiinfo.to_mini(),
            "itoiinfo",
        )
        return HTTPResponse.success(message=f"ItoiInfo Deleted #{itoiinfo.id}")
    else:
        return HTTPResponse.error("Error deleting Itoi Info", status=500)


@admin.route("/api/mediacategories/", methods=["GET", "POST"])
def api_mediacategories() -> Response:
    """Returns MediaCategories in JSON format, allows search and paging."""
    page = request.args.get("page", 1, int)
    per_page = request.args.get("per_page", PER_PAGE, int)

    query = []
    result = (
        MediaCategory.query.filter(*query)
        .order_by(-MediaCategory.id)
        .paginate(page=page, per_page=per_page, count=True)
    )
    response = {
        "items": [item.to_dict() for item in result.items],
        "perPage": per_page,
        "total": result.total,
    }
    return HTTPResponse.success(data=response)


@admin.post("/api/mediacategory")
@roles_required("Admin")
@validate_with(MediaCategoryRequestModel)
def api_mediacategory_create(
    validated_data: dict,
) -> Response:
    """
    Endpoint to create a MediaCategory.

    Args:
        - validated_data: validated data from the request.

    Returns:
        - success/error string based on the operation result.
    """
    mediacategory = MediaCategory()
    mediacategory.from_json(validated_data["item"])

    if mediacategory.save():
        Activity.create(
            current_user,
            Activity.ACTION_CREATE,
            Activity.STATUS_SUCCESS,
            mediacategory.to_mini(),
            "mediacategory",
        )
        return HTTPResponse.created(
            message=f"Item created successfully ID #{mediacategory.id}",
            data={"item": mediacategory.to_dict()},
        )
    else:
        return HTTPResponse.error("Creation failed.", status=500)


@admin.put("/api/mediacategory/<int:id>")
@roles_required("Admin")
@validate_with(MediaCategoryRequestModel)
def api_mediacategory_update(id: t.id, validated_data: dict) -> Response:
    """
    Endpoint to update a MediaCategory.

    Args:
        - id: id of the MediaCategory
        - validated_data: validated data from the request.

    Returns:
        - success/error string based on the operation result.
    """
    mediacategory = MediaCategory.query.get(id)

    if mediacategory:
        mediacategory.from_json(validated_data.get("item"))
        if mediacategory.save():
            Activity.create(
                current_user,
                Activity.ACTION_UPDATE,
                Activity.STATUS_SUCCESS,
                mediacategory.to_mini(),
                "mediacategory",
            )
            return HTTPResponse.success(message="Updated")
        else:
            return HTTPResponse.error("Error saving item", status=500)
    else:
        return HTTPResponse.not_found("MediaCategory not found")


@admin.delete("/api/mediacategory/<int:id>")
@roles_required("Admin")
def api_mediacategory_delete(
    id: t.id,
) -> Response:
    """
    Endpoint to delete a MediaCategory.

    Args:
        - id: id of the MediaCategory to be deleted.

    Returns:
        - success/error string based on the operation result.
    """
    mediacategory = MediaCategory.query.get(id)
    if mediacategory is None:
        return HTTPResponse.not_found("MediaCategory not found")

    if mediacategory.delete():
        # Record Activity
        Activity.create(
            current_user,
            Activity.ACTION_DELETE,
            Activity.STATUS_SUCCESS,
            mediacategory.to_mini(),
            "mediacategory",
        )
        return HTTPResponse.success(message=f"MediaCategory Deleted #{mediacategory.id}")
    else:
        return HTTPResponse.error("Error deleting Media Category", status=500)


@admin.route("/api/geolocationtypes/", methods=["GET", "POST"])
def api_geolocationtypes() -> Response:
    """Returns GeoLocationTypes in JSON format, allows search and paging."""
    page = request.args.get("page", 1, int)
    per_page = request.args.get("per_page", PER_PAGE, int)

    query = []
    result = (
        GeoLocationType.query.filter(*query)
        .order_by(-GeoLocationType.id)
        .paginate(page=page, per_page=per_page, count=True)
    )
    response = {
        "items": [item.to_dict() for item in result.items],
        "perPage": per_page,
        "total": result.total,
    }
    return HTTPResponse.success(data=response)


@admin.post("/api/geolocationtype")
@roles_required("Admin")
@validate_with(GeoLocationTypeRequestModel)
def api_geolocationtype_create(
    validated_data: dict,
) -> Response:
    """
    Endpoint to create a GeoLocationType.

    Args:
        - validated_data: validated data from the request.

    Returns:
        - success/error string based on the operation result.
    """
    geolocationtype = GeoLocationType()
    geolocationtype.from_json(validated_data["item"])

    if geolocationtype.save():
        Activity.create(
            current_user,
            Activity.ACTION_CREATE,
            Activity.STATUS_SUCCESS,
            geolocationtype.to_mini(),
            "geolocationtype",
        )
        return HTTPResponse.created(
            message=f"Item created successfully ID #{geolocationtype.id}",
            data={"item": geolocationtype.to_dict()},
        )
    else:
        return HTTPResponse.error("Creation failed.", status=500)


@admin.put("/api/geolocationtype/<int:id>")
@roles_required("Admin")
@validate_with(GeoLocationTypeRequestModel)
def api_geolocationtype_update(id: t.id, validated_data: dict) -> Response:
    """
    Endpoint to update a GeoLocationType.

    Args:
        - id: id of the GeoLocationType
        - validated_data: validated data from the request.

    Returns:
        - success/error string based on the operation result.
    """
    geolocationtype = GeoLocationType.query.get(id)

    if geolocationtype:
        geolocationtype.from_json(validated_data.get("item"))
        if geolocationtype.save():
            Activity.create(
                current_user,
                Activity.ACTION_UPDATE,
                Activity.STATUS_SUCCESS,
                geolocationtype.to_mini(),
                "geolocationtype",
            )
            return HTTPResponse.success(message="Updated")
        else:
            return HTTPResponse.error("Error saving item", status=500)
    else:
        return HTTPResponse.not_found("GeoLocationType not found")


@admin.delete("/api/geolocationtype/<int:id>")
@roles_required("Admin")
def api_geolocationtype_delete(
    id: t.id,
) -> Response:
    """
    Endpoint to delete a GeoLocationType.

    Args:
        - id: id of the GeoLocationType to be deleted.

    Returns:
        - success/error string based on the operation result.
    """
    geolocationtype = GeoLocationType.query.get(id)
    if geolocationtype is None:
        return HTTPResponse.not_found("GeoLocationType not found")

    if geolocationtype.delete():
        # Record Activity
        Activity.create(
            current_user,
            Activity.ACTION_DELETE,
            Activity.STATUS_SUCCESS,
            geolocationtype.to_mini(),
            "geolocationtype",
        )
        return HTTPResponse.success(message=f"GeoLocationType Deleted #{geolocationtype.id}")
    else:
        return HTTPResponse.error("Error deleting GeoLocation Type", status=500)


@admin.route("/api/relation/info")
def relationship_info() -> Response:
    """Fetches information about various relationships and returns it as JSON."""
    atobInfo = [item.to_dict() for item in AtobInfo.query.all()]
    itobInfo = [item.to_dict() for item in ItobInfo.query.all()]
    btobInfo = [item.to_dict() for item in BtobInfo.query.all()]
    atoaInfo = [item.to_dict() for item in AtoaInfo.query.all()]
    itoaInfo = [item.to_dict() for item in ItoaInfo.query.all()]
    itoiInfo = [item.to_dict() for item in ItoiInfo.query.all()]

    return HTTPResponse.success(
        data={
            "atobInfo": atobInfo,
            "itobInfo": itobInfo,
            "btobInfo": btobInfo,
            "atoaInfo": atoaInfo,
            "itoaInfo": itoaInfo,
            "itoiInfo": itoiInfo,
        },
    )


# Bulletin routes
@admin.route("/bulletins/", defaults={"id": None})
@admin.route("/bulletins/<int:id>")
def bulletins(id: Optional[t.id]) -> str:
    """Endpoint for bulletins management."""

    statuses = [item.to_dict() for item in WorkflowStatus.query.all()]
    return render_template(
        "admin/bulletins.html",
        statuses=statuses,
    )


@admin.route("/api/bulletins/", methods=["POST", "GET"])
@validate_with(BulletinQueryRequestModel)
def api_bulletins(validated_data: dict) -> Response:
    """
    Returns bulletins in JSON format, allows search and paging.

    Args:
        - validated_data: validated data from the request.

    Returns:
        - response: Response object
        - status code: 200
    """
    # log search query
    q = validated_data.get("q", None)
    if q and q != [{}]:
        Activity.create(
            current_user,
            Activity.ACTION_SEARCH,
            Activity.STATUS_SUCCESS,
            q,
            "bulletin",
        )

    su = SearchUtils(validated_data, cls="bulletin")
    queries, ops = su.get_query()
    result = Bulletin.query.filter(*queries.pop(0))

    # nested queries
    if len(queries) > 0:
        while queries:
            nextOp = ops.pop(0)
            nextQuery = queries.pop(0)
            if nextOp == "union":
                result = result.union(Bulletin.query.filter(*nextQuery))
            elif nextOp == "intersect":
                result = result.intersect(Bulletin.query.filter(*nextQuery))

    page = request.args.get("page", 1, int)
    per_page = request.args.get("per_page", PER_PAGE, int)
    result = result.order_by(Bulletin.updated_at.desc()).paginate(
        page=page, per_page=per_page, count=True
    )

    # Select json encoding type
    mode = request.args.get("mode", "1")
    response = {
        "items": [item.to_dict(mode=mode) for item in result.items],
        "perPage": per_page,
        "total": result.total,
    }

    return HTTPResponse.success(data=response)


@admin.post("/api/bulletin/")
@roles_accepted("Admin", "DA")
@can_assign_roles
@validate_with(BulletinRequestModel)
def api_bulletin_create(
    validated_data: dict,
) -> Response:
    """
    Creates a new bulletin.

    Args:
        - validated_data: validated data from the request.

    Returns:
        - success/error string based on the operation result.
    """
    bulletin = Bulletin()
    bulletin.from_json(validated_data["item"])

    # assign automatically to the creator user
    bulletin.assigned_to_id = current_user.id

    roles = validated_data["item"].get("roles", [])
    if roles:
        role_ids = [x.get("id") for x in roles]
        new_roles = Role.query.filter(Role.id.in_(role_ids)).all()
        bulletin.roles = new_roles

    if bulletin.save():
        bulletin.create_revision()
        Activity.create(
            current_user,
            Activity.ACTION_CREATE,
            Activity.STATUS_SUCCESS,
            bulletin.to_mini(),
            "bulletin",
        )
        # Select json encoding type
        mode = request.args.get("mode", "1")
        return HTTPResponse.created(
            message=f"Created Bulletin #{bulletin.id}", data={"item": bulletin.to_dict(mode=mode)}
        )
    else:
        return HTTPResponse.error("Error creating Bulletin", status=500)


@admin.put("/api/bulletin/<int:id>")
@roles_accepted("Admin", "DA")
@validate_with(BulletinRequestModel)
def api_bulletin_update(id: t.id, validated_data: dict) -> Response:
    """
    Updates a bulletin.

    Args:
        - id: id of the bulletin
        - validated_data: validated data from the request.

    Returns:
        - success/error string based on the operation result.
    """

    bulletin = Bulletin.query.get(id)
    if bulletin is not None:
        if not current_user.can_access(bulletin):
            Activity.create(
                current_user,
                Activity.ACTION_UPDATE,
                Activity.STATUS_DENIED,
                request.json,
                "bulletin",
                details=f"Unauthorized attempt to update restricted Bulletin {id}.",
            )
            return HTTPResponse.forbidden("Restricted Access")

        if not current_user.has_role("Admin") and current_user != bulletin.assigned_to:
            Activity.create(
                current_user,
                Activity.ACTION_UPDATE,
                Activity.STATUS_DENIED,
                request.json,
                "bulletin",
                details=f"Unauthorized attempt to update unassigned Bulletin {id}.",
            )
            return HTTPResponse.forbidden("Restricted Access")

        bulletin = bulletin.from_json(validated_data["item"])

        bulletin.create_revision()
        # Record Activity
        Activity.create(
            current_user,
            Activity.ACTION_UPDATE,
            Activity.STATUS_SUCCESS,
            bulletin.to_mini(),
            "bulletin",
        )
        return HTTPResponse.success(message=f"Saved Bulletin #{bulletin.id}")
    else:
        return HTTPResponse.not_found("Bulletin not found")


# Add/Update review bulletin endpoint
@admin.put("/api/bulletin/review/<int:id>")
@roles_accepted("Admin", "DA")
@validate_with(BulletinReviewRequestModel)
def api_bulletin_review_update(id: t.id, validated_data: dict) -> Response:
    """
    Endpoint to update a bulletin review.

    Args:
        - id: id of the bulletin
        - validated_data: validated data from the request.

    Returns:
        - success/error string based on the operation result.
    """
    bulletin = Bulletin.query.get(id)
    if bulletin is not None:
        if not current_user.can_access(bulletin):
            Activity.create(
                current_user,
                Activity.ACTION_REVIEW,
                Activity.STATUS_DENIED,
                validated_data,
                "bulletin",
                details=f"Unauthorized attempt to update restricted Bulletin {id}.",
            )
            return HTTPResponse.forbidden("Restricted Access")

        bulletin.review = (
            validated_data["item"]["review"] if "review" in validated_data["item"] else ""
        )
        bulletin.review_action = (
            validated_data["item"]["review_action"]
            if "review_action" in validated_data["item"]
            else ""
        )

        if bulletin.status == "Peer Review Assigned":
            bulletin.comments = "Added Peer Review"
        if bulletin.status == "Peer Reviewed":
            bulletin.comments = "Updated Peer Review"

        bulletin.status = "Peer Reviewed"

        # append refs
        tags = validated_data.get("item", {}).get("revTags", [])

        if bulletin.tags is None:
            bulletin.tags = []
        bulletin.tags = list(set(bulletin.tags + tags))

        if bulletin.save():
            # Create a revision using latest values
            # this method automatically commits
            #  bulletin changes (referenced)
            bulletin.create_revision()

            # Record Activity
            Activity.create(
                current_user,
                Activity.ACTION_REVIEW,
                Activity.STATUS_SUCCESS,
                bulletin.to_mini(),
                "bulletin",
            )
            return HTTPResponse.success(message=f"Bulletin review updated #{bulletin.id}")
        else:
            return HTTPResponse.error(f"Error saving Bulletin #{id}", status=500)
    else:
        return HTTPResponse.not_found("Bulletin not found")


# bulk update bulletin endpoint
@admin.put("/api/bulletin/bulk/")
@roles_accepted("Admin", "Mod")
@validate_with(BulletinBulkUpdateRequestModel)
def api_bulletin_bulk_update(
    validated_data: dict,
) -> Response:
    """
    Endpoint to bulk update bulletins.

    Args:
        - validated_data: validated data from the request.

    Returns:
        - success/error string based on the operation result.
    """
    ids = validated_data["items"]
    bulk = validated_data["bulk"]

    # non-intrusive hard validation for access roles based on user
    if not current_user.has_role("Admin"):
        # silently discard access roles
        bulk.pop("roles", None)

    if ids and len(bulk):
        job = bulk_update_bulletins.delay(ids, bulk, current_user.id)
        # store job id in user's session for status monitoring
        key = f"user{current_user.id}:{job.id}"
        rds.set(key, job.id)
        # expire in 3 hours
        rds.expire(key, 60 * 60 * 3)
        return HTTPResponse.success(message="Bulk update queued successfully")
    else:
        return HTTPResponse.error("No items selected, or nothing to update", status=400)


# get one bulletin
@admin.get("/api/bulletin/<int:id>")
def api_bulletin_get(
    id: t.id,
) -> Response:
    """
    Endpoint to get a single bulletin.

    Args:
        - id: id of the bulletin

    Returns:
        - bulletin in json format / success or error
    """
    bulletin = Bulletin.query.get(id)
    mode = request.args.get("mode", None)
    if not bulletin:
        return HTTPResponse.not_found("Bulletin not found")
    else:
        # hide review from view-only users
        if not current_user.roles:
            bulletin.review = None
        if current_user.can_access(bulletin):
            Activity.create(
                current_user,
                Activity.ACTION_VIEW,
                Activity.STATUS_SUCCESS,
                bulletin.to_mini(),
                "bulletin",
            )
            return HTTPResponse.success(data=bulletin.to_dict(mode))
        else:
            # block access altogether here, doesn't make sense to send only the id
            Activity.create(
                current_user,
                Activity.ACTION_VIEW,
                Activity.STATUS_DENIED,
                bulletin.to_mini(),
                "bulletin",
                details=f"Unauthorized attempt to view restricted Bulletin {id}.",
            )
            return HTTPResponse.forbidden("Restricted Access")


# get bulletin relations
@admin.get("/api/bulletin/relations/<int:id>")
def bulletin_relations(id: t.id) -> Response:
    """
    Endpoint to return related entities of a bulletin.

    Args:
        - id: id of the bulletin

    Returns:
        - related entities in json format / success or error
    """
    cls = request.args.get("class", None)
    page = request.args.get("page", 1, int)
    per_page = request.args.get("per_page", REL_PER_PAGE, int)
    if not cls or cls not in ["bulletin", "actor", "incident"]:
        return HTTPResponse.error("Invalid class", status=400)
    bulletin = Bulletin.query.get(id)
    if not bulletin:
        return HTTPResponse.not_found("Bulletin not found")
    items = []

    if cls == "bulletin":
        items = bulletin.bulletin_relations
    elif cls == "actor":
        items = bulletin.actor_relations
    elif cls == "incident":
        items = bulletin.incident_relations

    start = (page - 1) * per_page
    end = start + per_page
    data = items[start:end]

    load_more = False if end >= len(items) else True
    if data:
        if cls == "bulletin":
            data = [item.to_dict(exclude=bulletin) for item in data]
        else:
            data = [item.to_dict() for item in data]

    return HTTPResponse.success(data={"items": data, "more": load_more})


@admin.post("/api/bulletin/import/")
@roles_required("Admin")
def api_bulletin_import() -> Response:
    """
    Endpoint to import bulletins from csv data.

    Returns:
        - success/error string based on the operation result.
    """
    if "csv" in request.files:
        Bulletin.import_csv(request.files.get("csv"))
        return HTTPResponse.success(message="Success")
    else:
        return HTTPResponse.error("Error", status=400)


# ----- self assign endpoints -----


@admin.put("/api/bulletin/assign/<int:id>")
@roles_accepted("Admin", "DA")
@validate_with(BulletinSelfAssignRequestModel)
def api_bulletin_self_assign(id: t.id, validated_data: dict) -> Response:
    """
    assign a bulletin to the user.

    Args:
        - id: id of the bulletin
        - validated_data: validated data from the request.

    Returns:
        - success/error string based on the operation result.
    """

    # permission check
    if not (current_user.has_role("Admin") or current_user.can_self_assign):
        return HTTPResponse.forbidden("User not allowed to self assign")

    bulletin = Bulletin.query.get(id)

    if not current_user.can_access(bulletin):
        Activity.create(
            current_user,
            Activity.ACTION_SELF_ASSIGN,
            Activity.STATUS_DENIED,
            bulletin.to_mini(),
            "bulletin",
            details=f"Unauthorized attempt to self-assign restricted Bulletin {id}.",
        )
        return HTTPResponse.forbidden("Restricted Access")

    if bulletin:
        b = validated_data.get("bulletin")
        # workflow check
        if bulletin.assigned_to_id and bulletin.assigned_to.active:
            return HTTPResponse.error("Item already assigned to an active user", status=400)

        # update bulletin assignement
        bulletin.assigned_to_id = current_user.id
        bulletin.comments = b.get("comments")
        bulletin.tags = bulletin.tags or []
        bulletin.tags = bulletin.tags + b.get("tags", [])

        # Change status to assigned if needed
        if bulletin.status == "Machine Created" or bulletin.status == "Human Created":
            bulletin.status = "Assigned"

        # Create a revision using latest values
        # this method automatically commits
        # bulletin changes (referenced)
        bulletin.create_revision()

        # Record Activity
        Activity.create(
            current_user,
            Activity.ACTION_SELF_ASSIGN,
            Activity.STATUS_SUCCESS,
            bulletin.to_mini(),
            "bulletin",
        )
        return HTTPResponse.success(message=f"Saved Bulletin #{bulletin.id}")
    else:
        return HTTPResponse.not_found("Bulletin not found")


@admin.put("/api/actor/assign/<int:id>")
@roles_accepted("Admin", "DA")
@validate_with(ActorSelfAssignRequestModel)
def api_actor_self_assign(id: t.id, validated_data: dict) -> Response:
    """
    self assign an actor to the user.

    Args:
        - id: id of the actor
        - validated_data: validated data from the request.

    Returns:
        - success/error string based on the operation result.
    """

    # permission check
    if not (current_user.has_role("Admin") or current_user.can_self_assign):
        return HTTPResponse.forbidden("User not allowed to self assign")

    actor = Actor.query.get(id)

    if not current_user.can_access(actor):
        Activity.create(
            current_user,
            Activity.ACTION_SELF_ASSIGN,
            Activity.STATUS_DENIED,
            validated_data,
            "actor",
            details=f"Unauthorized attempt to self-assign restricted Actor {id}.",
        )
        return HTTPResponse.forbidden("Restricted Access")

    if actor:
        a = validated_data.get("actor")
        # workflow check
        if actor.assigned_to_id and actor.assigned_to.active:
            return HTTPResponse.error("Item already assigned to an active user")

        # update bulletin assignement
        actor.assigned_to_id = current_user.id
        actor.comments = a.get("comments")

        # Change status to assigned if needed
        if actor.status == "Machine Created" or actor.status == "Human Created":
            actor.status = "Assigned"

        actor.create_revision()

        # Record Activity
        Activity.create(
            current_user, Activity.ACTION_UPDATE, Activity.STATUS_SUCCESS, actor.to_mini(), "actor"
        )
        return HTTPResponse.success(message=f"Saved Actor #{actor.id}")
    else:
        return HTTPResponse.not_found("Actor not found")


@admin.put("/api/incident/assign/<int:id>")
@roles_accepted("Admin", "DA")
@validate_with(IncidentSelfAssignRequestModel)
def api_incident_self_assign(id: t.id, validated_data: dict) -> Response:
    """
    self assign an incident to the user.

    Args:
        - id: id of the incident
        - validated_data: validated data from the request.

    Returns:
        - success/error string based on the operation result.
    """

    # permission check
    if not (current_user.has_role("Admin") or current_user.can_self_assign):
        return HTTPResponse.forbidden("User not allowed to self assign")

    incident = Incident.query.get(id)

    if not current_user.can_access(incident):
        Activity.create(
            current_user,
            Activity.ACTION_SELF_ASSIGN,
            Activity.STATUS_DENIED,
            validated_data,
            "incident",
            details=f"Unauthorized attempt to self-assign restricted Incident {id}.",
        )
        return HTTPResponse.forbidden("Restricted Access")

    if incident:
        i = validated_data.get("incident")
        # workflow check
        if incident.assigned_to_id and incident.assigned_to.active:
            return HTTPResponse.error("Item already assigned to an active user")

        # update bulletin assignement
        incident.assigned_to_id = current_user.id
        incident.comments = i.get("comments")

        # Change status to assigned if needed
        if incident.status == "Machine Created" or incident.status == "Human Created":
            incident.status = "Assigned"

        incident.create_revision()

        # Record Activity
        Activity.create(
            current_user,
            Activity.ACTION_UPDATE,
            Activity.STATUS_SUCCESS,
            incident.to_mini(),
            "incident",
        )
        return HTTPResponse.success(message=f"Saved Incident #{incident.id}")
    else:
        return HTTPResponse.not_found("Incident not found")


# Media special endpoints


@admin.post("/api/media/chunk")
@roles_accepted("Admin", "DA")
def api_medias_chunk() -> Response:
    """
    Endpoint for uploading media files based on file system settings.

    Returns:
        - success/error string based on the operation result.
    """
    file = request.files["file"]

    # to check if file is uploaded from media import tool
    import_upload = "/import/media/" in request.referrer
    # validate file extensions based on user and referrer
    if import_upload:
        # uploads from media import tool
        # must be Admin user
        if current_user.has_role("Admin"):
            allowed_extensions = current_app.config["ETL_VID_EXT"]
            if not Media.validate_file_extension(file.filename, allowed_extensions):
                return HTTPResponse.error("This file type is not allowed", status=415)
        else:
            Activity.create(
                current_user,
                Activity.ACTION_UPLOAD,
                Activity.STATUS_DENIED,
                request.json,
                "media",
                details="Non-admin user attempted to upload media file using import endpoint.",
            )
            return HTTPResponse.forbidden("Unauthorized")
    else:
        # normal uploads by DA or Admin users
        allowed_extensions = current_app.config["MEDIA_ALLOWED_EXTENSIONS"]
        if not Media.validate_file_extension(file.filename, allowed_extensions):
            Activity.create(
                current_user,
                Activity.STATUS_DENIED,
                Activity.ACTION_UPLOAD,
                request.json,
                "media",
                details="User attempted to upload unallowed file type.",
            )
            return HTTPResponse.error("This file type is not allowed", status=415)
    filename = Media.generate_file_name(file.filename)
    filepath = (Media.media_dir / filename).as_posix()

    dz_uuid = request.form.get("dzuuid")

    # Chunked upload
    try:
        current_chunk = int(request.form["dzchunkindex"])
        total_chunks = int(request.form["dztotalchunkcount"])
        total_size = int(request.form["dztotalfilesize"])
    except KeyError as err:
        raise abort(400, body=f"Not all required fields supplied, missing {err}")
    except ValueError:
        raise abort(400, body=f"Values provided were not in expected format")

    # validate dz_uuid
    if not safe_join(str(Media.media_file), dz_uuid):
        return HTTPResponse.error("Invalid Request", status=425)

    save_dir = Media.media_dir / secure_filename(dz_uuid)

    # validate current chunk
    if not safe_join(str(save_dir), str(current_chunk)) or current_chunk.__class__ != int:
        return HTTPResponse.error("Invalid Request", status=425)

    if not save_dir.exists():
        save_dir.mkdir(exist_ok=True, parents=True)

    # Save the individual chunk
    with open(save_dir / secure_filename(str(current_chunk)), "wb") as f:
        file.save(f)

    # See if we have all the chunks downloaded
    completed = current_chunk == total_chunks - 1

    # Concat all the files into the final file when all are downloaded
    if completed:
        with open(filepath, "wb") as f:
            for file_number in range(total_chunks):
                f.write((save_dir / str(file_number)).read_bytes())

        if os.stat(filepath).st_size != total_size:
            return HTTPResponse.error(f"Error uploading the file")

        shutil.rmtree(save_dir)
        # get md5 hash
        etag = get_file_hash(filepath)

        # validate etag here // if it exists // reject the upload and send an error code
        if Media.query.filter(Media.etag == etag, Media.deleted.is_not(True)).first():
            return HTTPResponse.error("Error, file already exists", status=409)

        if not current_app.config["FILESYSTEM_LOCAL"] and not import_upload:
            s3 = boto3.resource(
                "s3",
                aws_access_key_id=current_app.config["AWS_ACCESS_KEY_ID"],
                aws_secret_access_key=current_app.config["AWS_SECRET_ACCESS_KEY"],
                region_name=current_app.config["AWS_REGION"],
            )
            s3.Bucket(current_app.config["S3_BUCKET"]).upload_file(filepath, filename)
            # Clean up file if s3 mode is selected
            try:
                os.remove(filepath)
            except Exception as e:
                logger.error(e, exc_info=True)

        response = {"etag": etag, "filename": filename, "original_filename": file.filename}
        Activity.create(
            current_user, Activity.ACTION_UPLOAD, Activity.STATUS_SUCCESS, response, "media"
        )
        return HTTPResponse.success(data=response)

    return HTTPResponse.success(message="Chunk upload successful")


@admin.post("/api/media/upload/")
@roles_accepted("Admin", "DA")
def api_medias_upload() -> Response:
    """
    Endpoint to upload screenshots based on file system settings.

    Returns:
        - success/error string based on the operation result.
    """
    file = request.files.get("file")
    if not file:
        return HTTPResponse.error("Invalid request params", status=400)

    # normal uploads by DA or Admin users
    allowed_extensions = current_app.config["MEDIA_ALLOWED_EXTENSIONS"]
    if not Media.validate_file_extension(file.filename, allowed_extensions):
        Activity.create(
            current_user,
            Activity.STATUS_DENIED,
            Activity.ACTION_UPLOAD,
            request.json,
            "media",
            details="User attempted to upload unallowed file type.",
        )
        return HTTPResponse.error("This file type is not allowed", status=415)

    if current_app.config["FILESYSTEM_LOCAL"]:
        file = request.files.get("file")
        # final file
        filename = Media.generate_file_name(file.filename)
        filepath = (Media.media_dir / filename).as_posix()

        with open(filepath, "wb") as f:
            file.save(f)
        # get md5 hash
        etag = get_file_hash(filepath)
        # check if file already exists
        if Media.query.filter(Media.etag == etag, Media.deleted is not True).first():
            return HTTPResponse.error("Error: File already exists", status=409)

        response = {"etag": etag, "filename": filename}

        return HTTPResponse.success(data=response)
    else:
        s3 = boto3.resource(
            "s3",
            aws_access_key_id=current_app.config["AWS_ACCESS_KEY_ID"],
            aws_secret_access_key=current_app.config["AWS_SECRET_ACCESS_KEY"],
        )

        # final file
        filename = Media.generate_file_name(file.filename)
        # filepath = (Media.media_dir/filename).as_posix()

        response = s3.Bucket(current_app.config["S3_BUCKET"]).put_object(Key=filename, Body=file)

        etag = response.get()["ETag"].replace('"', "")

        # check if file already exists
        if Media.query.filter(Media.etag == etag, Media.deleted is not True).first():
            return HTTPResponse.error("Error: File already exists", status=409)

        return HTTPResponse.success(data={"filename": filename, "etag": etag})


GRACE_PERIOD = timedelta(hours=2)  # 2 hours
S3_URL_EXPIRY = 3600  # 2 hours


# return signed url from s3 valid for some time
@admin.route("/api/media/<filename>")
def serve_media(
    filename: str,
) -> Response:
    """
    Endpoint to generate file urls to be served (based on file system type.)

    Args:
        - filename: name of the file.

    Returns:
        - temporarily accessible url of the file.
    """

    if current_app.config["FILESYSTEM_LOCAL"]:
        file_path = safe_join("/admin/api/serve/media", filename)
        if file_path:
            return HTTPResponse.success(data={"url": file_path})
        else:
            return HTTPResponse.error("Invalid Request", status=425)
    else:
        # validate access control
        media = Media.query.filter(Media.media_file == filename).first()

        s3_config = BotoConfig(signature_version="s3v4")

        s3 = boto3.client(
            "s3",
            config=s3_config,
            aws_access_key_id=current_app.config["AWS_ACCESS_KEY_ID"],
            aws_secret_access_key=current_app.config["AWS_SECRET_ACCESS_KEY"],
            region_name=current_app.config["AWS_REGION"],
        )

        # allow generation of s3 urls for a short period while the media is not created
        if media is None:
            # this means the file is not in the database
            # we allow serving it briefly while the user is still creating the media
            try:
                # Get the last modified time of the file
                resp = s3.head_object(Bucket=current_app.config["S3_BUCKET"], Key=filename)
                last_modified = resp["LastModified"]

                # Check if file is uploaded within the grace period
                if datetime.utcnow() - last_modified.replace(tzinfo=None) <= GRACE_PERIOD:
                    params = {"Bucket": current_app.config["S3_BUCKET"], "Key": filename}
                    url = s3.generate_presigned_url("get_object", Params=params, ExpiresIn=36000)
                    return HTTPResponse.success(data={"url": url})
                else:
                    Activity.create(
                        current_user,
                        Activity.ACTION_VIEW,
                        Activity.STATUS_DENIED,
                        {"file": filename},
                        "media",
                        details="Unauthorized attempt to access restricted media file.",
                    )
                    return HTTPResponse.forbidden("Restricted Access")
            except s3.exceptions.NoSuchKey:
                return HTTPResponse.not_found("File not found")
            except Exception as e:
                return HTTPResponse.error("Internal Server Error", status=500)
        else:
            # media exists in the database, check access control restrictions
            if not current_user.can_access(media):
                Activity.create(
                    current_user,
                    Activity.ACTION_VIEW,
                    Activity.STATUS_DENIED,
                    request.json,
                    "media",
                    details="Unauthorized attempt to access restricted media file.",
                )
                return HTTPResponse.forbidden("Restricted Access")

            params = {"Bucket": current_app.config["S3_BUCKET"], "Key": filename}
            if filename.lower().endswith("pdf"):
                params["ResponseContentType"] = "application/pdf"
            return HTTPResponse.success(
                data={
                    "url": s3.generate_presigned_url(
                        "get_object", Params=params, ExpiresIn=S3_URL_EXPIRY
                    )
                },
            )


@admin.route("/api/serve/media/<filename>")
def api_local_serve_media(
    filename: str,
) -> Response:
    """
    serves file from local file system.

    Args:
        - filename: name of the file.

    Returns:
        - file to be served.
    """

    media = Media.query.filter(Media.media_file == filename).first()

    if media and not current_user.can_access(media):
        Activity.create(
            current_user,
            Activity.ACTION_VIEW,
            Activity.STATUS_DENIED,
            request.json,
            "media",
            details="Unauthorized attempt to access restricted media file.",
        )
        return HTTPResponse.forbidden("Restricted Access")
    else:
        if media:
            Activity.create(
                current_user,
                Activity.ACTION_VIEW,
                Activity.STATUS_SUCCESS,
                media.to_mini() if media else {"file": filename},
                "media",
            )
        return send_from_directory("media", filename)


@admin.post("/api/inline/upload")
@roles_accepted("Admin", "DA")
def api_inline_medias_upload() -> Response:
    """
    Endpoint to upload inline media files.

    Returns:
        - success/error string based on the operation result.
    """
    try:
        f = request.files.get("file")

        # final file
        filename = Media.generate_file_name(f.filename)
        filepath = (Media.inline_dir / filename).as_posix()
        f.save(filepath)
        response = {"location": filename}

        return HTTPResponse.success(data=response)
    except Exception as e:
        logger.error(e, exc_info=True)
        return HTTPResponse.error("Request Failed", status=500)


@admin.route("/api/serve/inline/<filename>")
def api_local_serve_inline_media(filename: str) -> Response:
    """
    serves inline media files - only for authenticated users.

    Args:
        - filename: name of the file.

    Returns:
        - file to be served.
    """
    return send_from_directory("media/inline", filename)


# Medias routes


@admin.put("/api/media/<int:id>")
@roles_accepted("Admin", "DA")
@validate_with(MediaRequestModel)
def api_media_update(id: t.id, validated_data: dict) -> Response:
    """
    Endpoint to update a media item.

    Args:
        - id: id of the media
        - validated_data: validated data from the request.

    Returns:
        - success/error string based on the operation result.
    """
    media = Media.query.get(id)
    if media is None:
        return HTTPResponse.not_found("Media not found")

    if not current_user.can_access(media):
        Activity.create(
            current_user,
            Activity.ACTION_VIEW,
            Activity.STATUS_DENIED,
            validated_data,
            "media",
            details="Unauthorized attempt to update restricted media.",
        )
        return HTTPResponse.forbidden("Restricted Access")

    media = media.from_json(validated_data["item"])
    if media.save():
        Activity.create(
            current_user,
            Activity.ACTION_VIEW,
            Activity.STATUS_SUCCESS,
            validated_data,
            "media",
        )
        return HTTPResponse.success(message=f"Media {id} updated")
    else:
        return HTTPResponse.error("Error updating Media", status=500)


# Actor routes
@admin.route("/actors/", defaults={"id": None})
@admin.route("/actors/<int:id>")
def actors(id: Optional[t.id]) -> str:
    """Endpoint to render actors page."""

    statuses = [item.to_dict() for item in WorkflowStatus.query.all()]
    return render_template(
        "admin/actors.html",
        statuses=statuses,
    )


@admin.route("/api/actors/", methods=["POST", "GET"])
@validate_with(ActorQueryRequestModel)
def api_actors(validated_data: dict) -> Response:
    """
    Returns actors in JSON format, allows search and paging.

    Args:
        - validated_data: validated data from the request.

    Returns:
        - actors in json format / success or error
    """
    # log search query
    if request.method == "POST":
        q = validated_data.get("q", [{}])
    else:
        q = request.args.get("q", [{}])
    if q and q != [{}]:
        Activity.create(
            current_user,
            Activity.ACTION_SEARCH,
            Activity.STATUS_SUCCESS,
            q,
            "actor",
        )

    su = SearchUtils({"q": q}, cls="actor")
    queries, ops = su.get_query()
    result = Actor.query.filter(*queries.pop(0))

    # nested queries
    if len(queries) > 0:
        while queries:
            nextOp = ops.pop(0)
            nextQuery = queries.pop(0)
            if nextOp == "union":
                result = result.union(Actor.query.filter(*nextQuery))
            elif nextOp == "intersect":
                result = result.intersect(Actor.query.filter(*nextQuery))

    page = request.args.get("page", 1, int)
    per_page = request.args.get("per_page", PER_PAGE, int)
    result = result.order_by(Actor.updated_at.desc()).paginate(
        page=page, per_page=per_page, count=True
    )
    # Select json encoding type
    mode = request.args.get("mode", "1")
    response = {
        "items": [item.to_dict(mode=mode) for item in result.items],
        "perPage": per_page,
        "total": result.total,
    }

    return HTTPResponse.success(data=response)


# create actor endpoint
@admin.post("/api/actor/")
@roles_accepted("Admin", "DA")
@validate_with(ActorRequestModel)
@can_assign_roles
def api_actor_create(
    validated_data: dict,
) -> Response:
    """
    Endpoint to create an Actor item.

    Args:
        - validated_data: validated data from the request.

    Returns:
        - success/error string based on the operation result.
    """
    actor = Actor()
    actor.from_json(validated_data["item"])

    # assign actor to creator by default
    actor.assigned_to_id = current_user.id

    roles = validated_data["item"].get("roles")
    if roles:
        role_ids = [x.get("id") for x in roles]
        new_roles = Role.query.filter(Role.id.in_(role_ids)).all()
        actor.roles = new_roles

    if actor.save():
        # the below will create the first revision by default
        actor.create_revision()
        # Record activity
        Activity.create(
            current_user, Activity.ACTION_CREATE, Activity.STATUS_SUCCESS, actor.to_mini(), "actor"
        )
        # Select json encoding type
        mode = request.args.get("mode", "1")
        return HTTPResponse.created(
            message=f"Created Actor #{actor.id}",
            data={"item": actor.to_dict(mode=mode)},
        )
    else:
        return HTTPResponse.error("Error creating Actor", status=500)


# update actor endpoint
@admin.put("/api/actor/<int:id>")
@roles_accepted("Admin", "DA")
@validate_with(ActorRequestModel)
def api_actor_update(id: t.id, validated_data: dict) -> Response:
    """
    Endpoint to update an Actor item.

    Args:
        - id: id of the actor
        - validated_data: validated data from the request.

    Returns:
        - success/error string based on the operation result.
    """
    actor = Actor.query.get(id)
    if actor is not None:
        # check for restrictions
        if not current_user.can_access(actor):
            Activity.create(
                current_user,
                Activity.ACTION_UPDATE,
                Activity.STATUS_DENIED,
                request.json,
                "actor",
                details=f"Unauthorized attempt to update restricted Actor {id}.",
            )
            return HTTPResponse.forbidden("Restricted Access")

        if not current_user.has_role("Admin") and current_user != actor.assigned_to:
            Activity.create(
                current_user,
                Activity.ACTION_UPDATE,
                Activity.STATUS_DENIED,
                request.json,
                "actor",
                details=f"Unauthorized attempt to update unassigned Actor {id}.",
            )
            return HTTPResponse.forbidden("Restricted Access")
        actor = actor.from_json(validated_data["item"])
        # Create a revision using latest values
        # this method automatically commits
        # actor changes (referenced)
        if actor.save():
            actor.create_revision()
            # Record activity
            Activity.create(
                current_user,
                Activity.ACTION_UPDATE,
                Activity.STATUS_SUCCESS,
                actor.to_mini(),
                "actor",
            )
            return HTTPResponse.success(message=f"Saved Actor #{actor.id}")
        else:
            return HTTPResponse.error(f"Error saving Actor #{id}", status=500)
    else:
        return HTTPResponse.not_found("Actor not found")


# Add/Update review actor endpoint
@admin.put("/api/actor/review/<int:id>")
@roles_accepted("Admin", "DA")
@validate_with(ActorReviewRequestModel)
def api_actor_review_update(id: t.id, validated_data: dict) -> Response:
    """
    Endpoint to update an Actor's review item.

    Args:
        - id: id of the actor
        - validated_data: validated data from the request.

    Returns:
        - success/error string based on the operation result.
    """
    actor = Actor.query.get(id)
    if actor is not None:
        if not current_user.can_access(actor):
            Activity.create(
                current_user,
                Activity.ACTION_REVIEW,
                Activity.STATUS_DENIED,
                validated_data,
                "actor",
                details=f"Unauthorized attempt to update restricted Actor {id}.",
            )
            return HTTPResponse.forbidden("Restricted Access")

        actor.review = (
            validated_data["item"]["review"] if "review" in validated_data["item"] else ""
        )
        actor.review_action = (
            validated_data["item"]["review_action"]
            if "review_action" in validated_data["item"]
            else ""
        )

        actor.status = "Peer Reviewed"

        # Create a revision using latest values
        # this method automatically commits
        #  actor changes (referenced)
        if actor.save():
            actor.create_revision()
            # Record activity
            Activity.create(
                current_user,
                Activity.ACTION_REVIEW,
                Activity.STATUS_SUCCESS,
                actor.to_mini(),
                "actor",
            )
            return HTTPResponse.success(message=f"Actor review updated #{id}")
        else:
            return HTTPResponse.error(f"Error saving Actor #{id}'s Review", status=500)
    else:
        return HTTPResponse.not_found("Actor not found")


# bulk update actor endpoint
@admin.put("/api/actor/bulk/")
@roles_accepted("Admin", "Mod")
@validate_with(ActorBulkUpdateRequestModel)
def api_actor_bulk_update(
    validated_data: dict,
) -> Response:
    """
    Endpoint to bulk update actors.

    Args:
        - validated_data: validated data from the request.

    Returns:
        - success/error string based on the operation result.
    """

    ids = validated_data["items"]
    bulk = validated_data["bulk"]

    # non-intrusive hard validation for access roles based on user
    if not current_user.has_role("Admin"):
        # silently discard access roles
        bulk.pop("roles", None)

    if ids and len(bulk):
        job = bulk_update_actors.delay(ids, bulk, current_user.id)
        # store job id in user's session for status monitoring
        key = f"user{current_user.id}:{job.id}"
        rds.set(key, job.id)
        # expire in 3 hour
        rds.expire(key, 60 * 60 * 3)
        return HTTPResponse.success(message="Bulk update queued successfully.")
    else:
        return HTTPResponse.error("No items selected, or nothing to update", status=400)


# get one actor


@admin.get("/api/actor/<int:id>")
def api_actor_get(
    id: t.id,
) -> Response:
    """
    Endpoint to get a single actor.

    Args:
        - id: id of the actor

    Returns:
        - actor data in json format / success or error in case of failure.
    """
    actor = Actor.query.get(id)
    if not actor:
        return HTTPResponse.not_found("Actor not found")
    else:
        mode = request.args.get("mode", None)
        if current_user.can_access(actor):
            Activity.create(
                current_user,
                Activity.ACTION_VIEW,
                Activity.STATUS_SUCCESS,
                actor.to_mini(),
                "actor",
            )
            return HTTPResponse.success(data=actor.to_dict(mode))
        else:
            # block access altogether here, doesn't make sense to send only the id
            Activity.create(
                current_user,
                Activity.ACTION_VIEW,
                Activity.STATUS_DENIED,
                actor.to_mini(),
                "actor",
                details="Unauthorized attempt to view restricted Actor.",
            )
            return HTTPResponse.forbidden("Restricted Access")


@admin.get("/api/actor/<int:actor_id>/profiles")
def api_actor_profiles(actor_id: t.id) -> Response:
    """
    Endpoint to get all profiles associated with a specific actor.

    Args:
        - actor_id: ID of the actor.

    Returns:
        - JSON array of actor profiles or an error message.
    """
    actor = Actor.query.get(actor_id)
    if not actor:
        return HTTPResponse.not_found("Actor not found")

    if not current_user.can_access(actor):
        Activity.create(
            current_user,
            Activity.ACTION_VIEW,
            Activity.STATUS_DENIED,
            actor.to_mini(),
            "actor",
            details="Unauthorized attempt to view restricted Actor profiles.",
        )
        return HTTPResponse.forbidden("Restricted Access")

    profiles = actor.actor_profiles
    profiles_data = [profile.to_dict() for profile in profiles]
    return HTTPResponse.success(data=profiles_data)


# get actor relations
@admin.get("/api/actor/relations/<int:id>")
def actor_relations(id: t.id) -> Response:
    """
    Endpoint to return related entities of an Actor.

    Args:
        - id: id of the actor.

    Returns:
        - related entities in json format.
    """
    cls = request.args.get("class", None)
    page = request.args.get("page", 1, int)
    per_page = request.args.get("per_page", REL_PER_PAGE, int)
    if not cls or cls not in ["bulletin", "actor", "incident"]:
        return HTTPResponse.error("Invalid class")
    actor = Actor.query.get(id)
    if not actor:
        return HTTPResponse.not_found("Actor not found")
    items = []

    if cls == "bulletin":
        items = actor.bulletin_relations
    elif cls == "actor":
        items = actor.actor_relations
    elif cls == "incident":
        items = actor.incident_relations

    # pagination
    start = (page - 1) * per_page
    end = start + per_page
    data = items[start:end]

    load_more = False if end >= len(items) else True

    if data:
        if cls == "actor":
            data = [item.to_dict(exclude=actor) for item in data]
        else:
            data = [item.to_dict() for item in data]

    return HTTPResponse.success(data={"items": data, "more": load_more})


@admin.get("/api/actormp/<int:id>")
def api_actor_mp_get(id: t.id) -> Response:
    """
    Endpoint to get missing person data for an actor profile.

    Args:
        - id: id of the actor profile.

    Returns:
        - actor profile data in json format / success or error in case of failure.
    """
    profile = ActorProfile.query.get(id)
    if not profile:
        return HTTPResponse.not_found("Actor profile not found")

    if not current_user.can_access(profile.actor):
        Activity.create(
            current_user,
            Activity.ACTION_VIEW,
            Activity.STATUS_DENIED,
            profile.actor.to_mini(),
            "actor",
            details="Unauthorized attempt to view restricted Actor.",
        )
        return HTTPResponse.forbidden("Restricted Access")

    return HTTPResponse.success(data=profile.mp_json())


# Bulletin History Helpers


@admin.route("/api/bulletinhistory/<int:bulletinid>")
@require_view_history
def api_bulletinhistory(bulletinid: t.id) -> Response:
    """
    Endpoint to get revision history of a bulletin.

    Args:
        - bulletinid: id of the bulletin item.

    Returns:
        - json feed of item's history / error.
    """
    result = (
        BulletinHistory.query.filter_by(bulletin_id=bulletinid)
        .order_by(desc(BulletinHistory.created_at))
        .all()
    )

    # For standardization
    response = {"items": [item.to_dict() for item in result]}
    return HTTPResponse.success(data=response)


# Actor History Helpers


@admin.route("/api/actorhistory/<int:actorid>")
@require_view_history
def api_actorhistory(actorid: t.id) -> Response:
    """
    Endpoint to get revision history of an actor.

    Args:
        - actorid: id of the actor item.

    Returns:
        - json feed of item's history / error.
    """
    result = (
        ActorHistory.query.filter_by(actor_id=actorid).order_by(desc(ActorHistory.created_at)).all()
    )
    # For standardization
    response = {"items": [item.to_dict() for item in result]}
    return HTTPResponse.success(data=response)


# Incident History Helpers


@admin.route("/api/incidenthistory/<int:incidentid>")
@require_view_history
def api_incidenthistory(incidentid: t.id) -> Response:
    """
    Endpoint to get revision history of an incident item.

    Args:
        - incidentid: id of the incident item.

    Returns:
        - json feed of item's history / error.
    """
    result = (
        IncidentHistory.query.filter_by(incident_id=incidentid)
        .order_by(desc(IncidentHistory.created_at))
        .all()
    )
    # For standardization
    response = {"items": [item.to_dict() for item in result]}
    return HTTPResponse.success(data=response)


# Location History Helpers


@admin.route("/api/locationhistory/<int:locationid>")
@require_view_history
def api_locationhistory(locationid: t.id) -> Response:
    """
    Endpoint to get revision history of a location.

    Args:
        - locationid: id of the location item.

    Returns:
        - json feed of item's history / error.
    """
    result = (
        LocationHistory.query.filter_by(location_id=locationid)
        .order_by(desc(LocationHistory.created_at))
        .all()
    )
    # For standardization
    response = {"items": [item.to_dict() for item in result]}
    return HTTPResponse.success(data=response)


# user management routes


@admin.route("/api/users/")
@roles_accepted("Admin", "Mod")
def api_users() -> Response:
    """
    API endpoint to feed users data in json format , supports paging and search.

    Returns:
        - json feed of users / error.
    """
    page = request.args.get("page", 1, int)
    per_page = request.args.get("per_page", PER_PAGE, int)
    q = request.args.get("q")
    query = []
    if q is not None:
        query.append(User.name.ilike("%" + q + "%"))
    result = (
        User.query.filter(*query)
        .order_by(User.username)
        .paginate(page=page, per_page=per_page, count=True)
    )

    response = {
        "items": [
            item.to_dict() if current_user.has_role("Admin") else item.to_compact()
            for item in result.items
        ],
        "perPage": per_page,
        "total": result.total,
    }

    return HTTPResponse.success(data=response)


@admin.get("/users/", defaults={"id": None})
@admin.get("/users/<int:id>")
@auth_required(within=15, grace=0)
@roles_required("Admin")
def users(id) -> str:
    """
    Endpoint to render the users backend page.

    Returns:
        - html page of the users backend.
    """
    return render_template("admin/users.html")


@admin.get("/api/user/<int:id>")
@roles_required("Admin")
def api_user_get(id) -> Response:
    """
    Endpoint to get a user
    :param id: id of the user
    :return: user data in json format + success or error in case of failure
    """
    user = User.query.get(id)
    if not user:
        return HTTPResponse.not_found("User not found")
    else:
        return HTTPResponse.success(data=user.to_dict())


@admin.get("/api/user/<int:id>/sessions")
@roles_required("Admin")
def api_user_sessions(id: int) -> Any:
    """
    Retrieve paginated session data for a specific user.

    Args:
        id (int): The ID of the user whose sessions are to be retrieved.

    Returns:
        Any: A dictionary with session details and pagination info, or an error message and HTTP status code.
    """

    session_redis = current_app.config["SESSION_REDIS"]
    session_interface = current_app.session_interface
    per_page = request.args.get("per_page", PER_PAGE, int)
    page = request.args.get("page", 1, int)

    try:
        # Fetch the user to ensure they exist and to collect their session tokens
        user = User.query.get(id)
        if not user:
            return HTTPResponse.not_found("User not found")
        sessions_paginated = (
            Session.query.filter(Session.user_id == id).order_by(Session.created_at.desc())
        ).paginate(page=page, per_page=per_page, error_out=False)

        # Collect tokens from user's sessions to filter Redis keys
        user_session_tokens = {s.session_token for s in sessions_paginated.items}

        user_redis_keys = [f"session:{token}" for token in user_session_tokens if token]

        # Retrieve and decode session details from Redis, storing in a dictionary
        redis_sessions_details = {}
        for key in user_redis_keys:
            data = session_redis.get(key)
            if data:
                token = key.split(":")[1]
                session_data = session_interface.serializer.decode(data)
                # hide session details from the response
                redis_sessions_details[token] = {"_fresh": session_data.get("_fresh")}

        # Prepare the session data for response including the details
        sessions_data = []

        for s in sessions_paginated.items:
            session_info = s.to_dict()
            if s.session_token in redis_sessions_details:
                session_info["details"] = redis_sessions_details[s.session_token]
            session_info["active"] = s.session_token == session.sid
            sessions_data.append(session_info)

        # Determine if there are more items left
        more = sessions_paginated.has_next

        return HTTPResponse.success(data={"items": sessions_data, "more": more})

    except Exception as e:
        return HTTPResponse.error("Server error", status=500, errors=[str(e)])


@admin.delete("/api/session/logout")
@roles_required("Admin")
def logout_session() -> Response:
    """
    Handle session logout by session id (admin only).

    Returns appropriate messages based on the success or failure of the logout operation.
    """

    # get the sessid from the JSON payload
    sessid = request.json.get("sessid", None)
    if not sessid:
        return HTTPResponse.error("Invalid request. Please provide a session ID.")
    try:
        # Query the database to get the session token using the sessid
        session_ = Session.query.get(sessid)

        if not session_:
            return HTTPResponse.not_found(f"Session ID {sessid} not found.")

        token = session_.session_token

        if token == session.sid:
            logout_user()
            # Use a custom JSON response with a specific field to signal a redirect to the front-end
            return HTTPResponse.success(data={"logout": "successful", "redirect": True})

        rds = current_app.config["SESSION_REDIS"]
        session_key = f"session:{token}"

        # Check if the session key exists in Redis
        if rds.exists(session_key):
            # Delete the session key from Redis
            rds.delete(session_key)
            return HTTPResponse.success(message=f"Session {sessid} logged out successfully.")
        else:
            return HTTPResponse.not_found(f"Session {sessid} not found in Redis.")

    except Exception as e:
        return HTTPResponse.error(f"Error while logging out session: {str(e)}", status=500)


@admin.delete("/api/user/<int:user_id>/sessions/logout")
@roles_required("Admin")
def logout_all_sessions(user_id: int) -> Any:
    """
    Log out all sessions for a given user.

    Args:
        user_id (int): The ID of the user whose sessions will be logged out.

    Returns:
        Tuple[Union[str, dict], int]: A response message and HTTP status code.
    """
    # Fetch the user to ensure they exist
    user = User.query.get(user_id)
    if not user:
        return HTTPResponse.not_found("User not found")

    rds = current_app.config["SESSION_REDIS"]
    errors = []
    current_session_logout_needed = False

    # Iterate over user's sessions and delete them from Redis, except the current session
    for s in user.sessions:
        if s.session_token == session.sid:
            current_session_logout_needed = True
            continue

        try:
            session_key = f"session:{s.session_token}"
            if rds.exists(session_key):
                rds.delete(session_key)
        except Exception as e:
            errors.append(f"Failed to delete session {s.session_token}: {str(e)}")

    # Logout current session last if needed
    if current_session_logout_needed:
        logout_user()

    # Build response
    if errors:
        return HTTPResponse.error("Error while logging out sessions", status=500, errors=errors)
    return HTTPResponse.success(message=f"All sessions for user {user_id} logged out successfully")


@admin.delete("/api/user/revoke_2fa")
@roles_required("Admin")
def revoke_2fa() -> Response:
    """
    Revoke 2FA for a specified user.

    Returns:
        Tuple[str, int]: A success message and HTTP status code.
    """
    user_id: int = request.args.get("user_id", default=None, type=int)

    if not user_id:
        return HTTPResponse.error("User ID is required")

    user = User.query.get(user_id)
    if not user:
        return HTTPResponse.not_found("User not found")

    tf_disable(user)
    # also clear all webauthn credentials
    for cred in user.webauthn:
        db.session.delete(cred)
    user.save()

    return HTTPResponse.success(message=f"2FA revoked for user {user_id} successfully")


@admin.post("/api/user/")
@roles_required("Admin")
@validate_with(UserRequestModel)
def api_user_create(
    validated_data: dict,
) -> Response:
    """
    Endpoint to create a user item.

    Args:
        - validated_data: validated data from the request.

    Returns:
        - success/error string based on the operation result.
    """
    # validate existing
    u = validated_data.get("item")
    username = u.get("username")
    if email := u.get("email"):
        query = User.query.filter(or_(User.username == username, User.email == email))
    else:
        query = User.query.filter(User.username == username)

    existing_user = query.first()

    if existing_user:
        if existing_user.username == username:
            return "Error, username already exists", 409
        elif existing_user.email == email:
            return "Error, email already exists", 409

<<<<<<< HEAD
=======
    exists = User.query.filter(User.username == username).first()
    if len(username) < 4:
        return HTTPResponse.error("Error, username too short", status=400)
    if len(username) > 32:
        return HTTPResponse.error("Error, username too long", status=400)
    if exists:
        return HTTPResponse.error("Error, username already exists", status=409)
>>>>>>> ce7328c3
    user = User()
    user.fs_uniquifier = uuid4().hex
    user.from_json(u)
    result = user.save()
    if result:
        # Record activity
        Activity.create(
            current_user, Activity.ACTION_CREATE, Activity.STATUS_SUCCESS, user.to_mini(), "user"
        )
        return HTTPResponse.created(
            message=f"User {username} has been created successfully",
            data={"item": user.to_dict()},
        )
    else:
        return HTTPResponse.error("Error creating user", status=500)


@admin.post("/api/checkuser/")
@roles_required("Admin")
@validate_with(UserNameCheckValidationModel)
def api_user_check(
    validated_data: dict,
) -> Response:
    """
    API endpoint to validate a username.

    Args:
        - validated_data: validated data from the request.

    Returns:
        - success/error string based on the operation result.
    """
    data = validated_data.get("item")
    if not data:
        return HTTPResponse.error("Please select a username", status=400)

<<<<<<< HEAD
    # Check if username already exists
    u = User.query.filter(User.username == data).first()
    if u:
        return "Username already exists", 409
=======
    # validate illegal charachters
    uclean = bleach.clean(data.strip(), strip=True)
    if uclean != data:
        return HTTPResponse.error("Illegal characters detected", status=400)

    # validate disallowed charachters
    cats = [unicodedata.category(c)[0] for c in data]
    if any([cat not in ["L", "N"] for cat in cats]):
        return HTTPResponse.error("Disallowed characters detected", status=400)

    u = User.query.filter(User.username == data).first()
    if u:
        return HTTPResponse.error("Username already exists", status=409)
>>>>>>> ce7328c3
    else:
        return HTTPResponse.success(message="Username ok")


@admin.put("/api/user/")
@roles_required("Admin")
@validate_with(UserRequestModel)
def api_user_update(
    validated_data: dict,
) -> Response:
    """
    Endpoint to update a user.

    Args:
        - validated_data: validated data from the request.

    Returns:
        - success/error string based on the operation result.
    """
    item = validated_data.get("item")
    user = User.query.get(item.get("id"))
    if user is not None:
        u = validated_data.get("item")
        username = u.get("username")

        # Check if username or email already exists (excluding current user)
        if email := u.get("email"):
            query = User.query.filter(
                or_(User.username == username, User.email == email), User.id != user.id
            )
        else:
            query = User.query.filter(User.username == username, User.id != user.id)

        existing_user = query.first()

        if existing_user:
            if existing_user.username == username:
                return "Error, username already exists", 409
            elif existing_user.email == email:
                return "Error, email already exists", 409

        user = user.from_json(u)
        if user.save():
            # Record activity
            Activity.create(
                current_user,
                Activity.ACTION_UPDATE,
                Activity.STATUS_SUCCESS,
                user.to_mini(),
                "user",
            )
            return HTTPResponse.success(message=f"Saved User {user.id} {user.name}")
        else:
            return HTTPResponse.error(f"Error saving User {user.id} {user.name}", status=500)
    else:
        return HTTPResponse.not_found("User not found")


@admin.post("/api/password/")
@validate_with(UserPasswordCheckValidationModel)
def api_check_password(
    validated_data: dict,
) -> Response:
    """
    API Endpoint to validate a password and check its strength.

    Args:
        - validated_data: validated data from the request.

    Returns:
        - success/error string based on the operation result.
    """
    # Password is validated in the UserPasswordCheckValidationModel
    # If the request reached here, the password is valid
    return "Password is ok", 200


@admin.post("/api/user/force-reset")
@roles_required("Admin")
@validate_with(UserForceResetRequestModel)
def api_user_force_reset(validated_data: dict) -> Response:
    """
    Endpoint to force a password reset for a user.

    Args:
        - validated_data: validated data from the request.

    Returns:
        - success/error string based on the operation result.
    """
    item = validated_data.get("item")
    if not item or not (id := item.get("id")):
        return HTTPResponse.error("Bad Request")
    user = User.query.get(id)
    if not user:
        return HTTPResponse.not_found("User not found")
    if reset_key := user.security_reset_key:
        message = f"Forced password reset already requested: {reset_key}"
        return HTTPResponse.error(message)
    user.set_security_reset_key()
    message = f"Forced password reset has been set for user {user.username}"
    return HTTPResponse.success(message=message)


@admin.post("/api/user/force-reset-all")
@roles_required("Admin")
def api_user_force_reset_all() -> Response:
    """
    sets a redis flag to force password reset for all users.

    Returns:
        - success response after setting all redis flags (if not already set)
    """
    for user in User.query.all():
        # check if user already has a password reset flag
        if not user.security_reset_key:
            user.set_security_reset_key()
    return HTTPResponse.success(message="Forced password reset has been set for all users")


@admin.delete("/api/user/<int:id>")
@roles_required("Admin")
def api_user_delete(
    id: t.id,
) -> Response:
    """
    Endpoint to delete a user.

    Args:
        - id: id of the user to be deleted.

    Returns:
        - success/error string based on the operation result.
    """
    user = User.query.get(id)
    if user is None:
        return HTTPResponse.not_found("User not found")

    if user.active:
        return HTTPResponse.forbidden("User is active, make inactive before deleting")

    if user.delete():
        # Record activity
        Activity.create(
            current_user, Activity.ACTION_DELETE, Activity.STATUS_SUCCESS, user.to_mini(), "user"
        )
        return HTTPResponse.success(message="Deleted")
    else:
        return HTTPResponse.error("Error deleting User", status=500)


# Roles routes
@admin.route("/roles/")
@auth_required(within=15, grace=0)
@roles_required("Admin")
def roles() -> str:
    """
    Endpoint to redner roles backend page.

    Returns:
        - html page of the roles backend.
    """
    return render_template("admin/roles.html")


@admin.get("/api/roles/")
@roles_required("Admin")
def api_roles() -> Response:
    """
    API endpoint to feed roles items in josn format - supports paging and search.

    Returns:
        - json feed of roles / error.
    """
    query = []
    q = request.args.get("q", None)
    page = request.args.get("page", 1, int)
    per_page = request.args.get("per_page", PER_PAGE, int)
    if q is not None:
        query.append(Role.name.ilike("%" + q + "%"))
    result = (
        Role.query.filter(*query)
        .order_by(Role.id)
        .paginate(page=page, per_page=per_page, count=True)
    )
    response = {
        "items": [item.to_dict() for item in result.items],
        "perPage": per_page,
        "total": result.total,
    }
    return HTTPResponse.success(data=response)


@admin.post("/api/role/")
@roles_required("Admin")
@validate_with(RoleRequestModel)
def api_role_create(
    validated_data: dict,
) -> Response:
    """
    Endpoint to create a role item.

    Args:
        - validated_data: validated data from the request.

    Returns:
        - success/error string based on the operation result.
    """
    role = Role()
    created = role.from_json(validated_data["item"])
    if created.save():
        # Record activity
        Activity.create(
            current_user, Activity.ACTION_CREATE, Activity.STATUS_SUCCESS, role.to_mini(), "role"
        )
        return HTTPResponse.created(message="Created", data={"item": role.to_dict()})

    else:
        return HTTPResponse.error("Save Failed", status=500)


@admin.put("/api/role/<int:id>")
@roles_required("Admin")
@validate_with(RoleRequestModel)
def api_role_update(id: t.id, validated_data: dict) -> Response:
    """
    Endpoint to update a role item.

    Args:
        - id: id of the role to be updated.
        - validated_data: validated data from the request.

    Returns:
        - success/error string based on the operation result.
    """
    role = Role.query.get(id)
    if role is None:
        return HTTPResponse.not_found("Role not found")

    if role.name in ["Admin", "Mod", "DA"]:
        return HTTPResponse.forbidden("Cannot edit System Roles")

    role = role.from_json(validated_data["item"])
    role.save()
    # Record activity
    Activity.create(
        current_user, Activity.ACTION_UPDATE, Activity.STATUS_SUCCESS, role.to_mini(), "role"
    )
    return HTTPResponse.success(message=f"Role {id} Updated")


@admin.delete("/api/role/<int:id>")
@roles_required("Admin")
def api_role_delete(
    id: t.id,
) -> Response:
    """
    Endpoint to delete a role item.

    Args:
        - id: id of the role to be deleted.

    Returns:
        - success/error string based on the operation result.
    """
    role = Role.query.get(id)

    if role is None:
        return HTTPResponse.not_found("Role not found")

    # forbid deleting system roles
    if role.name in ["Admin", "Mod", "DA"]:
        return HTTPResponse.forbidden("Cannot delete System Roles")
    # forbid delete roles assigned to restricted items
    if role.bulletins.first() or role.actors.first() or role.incidents.first():
        return HTTPResponse.forbidden("Role assigned to restricted items")

    if role.delete():
        # Record activity
        Activity.create(
            current_user, Activity.ACTION_DELETE, Activity.STATUS_SUCCESS, role.to_mini(), "role"
        )
        return HTTPResponse.success(message="Deleted")
    else:
        return HTTPResponse.error("Error deleting Role", status=500)


@admin.post("/api/role/import/")
@roles_required("Admin")
def api_role_import() -> Response:
    """
    Endpoint to import role items from a CSV file.

    Returns:
        - success/error string based on the operation result.
    """
    if "csv" in request.files:
        Role.import_csv(request.files.get("csv"))
        return HTTPResponse.success(message="Success")
    else:
        return HTTPResponse.error("Error")


# Incident routes
@admin.route("/incidents/", defaults={"id": None})
@admin.route("/incidents/<int:id>")
def incidents(id: Optional[t.id]) -> str:
    """
    Endpoint to render incidents backend page.

    Args:
        - id: id of the incident item.

    Returns:
        - html page of the incidents backend.
    """

    statuses = [item.to_dict() for item in WorkflowStatus.query.all()]
    return render_template(
        "admin/incidents.html",
        statuses=statuses,
    )


@admin.route("/api/incidents/", methods=["POST", "GET"])
@validate_with(IncidentQueryRequestModel)
def api_incidents(validated_data: dict) -> Response:
    """
    Returns incidents in JSON format, allows search and paging.

    Args:
        - validated_data: validated data from the request.

    Returns:
        - incidents in json format / success or error
    """
    # log search query
    q = validated_data.get("q", None)
    if q and q != [{}]:
        Activity.create(
            current_user,
            Activity.ACTION_SEARCH,
            Activity.STATUS_SUCCESS,
            q,
            "incident",
        )

    query = []

    su = SearchUtils(validated_data, cls="incident")

    query = su.get_query()

    page = request.args.get("page", 1, int)
    per_page = request.args.get("per_page", PER_PAGE, int)

    result = (
        Incident.query.filter(*query)
        .order_by(Incident.updated_at.desc())
        .paginate(page=page, per_page=per_page, count=True)
    )
    # Select json encoding type
    mode = request.args.get("mode", "1")
    response = {
        "items": [item.to_dict(mode=mode) for item in result.items],
        "perPage": per_page,
        "total": result.total,
    }

    return HTTPResponse.success(data=response)


@admin.post("/api/incident/")
@roles_accepted("Admin", "DA")
@can_assign_roles
@validate_with(IncidentRequestModel)
def api_incident_create(
    validated_data: dict,
) -> Response:
    """
    API endpoint to create an incident.

    Args:
        - validated_data: validated data from the request.

    Returns:
        - success/error string based on the operation result.
    """
    incident = Incident()
    incident.from_json(validated_data["item"])

    # assign to creator by default
    incident.assigned_to_id = current_user.id

    roles = validated_data["item"].get("roles", [])
    if roles:
        role_ids = [x.get("id") for x in roles]
        new_roles = Role.query.filter(Role.id.in_(role_ids)).all()
        incident.roles = new_roles

    if incident.save():
        # the below will create the first revision by default
        incident.create_revision()
        # Record activity
        Activity.create(
            current_user,
            Activity.ACTION_CREATE,
            Activity.STATUS_SUCCESS,
            incident.to_mini(),
            "incident",
        )
        # Select json encoding type
        mode = request.args.get("mode", "1")
        return HTTPResponse.created(
            message=f"Created Incident #{incident.id}",
            data={"item": incident.to_dict(mode=mode)},
        )
    else:
        return HTTPResponse.error("Error creating Incident", status=500)


# update incident endpoint
@admin.put("/api/incident/<int:id>")
@roles_accepted("Admin", "DA")
@validate_with(IncidentRequestModel)
def api_incident_update(id: t.id, validated_data: dict) -> Response:
    """
    API endpoint to update an incident.

    Args:
        - id: id of the incident.
        - validated_data: validated data from the request.

    Returns:
        - success/error string based on the operation result.
    """
    incident = Incident.query.get(id)

    if incident is not None:
        if not current_user.can_access(incident):
            Activity.create(
                current_user,
                Activity.ACTION_UPDATE,
                Activity.STATUS_DENIED,
                request.json,
                "incident",
                details=f"Unauthorized attempt to update restricted Incident {id}.",
            )
            return HTTPResponse.forbidden("Restricted Access")

        if not current_user.has_role("Admin") and current_user != incident.assigned_to:
            Activity.create(
                current_user,
                Activity.ACTION_UPDATE,
                Activity.STATUS_DENIED,
                request.json,
                "incident",
                details=f"Unauthorized attempt to update unassigned Incident {id}.",
            )
            return HTTPResponse.forbidden("Restricted Access")

        incident = incident.from_json(validated_data["item"])

        # Create a revision using latest values
        # this method automatically commits
        # incident changes (referenced)
        if incident:
            incident.create_revision()
            # Record activity
            Activity.create(
                current_user,
                Activity.ACTION_UPDATE,
                Activity.STATUS_SUCCESS,
                incident.to_mini(),
                "incident",
            )
            return HTTPResponse.success(message=f"Saved Incident #{id}")
        else:
            return HTTPResponse.error(f"Error saving Incident {id}", status=500)
    else:
        return HTTPResponse.not_found("Incident not found")


# Add/Update review incident endpoint
@admin.put("/api/incident/review/<int:id>")
@roles_accepted("Admin", "DA")
@validate_with(IncidentReviewRequestModel)
def api_incident_review_update(id: t.id, validated_data: dict) -> Response:
    """
    Endpoint to update an incident review item.

    Args:
        - id: id of the incident
        - validated_data: validated data from the request.

    Returns:
        - success/error string based on the operation result.
    """
    incident = Incident.query.get(id)
    if incident is not None:
        if not current_user.can_access(incident):
            Activity.create(
                current_user,
                Activity.ACTION_REVIEW,
                Activity.STATUS_DENIED,
                validated_data,
                "incident",
                details=f"Unauthorized attempt to update restricted Incident {id}.",
            )
            return HTTPResponse.forbidden("Restricted Access")

        incident.review = (
            validated_data["item"]["review"] if "review" in validated_data["item"] else ""
        )
        incident.review_action = (
            validated_data["item"]["review_action"]
            if "review_action" in validated_data["item"]
            else ""
        )

        incident.status = "Peer Reviewed"
        if incident.save():
            # Create a revision using latest values
            # this method automatically commi
            # incident changes (referenced)
            incident.create_revision()
            # Record activity
            Activity.create(
                current_user,
                Activity.ACTION_REVIEW,
                Activity.STATUS_SUCCESS,
                incident.to_mini(),
                "incident",
            )
            return HTTPResponse.success(message=f"Bulletin review updated #{id}")
        else:
            return HTTPResponse.error(f"Error saving Incident #{id}'s Review", status=500)
    else:
        return HTTPResponse.not_found("Incident not found")


# bulk update incident endpoint
@admin.put("/api/incident/bulk/")
@roles_accepted("Admin", "Mod")
@validate_with(IncidentBulkUpdateRequestModel)
def api_incident_bulk_update(
    validated_data: dict,
) -> Response:
    """
    endpoint to handle bulk incidents updates.

    Args:
        - validated_data: validated data from the request.

    Returns:
        - success/error string based on the operation result.
    """

    ids = validated_data["items"]
    bulk = validated_data["bulk"]

    # non-intrusive hard validation for access roles based on user
    if not current_user.has_role("Admin"):
        # silently discard access roles
        bulk.pop("roles", None)
        bulk.pop("rolesReplace", None)
        bulk.pop("restrictRelated", None)

    if ids and len(bulk):
        job = bulk_update_incidents.delay(ids, bulk, current_user.id)
        # store job id in user's session for status monitoring
        key = f"user{current_user.id}:{job.id}"
        rds.set(key, job.id)
        # expire in 3 hour
        rds.expire(key, 60 * 60 * 3)
        return HTTPResponse.success(message="Bulk update queued successfully")
    else:
        return HTTPResponse.error("No items selected, or nothing to update", status=400)


# get one incident
@admin.get("/api/incident/<int:id>")
def api_incident_get(
    id: t.id,
) -> Response:
    """
    Endopint to get a single incident by id.

    Args:
        - id: id of the incident.

    Returns:
        - incident data in json format / success or error in case of failure.
    """
    incident = Incident.query.get(id)
    if not incident:
        return HTTPResponse.not_found("Incident not found")
    else:
        mode = request.args.get("mode", None)
        if current_user.can_access(incident):
            Activity.create(
                current_user,
                Activity.ACTION_VIEW,
                Activity.STATUS_SUCCESS,
                incident.to_mini(),
                "incident",
            )
            return HTTPResponse.success(data=incident.to_dict(mode))
        else:
            # block access altogether here, doesn't make sense to send only the id
            Activity.create(
                current_user,
                Activity.ACTION_VIEW,
                Activity.STATUS_DENIED,
                incident.to_mini(),
                "incident",
                details=f"Unauthorized attempt to view restricted Incident {id}.",
            )
            return HTTPResponse.forbidden("Restricted Access")


# get incident relations
@admin.get("/api/incident/relations/<int:id>")
def incident_relations(id: t.id) -> Response:
    """
    Endpoint to return related entities of an Incident.

    Args:
        - id: id of the incident.

    Returns:
        - related entities in json format.
    """
    cls = request.args.get("class", None)
    page = request.args.get("page", 1, int)
    per_page = request.args.get("per_page", REL_PER_PAGE, int)
    if not cls or cls not in ["bulletin", "actor", "incident"]:
        return HTTPResponse.error("Invalid class")
    incident = Incident.query.get(id)
    if not incident:
        return HTTPResponse.not_found("Incident not found")
    items = []

    if cls == "bulletin":
        items = incident.bulletin_relations
    elif cls == "actor":
        items = incident.actor_relations
    elif cls == "incident":
        items = incident.incident_relations

    # add support for loading all relations at once
    if page == 0:
        if cls == "incident":
            data = [item.to_dict(exclude=incident) for item in items]
        else:
            data = [item.to_dict() for item in items]

        return HTTPResponse.success(data={"items": data, "more": False})

    # pagination
    start = (page - 1) * per_page
    end = start + per_page
    data = items[start:end]

    load_more = False if end >= len(items) else True

    if data:
        if cls == "incident":
            data = [item.to_dict(exclude=incident) for item in data]
        else:
            data = [item.to_dict() for item in data]

    return HTTPResponse.success(data={"items": data, "more": load_more})


@admin.post("/api/incident/import/")
@roles_required("Admin")
def api_incident_import() -> Response:
    """
    Endpoint to handle incident imports.

    Returns:
        - success/error string based on the operation result.
    """
    if "csv" in request.files:
        Incident.import_csv(request.files.get("csv"))
        return HTTPResponse.success(message="Success")
    else:
        return HTTPResponse.error("Error", status=500)


# Activity routes
@admin.route("/activity/")
@roles_required("Admin")
def activity() -> str:
    """
    Endpoint to render activity backend page.

    Returns:
        - html page of the activity backend.
    """
    atobInfo = [item.to_dict() for item in AtobInfo.query.all()]
    btobInfo = [item.to_dict() for item in BtobInfo.query.all()]
    atoaInfo = [item.to_dict() for item in AtoaInfo.query.all()]
    itobInfo = [item.to_dict() for item in ItobInfo.query.all()]
    itoaInfo = [item.to_dict() for item in ItoaInfo.query.all()]
    itoiInfo = [item.to_dict() for item in ItoiInfo.query.all()]
    statuses = [item.to_dict() for item in WorkflowStatus.query.all()]

    return render_template(
        "admin/activity.html",
        actions_types=Activity.get_action_values(),
        atoaInfo=atoaInfo,
        itoaInfo=itoaInfo,
        itoiInfo=itoiInfo,
        atobInfo=atobInfo,
        btobInfo=btobInfo,
        itobInfo=itobInfo,
        statuses=statuses,
    )


@admin.route("/api/activities/", methods=["POST", "GET"])
@roles_required("Admin")
def api_activities() -> Response:
    """Returns activities in JSON format, allows search and paging."""
    su = SearchUtils(request.json, cls="Activity")
    query = su.get_query()

    options = request.json.get("options")
    page = options.get("page", 1)
    per_page = options.get("itemsPerPage", PER_PAGE)

    result = (
        Activity.query.filter(*query)
        .order_by(-Activity.id)
        .paginate(page=page, per_page=per_page, count=True)
    )

    response = {
        "items": [item.to_dict() for item in result.items],
        "perPage": per_page,
        "total": result.total,
    }

    return HTTPResponse.success(data=response)


@admin.route("/api/bulk/status/")
@roles_accepted("Admin", "Mod")
def bulk_status() -> Response:
    """Endpoint to get status update about background bulk operations."""
    uid = current_user.id
    cursor, jobs = rds.scan(0, f"user{uid}:*", 1000)
    tasks = []
    for key in jobs:
        result = {}
        id = key.decode("utf-8").split(":")[-1]
        type = request.args.get("type")
        status = None
        if type == "bulletin":
            status = bulk_update_bulletins.AsyncResult(id).status
        elif type == "actor":
            status = bulk_update_incidents.AsyncResult(id).status
        elif type == "incident":
            status = bulk_update_actors.AsyncResult(id).status
        else:
            return HTTPResponse.error("Invalid type")

        # handle job failure
        if status == "FAILURE":
            rds.delete(key)
        if status != "SUCCESS":
            result["id"] = id
            result["status"] = status
            tasks.append(result)

        else:
            rds.delete(key)
    return HTTPResponse.success(data=tasks)


# Saved Searches
@admin.route("/api/queries/")
def api_queries() -> Response:
    """
    Endpoint to get user saved searches.

    Returns:
        - successful json feed of saved searches or error.
    """
    user_id = current_user.id
    query_type = request.args.get("type")
    if query_type not in Query.TYPES:
        return HTTPResponse.error("Invalid query type")
    queries = Query.query.filter(Query.user_id == user_id, Query.query_type == query_type)
    return HTTPResponse.success(data=[query.to_dict() for query in queries])


@admin.get("/api/query/<string:name>/exists")
def api_query_check_name_exists(
    name: str,
) -> Response:
    """
    API Endpoint check if a query with that provided name exists.
    Queries are tied to the current (request) user.

    Args:
        - name: name of the query to check.

    Returns:
        - success/error string based on the operation result.
    """
    if Query.query.filter_by(name=name, user_id=current_user.id).first():
        return HTTPResponse.error("Query name already exists", status=409)

    return HTTPResponse.success(message="Query name is available")


@admin.post("/api/query/")
def api_query_create() -> Response:
    """
    API Endpoint save a query search object (advanced search.)

    Returns:
        - success/error string based on the operation result.
    """
    q = request.json.get("q", None)
    name = request.json.get("name", None)
    query_type = request.json.get("type")
    # current saved searches types
    if query_type not in Query.TYPES:
        return HTTPResponse.error("Invalid Request")
    if q and name:
        query = Query()
        query.name = name
        query.data = q
        query.query_type = query_type
        query.user_id = current_user.id
        query.save()
        return HTTPResponse.created(
            message="Query successfully saved", data={"item": query.to_dict()}
        )
    else:
        return HTTPResponse.error("Error parsing query data", status=400)


@admin.put("/api/query/<int:id>")
def api_query_update(
    id: t.id,
) -> Response:
    """
    API Endpoint update a query search object (advanced search).
    Updated searches are tied to the current (request) user.

    Args:
        - id: id of the query to update.

    Returns:
        - success/error string based on the operation result.
    """
    if not (q := request.json.get("q")):
        return HTTPResponse.error("q parameter not provided", status=400)

    query = Query.query.get(id)

    if not query:
        return HTTPResponse.not_found("Query not found")

    if query.user_id != current_user.id:
        return HTTPResponse.forbidden("Restricted Access")

    query.data = q
    if query.save():
        return HTTPResponse.success(message=f"Query {query.name} updated")

    return HTTPResponse.error("Query update failed", status=409)


@admin.delete("/api/query/<int:id>")
def api_query_delete(
    id: t.id,
) -> Response:
    """
    API Endpoint delete a query search object (advanced search).
    Deleted searches are tied to the current (request) user.

    Args:
        - id: id of the query to delete.

    Returns:
        - success/error string based on the operation result.
    """
    query = Query.query.get(id)

    if not query:
        return HTTPResponse.not_found("Query not found")

    if query.user_id != current_user.id:
        return HTTPResponse.forbidden("Restricted Access")

    if query.delete():
        return HTTPResponse.success(message=f"Query {query.name} deleted")

    return HTTPResponse.error("Query delete failed", status=409)


@admin.get("/api/graph/json")
def graph_json() -> Optional[str]:
    """
    API Endpoint to return graph data in json format.

    Returns:
        - graph data in json format.
    """
    id = request.args.get("id")
    entity_type = request.args.get("type")
    expanded = request.args.get("expanded")
    graph_utils = GraphUtils(current_user)
    if expanded == "false":
        return HTTPResponse.success(data=json.loads(graph_utils.get_graph_json(entity_type, id)))
    else:
        return HTTPResponse.success(data=json.loads(graph_utils.expanded_graph(entity_type, id)))


@admin.post("/api/graph/visualize")
@validate_with(GraphVisualizeRequestModel)
def graph_visualize(validated_data: dict) -> Response:
    """
    Endpoint to visualize a graph.

    Args:
        - validated_data: validated data from the request.

    Returns:
        - task_id of the graph visualization task.
    """
    user_id = current_user.id
    # Get the type from URL query parameter
    graph_type = request.args.get("type")

    # Check if the type is valid
    if graph_type not in ["actor", "bulletin", "incident"]:
        return HTTPResponse.error("Invalid type provided")

    task_id = generate_graph.delay(validated_data, graph_type, user_id)
    return HTTPResponse.success(data={"task_id": task_id.id})


@admin.get("/api/graph/data")
def get_graph_data() -> Response:
    """
    Endpoint to retrieve graph data from Redis.

    Returns:
        - graph data in JSON format.
    """
    user_id = current_user.id

    # Construct the key to retrieve the graph data from Redis
    graph_data_key = f"user{user_id}:graph:data"

    # Retrieve the graph data from Redis
    graph_data = rds.get(graph_data_key)

    if graph_data:
        # Return the graph data as a JSON response
        return HTTPResponse.success(data=json.loads(graph_data))
    else:
        # If data is not found in Redis
        return HTTPResponse.not_found("Graph data not found")


@admin.get("/api/graph/status")
def check_graph_status() -> Response:
    """Returns the status of the graph visualization task."""
    user_id = current_user.id

    status_key = f"user{user_id}:graph:status"
    status = rds.get(status_key)

    if not status:
        return HTTPResponse.not_found("Graph status not found")

    return HTTPResponse.success(data={"status": status.decode("utf-8")})


@admin.get("/system-administration/")
@auth_required(within=15, grace=0)
@roles_required("Admin")
def system_admin() -> str:
    """Endpoint for system administration."""
    return render_template("admin/system-administration.html")


@admin.get("/api/appconfig/")
@roles_required("Admin")
def api_app_config() -> Response:
    """
    Endpoint to get paged results of application configurations.

    Returns:
        - application configurations in JSON format.
    """
    page = request.args.get("page", 1, int)
    per_page = request.args.get("per_page", PER_PAGE, int)
    result = AppConfig.query.order_by(-AppConfig.id).paginate(
        page=page, per_page=per_page, count=True
    )
    response = {
        "items": [item.to_dict() for item in result.items],
        "perPage": per_page,
        "total": result.total,
    }
    return HTTPResponse.success(data=response)


@admin.get("/api/configuration/defaults/")
@roles_required("Admin")
def api_config_defaults() -> Response:
    """Returns default app configurations."""
    response = {
        "config": ConfigManager.get_all_default_configs(),
        "labels": dict(ConfigManager.CONFIG_LABELS),
    }
    return HTTPResponse.success(data=response)


@admin.get("/api/configuration/")
@roles_required("Admin")
def api_config() -> str:
    """Returns serialized app configurations."""
    response = {"config": ConfigManager.serialize(), "labels": dict(ConfigManager.CONFIG_LABELS)}
    return HTTPResponse.success(data=response)


@admin.put("/api/configuration/")
@roles_required("Admin")
@validate_with(ConfigRequestModel)
def api_config_write(
    validated_data: dict,
) -> Response:
    """
    Writes app configurations.

    Args:
        - validated_data: validated data from the request.

    Returns:
        - success/error string based on the operation result.
    """
    conf = validated_data.get("conf")

    if ConfigManager.write_config(conf):
        return HTTPResponse.success(message="Configuration Saved Successfully")
    else:
        return HTTPResponse.error("Unable to Save Configuration", status=500)


@admin.post("/api/reload/")
@roles_required("Admin")
def api_app_reload() -> Response:
    """
    Reloads Flask and Celery.
    """
    from enferno.tasks import reload_app, reload_celery

    reload_app()
    reload_celery.delay()
    return HTTPResponse.success(message="Reloaded Bayanat")


@admin.app_template_filter("to_config")
def to_config(items: list) -> list[dict[str, Any]]:
    """
    Filter to get translated config items.

    Args:
        - items: list of config items.

    Returns:
        - translated config items.
    """
    output = [{"en": item, "tr": gettext(item)} for item in items]
    return output


@admin.app_template_filter("get_data")
def get_data(table: str) -> list[dict[str, Any]] | list[dict[str, dict[str, Any | str]]] | None:
    """
    Filter to get data from an info/status table.

    Args:
        - table: table name. (atob, atoa, itoa, btob, itob, itoi, workflow_status)

    Returns:
        - data from the table.
    """
    if table == "atob":
        items = AtobInfo.query.all()
        return [{"en": item.title, "tr": item.title_tr or ""} for item in items]

    if table == "atoa":
        items = AtoaInfo.query.all()
        items_list = [
            {
                "en": {"text": item.title or "", "revtext": item.reverse_title or ""},
                "tr": {"text": item.title_tr or "", "revtext": item.reverse_title_tr or ""},
            }
            for item in items
        ]
        return items_list

    if table == "itoa":
        items = ItoaInfo.query.all()
        return [{"en": item.title, "tr": item.title_tr or ""} for item in items]

    if table == "btob":
        items = BtobInfo.query.all()
        return [{"en": item.title, "tr": item.title_tr or ""} for item in items]

    if table == "itob":
        items = ItobInfo.query.all()
        return [{"en": item.title, "tr": item.title_tr or ""} for item in items]

    if table == "itoi":
        items = ItoiInfo.query.all()
        return [{"en": item.title, "tr": item.title_tr or ""} for item in items]

    if table == "workflow_status":
        items = WorkflowStatus.query.all()
        return [{"en": item.title, "tr": item.title_tr or ""} for item in items]


# Logging


@admin.route("/logs/")
@roles_required("Admin")
def logs() -> str:
    """
    Endpoint to render the logs backend page.

    Returns:
        - html page of the logs backend.
    """
    return render_template("admin/system-logs.html")


@admin.route("/api/logfiles/")
@roles_required("Admin")
def api_logfiles() -> str:
    """Endpoint to return a dict containing list of log file names and
    the date of the current open log."""
    files = get_log_filenames()
    # read the current log file's first line and extract the date
    log_dir = current_app.config.get("LOG_DIR")
    log_file = current_app.config.get("LOG_FILE")
    log_path = os.path.join(log_dir, log_file)
    date = None
    if os.path.exists(log_path):
        with open(log_path, "r") as f:
            timestamp = json.loads(f.readline().strip())["timestamp"]
            date = datetime.fromtimestamp(timestamp).strftime("%Y-%m-%d")
    return HTTPResponse.success(data={"files": files, "date": date})


@admin.route("/api/logs/")
@roles_required("Admin")
def api_logs() -> Response:
    """Endpoint to return the content of the log file."""
    filename = request.args.get("filename", current_app.config.get("LOG_FILE"))
    log_file = secure_filename(filename)
    log_dir = current_app.config.get("LOG_DIR")
    if os.path.exists(safe_join(log_dir, log_file)):
        try:
            return send_from_directory(os.path.abspath(log_dir), log_file)
        except Exception as e:
            logger.error(f"Error sending log file: {e}", exc_info=True)
            return HTTPResponse.error("Error sending log file", status=500)
    else:
        return HTTPResponse.not_found("Log file not found")


@admin.post("/api/bulletin/web")
@roles_accepted("Admin", "DA")
@validate_with(WebImportValidationModel)
def api_bulletin_web_import(validated_data: dict) -> Response:
    """Import bulletin from web URL"""

    if not current_app.config.get("WEB_IMPORT"):
        return HTTPResponse.forbidden("Web import is disabled")

    if not (current_user.has_role("Admin") or current_user.can_import_web):
        return HTTPResponse.forbidden("Restricted Access")

    url = validated_data["url"]

    # Check for duplicate URL
    existing_bulletin = Bulletin.query.filter(Bulletin.source_link == url).first()
    if existing_bulletin:
        return HTTPResponse.error(
            f"Duplicate URL: This URL has already been imported in bulletin #{existing_bulletin.id}",
            status=409,
        )

    # Create import log
    data_import = DataImport(
        user_id=current_user.id,
        table="bulletin",
        file=url,
        batch_id=shortuuid.uuid()[:9],
        data={
            "mode": 3,  # Web import mode
            "optimize": False,
            "sources": [],
            "labels": [],
            "ver_labels": [],
            "locations": [],
            "tags": [],
            "roles": [],
        },
    )
    data_import.add_to_log(f"Started download from {url}")
    data_import.save()

    # Start async download
    download_media_from_web.delay(
        url=url, user_id=current_user.id, batch_id=data_import.batch_id, import_id=data_import.id
    )

    return HTTPResponse.success(data={"batch_id": data_import.batch_id}, status=202)<|MERGE_RESOLUTION|>--- conflicted
+++ resolved
@@ -4774,17 +4774,6 @@
             return "Error, username already exists", 409
         elif existing_user.email == email:
             return "Error, email already exists", 409
-
-<<<<<<< HEAD
-=======
-    exists = User.query.filter(User.username == username).first()
-    if len(username) < 4:
-        return HTTPResponse.error("Error, username too short", status=400)
-    if len(username) > 32:
-        return HTTPResponse.error("Error, username too long", status=400)
-    if exists:
-        return HTTPResponse.error("Error, username already exists", status=409)
->>>>>>> ce7328c3
     user = User()
     user.fs_uniquifier = uuid4().hex
     user.from_json(u)
@@ -4821,26 +4810,10 @@
     if not data:
         return HTTPResponse.error("Please select a username", status=400)
 
-<<<<<<< HEAD
     # Check if username already exists
     u = User.query.filter(User.username == data).first()
     if u:
         return "Username already exists", 409
-=======
-    # validate illegal charachters
-    uclean = bleach.clean(data.strip(), strip=True)
-    if uclean != data:
-        return HTTPResponse.error("Illegal characters detected", status=400)
-
-    # validate disallowed charachters
-    cats = [unicodedata.category(c)[0] for c in data]
-    if any([cat not in ["L", "N"] for cat in cats]):
-        return HTTPResponse.error("Disallowed characters detected", status=400)
-
-    u = User.query.filter(User.username == data).first()
-    if u:
-        return HTTPResponse.error("Username already exists", status=409)
->>>>>>> ce7328c3
     else:
         return HTTPResponse.success(message="Username ok")
 
