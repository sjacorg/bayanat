from __future__ import annotations

import os
import shutil
import unicodedata
from datetime import datetime, timedelta
from functools import wraps
from typing import Any, Optional
from uuid import uuid4

import bleach
import boto3
from botocore.config import Config as BotoConfig
from flask import Response, Blueprint, current_app, json, g, send_from_directory
from flask import request, jsonify, abort, session
from flask.templating import render_template
from flask_babel import gettext
from flask_security import logout_user
from flask_security.decorators import auth_required, current_user, roles_accepted, roles_required
<<<<<<< HEAD
from sqlalchemy import desc, or_, asc, text, select, func
=======
from sqlalchemy import desc, or_, select, func, text
from sqlalchemy.orm import joinedload
>>>>>>> 1ce18f74
from werkzeug.utils import safe_join, secure_filename
from zxcvbn import zxcvbn
from flask_security.twofactor import tf_disable
import shortuuid

import enferno.utils.typing as t
from enferno.admin.models import (
    Bulletin,
    Label,
    Source,
    Location,
    Eventtype,
    Media,
    Actor,
    Incident,
    IncidentHistory,
    BulletinHistory,
    ActorHistory,
    LocationHistory,
    PotentialViolation,
    ClaimedViolation,
    Activity,
    Query,
    LocationAdminLevel,
    LocationType,
    AppConfig,
    AtobInfo,
    AtoaInfo,
    BtobInfo,
    ItoiInfo,
    ItoaInfo,
    ItobInfo,
    Country,
    Ethnography,
    Dialect,
    IDNumberType,
    MediaCategory,
    GeoLocationType,
    WorkflowStatus,
    ActorProfile,
)
from enferno.data_import.models import DataImport

from enferno.admin.validation.models import (
    ActorBulkUpdateRequestModel,
    ActorQueryRequestModel,
    ActorRequestModel,
    ActorReviewRequestModel,
    ActorSelfAssignRequestModel,
    AtoaInfoRequestModel,
    AtobInfoRequestModel,
    BtobInfoRequestModel,
    BulkUpdateRequestModel,
    BulletinBulkUpdateRequestModel,
    BulletinQueryRequestModel,
    BulletinRequestModel,
    BulletinReviewRequestModel,
    BulletinSelfAssignRequestModel,
    ClaimedViolationRequestModel,
    ComponentDataMixinRequestModel,
    ConfigRequestModel,
    CountryRequestModel,
    EventtypeRequestModel,
    GeoLocationTypeRequestModel,
    GraphVisualizeRequestModel,
    IncidentBulkUpdateRequestModel,
    IncidentQueryRequestModel,
    IncidentRequestModel,
    IncidentReviewRequestModel,
    IncidentSelfAssignRequestModel,
    ItoaInfoRequestModel,
    ItobInfoRequestModel,
    ItoiInfoRequestModel,
    LabelRequestModel,
    LocationAdminLevelReorderRequestModel,
    LocationAdminLevelRequestModel,
    LocationQueryRequestModel,
    LocationRequestModel,
    LocationTypeRequestModel,
    MediaCategoryRequestModel,
    MediaRequestModel,
    PotentialViolationRequestModel,
    RoleRequestModel,
    SourceRequestModel,
    UserForceResetRequestModel,
    UserNameCheckValidationModel,
    UserPasswordCheckValidationModel,
    UserRequestModel,
    WebImportValidationModel,
)
from enferno.utils.validation_utils import validate_with
from enferno.extensions import rds, db
from enferno.tasks import (
    bulk_update_bulletins,
    bulk_update_actors,
    bulk_update_incidents,
    download_media_from_web,
    generate_graph,
    regenerate_locations,
)
from enferno.user.models import User, Role, Session
from enferno.utils.config_utils import ConfigManager
from enferno.utils.data_helpers import get_file_hash
from enferno.utils.graph_utils import GraphUtils
from enferno.utils.http_response import HTTPResponse
from enferno.utils.logging_utils import get_log_filenames, get_logger
from enferno.utils.search_utils import SearchUtils
from enferno.admin.models.DynamicField import DynamicField


root = os.path.abspath(os.path.dirname(__file__))
admin = Blueprint(
    "admin",
    __name__,
    template_folder=os.path.join(root, "templates"),
    static_folder=os.path.join(root, "static"),
    url_prefix="/admin",
)

# default global items per page
PER_PAGE = 30
REL_PER_PAGE = 5

logger = get_logger()

# History access decorators


def require_view_history(f):
    """
    Decorator to ensure the user has the required permissions to view history.
    """

    @wraps(f)
    # Ensure the user is logged in before checking permissions
    @auth_required("session")
    def decorated_function(*args, **kwargs):
        # Check if user has the required view history permissions
        if not (
            current_user.has_role("Admin")
            or current_user.view_simple_history
            or current_user.view_full_history
        ):
            return HTTPResponse.forbidden()
        return f(*args, **kwargs)

    return decorated_function


def can_assign_roles(func):
    """
    Decorator to ensure the user has the required permissions to assign roles.
    """

    @wraps(func)
    def decorated_function(*args, **kwargs):
        roles = request.json.get("item", {}).get("roles", [])
        if roles:
            if not has_role_assignment_permission(roles):
                Activity.create(
                    current_user,
                    Activity.ACTION_CREATE,
                    Activity.STATUS_DENIED,
                    request.json,
                    "bulletin",
                    details="Unauthorized attempt to assign roles.",
                )
                return HTTPResponse.forbidden("Unauthorized")
        return func(*args, **kwargs)

    return decorated_function


def has_role_assignment_permission(roles: list) -> bool:
    """
    Function to check if the current user has the required permissions to assign roles.

    Args:
        - roles: List of role ids to assign.

    Returns:
        - True if the user has the required permissions, False otherwise.
    """
    # admins can assign any roles
    if not current_user.has_role("Admin"):
        # non-admins can only assign their roles
        user_roles = {role.id for role in current_user.roles}
        requested_roles = set([role.get("id") for role in roles])
        if not requested_roles.issubset(user_roles) or not current_app.config.get(
            "AC_USERS_CAN_RESTRICT_NEW"
        ):
            return False

    return True


@admin.before_request
@auth_required("session")
def before_request() -> None:
    """
    Attaches the user object to all requests
    and a version number that is used to clear the static files cache globally.
    """
    g.user = current_user
    g.version = "5"


@admin.app_context_processor
def ctx() -> dict:
    """
    passes all users to the application, based on the current user's permissions.

    Returns:
        - dict of users
    """
    users = User.query.order_by(User.username).all()
    if current_user and current_user.is_authenticated:
        users = [u.to_compact() for u in users]
        return {"users": users}
    return {}


# Labels routes
@admin.route("/labels/")
@roles_accepted("Admin", "Mod")
def labels() -> str:
    """
    Endpoint to render the labels backend page.

    Returns:
        - html template of the labels backend page.
    """
    return render_template("admin/labels.html")


@admin.route("/api/labels/")
def api_labels() -> Response:
    """
    API endpoint feed and filter labels with paging

    Returns:
        - json response of label objects.
    """
    query = []
    q = request.args.get("q", None)

    if q:
        words = q.split(" ")
        query.extend([Label.title.ilike(f"%{word}%") for word in words])

    typ = request.args.get("typ", None)
    if typ and typ in ["for_bulletin", "for_actor", "for_incident", "for_offline"]:
        query.append(getattr(Label, typ) == True)
    fltr = request.args.get("fltr", None)

    if fltr == "verified":
        query.append(Label.verified == True)
    elif fltr == "all":
        pass
    else:
        # Include both False and NULL values for unverified labels
        query.append(or_(Label.verified == False, Label.verified == None))

    page = request.args.get("page", 1, int)
    per_page = request.args.get("per_page", PER_PAGE, int)

    # pull children only when specific labels are searched
    if q:
        result = Label.query.filter(*query).all()
        labels = [label for label in result]
        ids = []
        children = Label.get_children(labels)
        for label in labels + children:
            ids.append(label.id)
        # remove dups
        ids = list(set(ids))
        result = Label.query.filter(Label.id.in_(ids)).paginate(
            page=page, per_page=per_page, count=True
        )
    else:
        result = Label.query.filter(*query).paginate(page=page, per_page=per_page, count=True)

    response = {
        "items": [item.to_dict(request.args.get("mode", 1)) for item in result.items],
        "perPage": per_page,
        "total": result.total,
    }
    return HTTPResponse.success(data=response)


@admin.post("/api/label/")
@roles_accepted("Admin", "Mod")
@validate_with(LabelRequestModel)
def api_label_create(
    validated_data: dict,
) -> Response:
    """
    Endpoint to create a label.

    Args:
        - validated_data: validated data from the request.

    Returns:
        - success/error string based on the operation result.
    """
    label = Label()
    created = label.from_json(validated_data["item"])
    if created.save():
        Activity.create(
            current_user, Activity.ACTION_CREATE, Activity.STATUS_SUCCESS, label.to_mini(), "label"
        )
        mode = request.args.get("mode", "1")
        return HTTPResponse.created(
            message=f"Created Label #{label.id}",
            data={"item": label.to_dict(mode=mode)},
        )
    else:
        return HTTPResponse.error("Save Failed", status=500)


@admin.put("/api/label/<int:id>")
@roles_accepted("Admin", "Mod")
@validate_with(LabelRequestModel)
def api_label_update(id: t.id, validated_data: dict) -> Response:
    """
    Endpoint to update a label.

    Args:
        - id: id of the label.
        - validated_data: validated data from the request.

    Returns:
        - success/error string based on the operation result.

    """
    label = Label.query.get(id)
    if label is not None:
        label = label.from_json(validated_data["item"])
        label.save()
        Activity.create(
            current_user, Activity.ACTION_UPDATE, Activity.STATUS_SUCCESS, label.to_mini(), "label"
        )
        return HTTPResponse.success(message=f"Saved Label #{label.id}", status=200)
    else:
        return HTTPResponse.not_found("Label not found")


@admin.delete("/api/label/<int:id>")
@roles_required("Admin")
def api_label_delete(
    id: t.id,
) -> Response:
    """
    Endpoint to delete a label.

    Args:
        - id: id of the label.

    Returns:
        - success/error string based on the operation result.
    """
    label = Label.query.get(id)
    if label is None:
        return HTTPResponse.not_found("Label not found")

    if label.delete():
        Activity.create(
            current_user, Activity.ACTION_DELETE, Activity.STATUS_SUCCESS, label.to_mini(), "label"
        )
        return HTTPResponse.success(message=f"Deleted Label #{label.id}", status=200)
    else:
        return HTTPResponse.error("Error deleting Label", status=500)


@admin.post("/api/label/import/")
@roles_required("Admin")
def api_label_import() -> str:
    """
    Endpoint to import labels via CSV

    Returns:
        - success/error string based on the operation result.
    """
    if "csv" in request.files:
        Label.import_csv(request.files.get("csv"))
        return HTTPResponse.success(message="Success")
    else:
        return HTTPResponse.error("Error", status=400)


# EventType routes
@admin.route("/eventtypes/")
@roles_accepted("Admin", "Mod")
def eventtypes() -> str:
    """
    Endpoint to render event types backend

    Returns:
        - html template of the event types backend
    """
    return render_template("admin/eventtypes.html")


@admin.route("/api/eventtypes/")
def api_eventtypes() -> Response:
    """
    API endpoint to serve json feed of even types with paging support

    Returns:
        - json response of event types
    """
    query = []
    q = request.args.get("q", None)
    page = request.args.get("page", 1, int)
    per_page = request.args.get("per_page", PER_PAGE, int)

    if q is not None:
        query.append(Eventtype.title.ilike("%" + q + "%"))

    typ = request.args.get("typ", None)
    if typ and typ in ["for_bulletin", "for_actor"]:
        query.append(getattr(Eventtype, typ) == True)
    result = (
        Eventtype.query.filter(*query)
        .order_by(Eventtype.id)
        .paginate(page=page, per_page=per_page, count=True)
    )
    response = {
        "items": [item.to_dict() for item in result.items],
        "perPage": per_page,
        "total": result.total,
    }
    return HTTPResponse.success(data=response)


@admin.post("/api/eventtype/")
@roles_accepted("Admin", "Mod")
@validate_with(EventtypeRequestModel)
def api_eventtype_create(
    validated_data: dict,
) -> Response:
    """
    Endpoint to create an Event Type

    Args:
        - validated_data: validated data from the request.

    Returns:
        - success/error string based on the operation result.
    """

    eventtype = Eventtype()
    created = eventtype.from_json(validated_data["item"])
    if created.save():
        Activity.create(
            current_user,
            Activity.ACTION_CREATE,
            Activity.STATUS_SUCCESS,
            eventtype.to_mini(),
            "eventtype",
        )
        return HTTPResponse.created(
            message=f"Created Event #{eventtype.id}", data={"item": eventtype.to_dict()}
        )
    else:
        return HTTPResponse.error("Save Failed", status=500)


@admin.put("/api/eventtype/<int:id>")
@roles_accepted("Admin", "Mod")
@validate_with(EventtypeRequestModel)
def api_eventtype_update(id: t.id, validated_data: dict) -> Response:
    """
    Endpoint to update an Event Type

    Args:
        - id: id of the event type.
        - validated_data: validated data from the request.

    Returns:
        - success/error string based on the operation result.
    """
    eventtype = Eventtype.query.get(id)
    if eventtype is None:
        return HTTPResponse.not_found("Event type not found")

    eventtype = eventtype.from_json(validated_data["item"])
    if eventtype.save():
        Activity.create(
            current_user,
            Activity.ACTION_UPDATE,
            Activity.STATUS_SUCCESS,
            eventtype.to_mini(),
            "eventtype",
        )
        return HTTPResponse.success(message=f"Saved Event #{eventtype.id}")
    else:
        return HTTPResponse.error("Save Failed", status=500)


@admin.delete("/api/eventtype/<int:id>")
@roles_required("Admin")
def api_eventtype_delete(
    id: t.id,
) -> Response:
    """
    Endpoint to delete an event type

    Args:
        - id: id of the event type.

    Returns:
        - success/error string based on the operation result.
    """
    eventtype = Eventtype.query.get(id)
    if eventtype is None:
        return HTTPResponse.not_found("Event type not found")

    if eventtype.delete():
        Activity.create(
            current_user,
            Activity.ACTION_DELETE,
            Activity.STATUS_SUCCESS,
            eventtype.to_mini(),
            "eventtype",
        )
        return HTTPResponse.success(message=f"Deleted Event Type #{eventtype.id}")
    else:
        return HTTPResponse.error("Error deleting Event Type", status=500)


@admin.post("/api/eventtype/import/")
@roles_required("Admin")
def api_eventtype_import() -> Response:
    """
    Endpoint to bulk import event types from a CSV file

    Returns:
        - success/error string based on the operation result.
    """
    if "csv" in request.files:
        Eventtype.import_csv(request.files.get("csv"))
        return HTTPResponse.success(message="Success")
    else:
        return HTTPResponse.error("Error", status=400)


@admin.route("/api/potentialviolation/", defaults={"page": 1})
@admin.route("/api/potentialviolation/<int:page>/")
def api_potentialviolations(page: int) -> Response:
    """
    API endpoint that feeds json data of potential violations with paging and search support

    Args:
        - page: page number to fetch.

    Returns:
        - json response of potential violations.
    """
    query = []
    q = request.args.get("q", None)
    per_page = request.args.get("per_page", PER_PAGE, int)
    if q is not None:
        query.append(PotentialViolation.title.ilike("%" + q + "%"))
    result = (
        PotentialViolation.query.filter(*query)
        .order_by(PotentialViolation.id)
        .paginate(page=page, per_page=per_page, count=True)
    )
    response = {
        "items": [item.to_dict() for item in result.items],
        "perPage": PER_PAGE,
        "total": result.total,
    }
    return HTTPResponse.success(data=response)


@admin.post("/api/potentialviolation/")
@roles_accepted("Admin", "Mod")
@validate_with(PotentialViolationRequestModel)
def api_potentialviolation_create(
    validated_data: dict,
) -> Response:
    """
    Endpoint to create a potential violation

    Args:
        - validated_data: validated data from the request.

    Returns:
        - success/error string based on the operation result.
    """
    potentialviolation = PotentialViolation()
    potentialviolation = potentialviolation.from_json(validated_data["item"])
    if potentialviolation.save():
        Activity.create(
            current_user,
            Activity.ACTION_CREATE,
            Activity.STATUS_SUCCESS,
            potentialviolation.to_mini(),
            "potentialviolation",
        )
        return HTTPResponse.created(
            message=f"Created Potential Violation #{potentialviolation.id}",
            data={"item": potentialviolation.to_dict()},
        )
    else:
        return HTTPResponse.error("Save Failed", status=500)


@admin.put("/api/potentialviolation/<int:id>")
@roles_accepted("Admin", "Mod")
@validate_with(PotentialViolationRequestModel)
def api_potentialviolation_update(id: t.id, validated_data: dict) -> Response:
    """
    Endpoint to update a potential violation

    Args:
        - id: id of the item to update.

    Returns:
        - success/error string based on the operation result.
    """
    potentialviolation = PotentialViolation.query.get(id)
    if potentialviolation is None:
        return HTTPResponse.not_found("Potential Violation not found")

    potentialviolation = potentialviolation.from_json(validated_data["item"])
    if potentialviolation.save():
        Activity.create(
            current_user,
            Activity.ACTION_UPDATE,
            Activity.STATUS_SUCCESS,
            potentialviolation.to_mini(),
            "potentialviolation",
        )
        return HTTPResponse.success(message=f"Saved Potential Violation #{potentialviolation.id}")
    else:
        return HTTPResponse.error("Save Failed", status=500)


@admin.delete("/api/potentialviolation/<int:id>")
@roles_required("Admin")
def api_potentialviolation_delete(
    id: t.id,
) -> Response:
    """
    Endpoint to delete a potential violation

    Args:
        - id: id of the item to delete.

    Returns:
        - success/error string based on the operation result.
    """
    potentialviolation = PotentialViolation.query.get(id)
    if potentialviolation is None:
        return HTTPResponse.not_found("Potential Violation not found")

    if potentialviolation.delete():
        Activity.create(
            current_user,
            Activity.ACTION_DELETE,
            Activity.STATUS_SUCCESS,
            potentialviolation.to_mini(),
            "potentialviolation",
        )
        return HTTPResponse.success(message=f"Deleted Potential Violation #{potentialviolation.id}")
    else:
        return HTTPResponse.error("Error deleting Potential Violation", status=500)


@admin.post("/api/potentialviolation/import/")
@roles_required("Admin")
def api_potentialviolation_import() -> Response:
    """
    Endpoint to import potential violations from csv file

    Returns:
        - success/error string based on the operation result.
    """
    if "csv" in request.files:
        PotentialViolation.import_csv(request.files.get("csv"))
        return HTTPResponse.success(message="Success")
    else:
        return HTTPResponse.error("Error", status=400)


@admin.route("/api/claimedviolation/", defaults={"page": 1})
@admin.route("/api/claimedviolation/<int:page>")
def api_claimedviolations(page: int) -> Response:
    """
    API endpoint to feed json items of claimed violations, supports paging and search

    Args:
        - page: page number to fetch.

    Returns:
        - json response of claimed violations.
    """
    query = []
    q = request.args.get("q", None)
    per_page = request.args.get("per_page", PER_PAGE, int)
    if q is not None:
        query.append(ClaimedViolation.title.ilike("%" + q + "%"))
    result = (
        ClaimedViolation.query.filter(*query)
        .order_by(ClaimedViolation.id)
        .paginate(page=page, per_page=per_page, count=True)
    )
    response = {
        "items": [item.to_dict() for item in result.items],
        "perPage": PER_PAGE,
        "total": result.total,
    }
    return HTTPResponse.success(data=response)


@admin.post("/api/claimedviolation/")
@roles_accepted("Admin", "Mod")
@validate_with(ClaimedViolationRequestModel)
def api_claimedviolation_create(
    validated_data: dict,
) -> Response:
    """
    Endpoint to create a claimed violation.

    Args:
        - validated_data: validated data from the request.

    Returns:
        - success/error string based on the operation result.
    """
    claimedviolation = ClaimedViolation()
    claimedviolation = claimedviolation.from_json(validated_data["item"])
    if claimedviolation.save():
        Activity.create(
            current_user,
            Activity.ACTION_CREATE,
            Activity.STATUS_SUCCESS,
            claimedviolation.to_mini(),
            "claimedviolation",
        )
        return HTTPResponse.created(
            message=f"Created Claimed Violation #{claimedviolation.id}",
            data={"item": claimedviolation.to_dict()},
        )
    else:
        return HTTPResponse.error("Save Failed", status=500)


@admin.put("/api/claimedviolation/<int:id>")
@roles_accepted("Admin", "Mod")
@validate_with(ClaimedViolationRequestModel)
def api_claimedviolation_update(id: t.id, validated_data: dict) -> Response:
    """
    Endpoint to update a claimed violation.

    Args:
        - id: id of the item to update.
        - validated_data: validated data from the request.

    Returns:
        - success/error string based on the operation result.
    """
    claimedviolation = ClaimedViolation.query.get(id)
    if claimedviolation is None:
        return HTTPResponse.not_found("Claimed Violation not found")

    claimedviolation = claimedviolation.from_json(validated_data["item"])
    if claimedviolation.save():
        Activity.create(
            current_user,
            Activity.ACTION_UPDATE,
            Activity.STATUS_SUCCESS,
            claimedviolation.to_mini(),
            "claimedviolation",
        )
        return HTTPResponse.success(message=f"Saved Claimed Violation #{claimedviolation.id}")
    else:
        return HTTPResponse.error("Save Failed", status=500)


@admin.delete("/api/claimedviolation/<int:id>")
@roles_required("Admin")
def api_claimedviolation_delete(
    id: t.id,
) -> Response:
    """
    Endpoint to delete a claimed violation

    Args:
        - id: id of the item to delete.

    Returns:
        - success/error string based on the operation result.
    """
    claimedviolation = ClaimedViolation.query.get(id)
    if claimedviolation is None:
        return HTTPResponse.not_found("Claimed Violation not found")

    if claimedviolation.delete():
        Activity.create(
            current_user,
            Activity.ACTION_DELETE,
            Activity.STATUS_SUCCESS,
            claimedviolation.to_mini(),
            "claimedviolation",
        )
        return HTTPResponse.success(message=f"Deleted Claimed Violation #{claimedviolation.id}")
    else:
        return HTTPResponse.error("Error deleting Claimed Violation", status=500)


@admin.post("/api/claimedviolation/import/")
@roles_required("Admin")
def api_claimedviolation_import() -> Response:
    """
    Endpoint to import claimed violations from a CSV file.

    Returns:
        - success/error string based on the operation result.
    """
    if "csv" in request.files:
        ClaimedViolation.import_csv(request.files.get("csv"))
        return HTTPResponse.success(message="Success")
    else:
        return HTTPResponse.error("Error")


# Sources routes
@admin.route("/sources/")
@roles_accepted("Admin", "Mod")
def sources() -> str:
    """
    Endpoint to render sources backend page.

    Returns:
        - html template of the sources backend page.
    """
    return render_template("admin/sources.html")


@admin.route("/api/sources/")
def api_sources() -> Response:
    """

    API Endpoint to feed json data of sources, supports paging and search.

    Returns:
        - json response of sources.
    """
    q = request.args.get("q")
    page = request.args.get("page", 1, int)
    per_page = request.args.get("per_page", PER_PAGE, int)

    query = Source.query

    if q:
        words = q.split(" ")
        for word in words:
            query = query.filter(Source.title.ilike(f"%{word}%"))

        sources = query.all()
        children = Source.get_children(sources)
        ids = {source.id for source in sources + children}

        query = Source.query.filter(Source.id.in_(ids))

    result = query.order_by(desc(Source.id)).paginate(page=page, per_page=per_page, error_out=False)

    response = {
        "items": [item.to_dict() for item in result.items],
        "perPage": per_page,
        "total": result.total,
    }
    return HTTPResponse.success(data=response)


@admin.post("/api/source/")
@roles_accepted("Admin", "Mod")
@validate_with(SourceRequestModel)
def api_source_create(
    validated_data: dict,
) -> Response:
    """
    Endpoint to create a source.

    Args:
        - validated_data: validated data from the request.

    Returns:
        - success/error string based on the operation result.
    """
    source = Source()
    source = source.from_json(validated_data["item"])
    if source.save():
        Activity.create(
            current_user,
            Activity.ACTION_CREATE,
            Activity.STATUS_SUCCESS,
            source.to_mini(),
            "source",
        )
        return HTTPResponse.created(
            message=f"Created Source #{source.id}", data={"item": source.to_dict()}
        )
    else:
        return HTTPResponse.error("Save Failed", status=500)


@admin.put("/api/source/<int:id>")
@roles_accepted("Admin", "Mod")
@validate_with(SourceRequestModel)
def api_source_update(id: t.id, validated_data: dict) -> Response:
    """
    Endpoint to update a source.

    Args:
        - id: id of the item to update.
        - validated_data: validated data from the request.

    Returns:
        - success/error string based on the operation result.
    """
    source = Source.query.get(id)
    if source is None:
        return HTTPResponse.not_found("Source not found")

    source = source.from_json(validated_data["item"])
    if source.save():
        Activity.create(
            current_user,
            Activity.ACTION_UPDATE,
            Activity.STATUS_SUCCESS,
            source.to_mini(),
            "source",
        )
        return HTTPResponse.success(message=f"Saved Source #{source.id}")
    else:
        return HTTPResponse.error("Save Failed", status=500)


@admin.delete("/api/source/<int:id>")
@roles_required("Admin")
def api_source_delete(
    id: t.id,
) -> Response:
    """
    Endopint to delete a source item.

    Args:
        - id: id of the item to delete.

    Returns:
        - success/error string based on the operation result.
    """
    source = Source.query.get(id)
    if source is None:
        return HTTPResponse.not_found("Source not found")

    if source.delete():
        Activity.create(
            current_user,
            Activity.ACTION_DELETE,
            Activity.STATUS_SUCCESS,
            source.to_mini(),
            "source",
        )
        return HTTPResponse.success(message=f"Deleted Source #{source.id}")
    else:
        return HTTPResponse.error("Error deleting Source", status=500)


@admin.post("/api/source/import/")
@roles_required("Admin")
def api_source_import() -> Response:
    """
    Endpoint to import sources from CSV data.

    Returns:
        - success/error string based on the operation result.
    """
    if "csv" in request.files:
        Source.import_csv(request.files.get("csv"))
        return HTTPResponse.success(message="Success")
    else:
        return HTTPResponse.error("Error")


# locations routes


@admin.route("/locations/", defaults={"id": None})
@admin.route("/locations/<int:id>")
@roles_accepted("Admin", "Mod", "DA")
def locations(id: Optional[t.id]) -> str:
    """
    Endpoint for locations management.

    Args:
        - id: id of the location.

    Returns:
        - html template of the locations backend page.
    """
    return render_template("admin/locations.html")


@admin.route("/api/locations/", methods=["POST", "GET"])
@validate_with(LocationQueryRequestModel)
def api_locations(validated_data: dict) -> Response:
    """
    Returns locations in JSON format, allows search and paging.

    Args:
        - validated_data: validated data from the request.

    Returns:
        - json response of locations.
    """
    query = []
    su = SearchUtils(validated_data, cls="location")
    query = su.get_query()

    options = validated_data.get("options")
    page = options.get("page", 1)
    per_page = options.get("itemsPerPage", PER_PAGE)

    result = (
        Location.query.filter(*query)
        .order_by(Location.id)
        .paginate(page=page, per_page=per_page, count=True)
    )
    response = {
        "items": [item.to_dict() for item in result.items],
        "perPage": per_page,
        "total": result.total,
    }

    return HTTPResponse.success(data=response)


@admin.post("/api/location/")
@roles_accepted("Admin", "Mod", "DA")
@validate_with(LocationRequestModel)
def api_location_create(
    validated_data: dict,
) -> Response:
    """
    Endpoint for creating locations.

    Args:
        - validated_data: validated data from the request.

    Returns:
        - success/error string based on the operation result.
    """
    if not current_user.roles_in(["Admin", "Mod"]) and not current_user.can_edit_locations:
        return HTTPResponse.forbidden("User not allowed to create Locations")

    location = Location()
    location = location.from_json(validated_data["item"])

    if location.save():
        location.full_location = location.get_full_string()
        location.id_tree = location.get_id_tree()
        location.create_revision()
        Activity.create(
            current_user,
            Activity.ACTION_CREATE,
            Activity.STATUS_SUCCESS,
            location.to_mini(),
            "location",
        )
        return HTTPResponse.created(
            message=f"Created Location #{location.id}", data={"item": location.to_dict()}
        )


@admin.put("/api/location/<int:id>")
@roles_accepted("Admin", "Mod", "DA")
@validate_with(LocationRequestModel)
def api_location_update(id: t.id, validated_data: dict) -> Response:
    """
    Endpoint for updating locations.

    Args:
        - id: id of the location.
        - validated_data: validated data from the request.

    Returns:
        - success/error string based on the operation result.
    """
    if not current_user.roles_in(["Admin", "Mod"]) and not current_user.can_edit_locations:
        return HTTPResponse.forbidden("User not allowed to create Locations")

    location = Location.query.get(id)
    if location is not None:
        location = location.from_json(validated_data["item"])
        # we need to commit this change to db first, to utilize CTE
        if location.save():
            # then update the location full string
            location.full_location = location.get_full_string()
            location.id_tree = location.get_id_tree()
            location.create_revision()
            Activity.create(
                current_user,
                Activity.ACTION_UPDATE,
                Activity.STATUS_SUCCESS,
                location.to_mini(),
                "location",
            )
            return HTTPResponse.success(message=f"Saved Location #{location.id}")
        else:
            return HTTPResponse.error("Save Failed", status=500)
    else:
        return HTTPResponse.not_found("Location not found")


@admin.delete("/api/location/<int:id>")
@roles_required("Admin")
def api_location_delete(
    id: t.id,
) -> Response:
    """Endpoint for deleting locations.

    Args:
        - id: id of the location.

    Returns:
        - success/error string based on the operation result.
    """
    location = Location.query.get(id)
    if location is None:
        return HTTPResponse.not_found("Location not found")

    if location.delete():
        Activity.create(
            current_user,
            Activity.ACTION_DELETE,
            Activity.STATUS_SUCCESS,
            location.to_mini(),
            "location",
        )
        return HTTPResponse.success(message=f"Deleted Location #{location.id}")
    else:
        return HTTPResponse.error("Error deleting Location", status=500)


@admin.post("/api/location/import/")
@roles_required("Admin")
def api_location_import() -> Response:
    """Endpoint for importing locations.

    Returns:
        - success/error string based on the operation result.
    """
    if "csv" in request.files:
        Location.import_csv(request.files.get("csv"))
        return HTTPResponse.success(message="Success")
    else:
        return HTTPResponse.error("Error")


# get one location
@admin.get("/api/location/<int:id>")
def api_location_get(id: t.id) -> Response:
    """
    Endpoint to get a single location

    Args:
        - id: id of the location.

    Returns:
        - location in json format / success or error.
    """
    location = Location.query.get(id)

    if location is None:
        return HTTPResponse.not_found("Location not found")
    else:
        Activity.create(
            current_user,
            Activity.ACTION_VIEW,
            Activity.STATUS_SUCCESS,
            location.to_mini(),
            "location",
        )
        return HTTPResponse.success(data=location.to_dict())


@admin.post("/api/location/regenerate/")
@roles_required("Admin")
def api_location_regenerate() -> Response:
    """Endpoint for regenerating locations."""
    if rds.get(Location.CELERY_FLAG):
        return HTTPResponse.error(
            "Full Location texts regeneration already in progress, try again in a few moments.",
            status=429,
        )
    regenerate_locations.delay()
    return HTTPResponse.success(
        message="Full Location texts regeneration is queued successfully. This task will need a few moments to complete."
    )


@admin.route("/component-data/", defaults={"id": None})
@roles_required("Admin")
def locations_config(id: Optional[t.id]):
    """Endpoint for locations configurations."""
    return render_template("admin/component-data.html")


# location admin level endpoints
@admin.route("/api/location-admin-levels/", methods=["GET", "POST"])
def api_location_admin_levels() -> Response:
    page = request.args.get("page", 1, int)
    per_page = request.args.get("per_page", PER_PAGE, int)

    query = request.args.get("q")
    if query:
        result = (
            LocationAdminLevel.query.filter(LocationAdminLevel.title.ilike(f"%{query}%"))
            .order_by(-LocationAdminLevel.id)
            .paginate(page=page, per_page=per_page, count=True)
        )
    else:
        result = LocationAdminLevel.query.order_by(-LocationAdminLevel.id).paginate(
            page=page, per_page=per_page, count=True
        )

    response = {
        "items": [item.to_dict() for item in result.items],
        "perPage": per_page,
        "total": result.total,
    }
    return HTTPResponse.success(data=response)


@admin.post("/api/location-admin-level")
@roles_required("Admin")
@validate_with(LocationAdminLevelRequestModel)
def api_location_admin_level_create(
    validated_data: dict,
) -> Response:
    """
    Endpoint to create a location admin level

    Args:
        - validated_data: validated data from the request.

    Returns:
        - success/error string based on the operation result.
    """
    admin_level = LocationAdminLevel()
    admin_level.from_json(validated_data["item"])
    all_codes = [level.code for level in LocationAdminLevel.query.all()]
    max_code = max(all_codes) if len(all_codes) > 0 else 0

    if admin_level.code is None:
        admin_level.code = max_code + 1
    elif admin_level.code != max_code + 1:
        return HTTPResponse.error(
            "Code must be unique and one more than the highest code", status=400
        )

    if admin_level.save():
        Activity.create(
            current_user,
            Activity.ACTION_CREATE,
            Activity.STATUS_SUCCESS,
            admin_level.to_mini(),
            "adminlevel",
        )
        return HTTPResponse.created(
            message=f"Item created successfully ID #{admin_level.id}",
            data={"item": admin_level.to_dict()},
        )
    else:
        return HTTPResponse.error("Creation failed.", status=500)


@admin.put("/api/location-admin-level/<int:id>")
@roles_required("Admin")
@validate_with(LocationAdminLevelRequestModel)
def api_location_admin_level_update(id: t.id, validated_data: dict) -> Response:
    """
    Endpoint to update a location admin level

    Args:
        - id: id of the location admin level.
        - validated_data: validated data from the request.

    Returns:
        - success/error string based on the operation result.
    """
    admin_level = LocationAdminLevel.query.get(id)
    if admin_level:
        if validated_data["item"]["code"] != admin_level.code:
            return HTTPResponse.error("Cannot change the code of a level", status=400)
        admin_level.from_json(validated_data["item"])
        if admin_level.save():
            Activity.create(
                current_user,
                Activity.ACTION_UPDATE,
                Activity.STATUS_SUCCESS,
                admin_level.to_mini(),
                "adminlevel",
            )
            return HTTPResponse.success(message="Updated")
        else:
            return HTTPResponse.error("Error saving item", status=500)
    else:
        return HTTPResponse.not_found("Location Admin Level not found")


@admin.delete("/api/location-admin-level/<int:id>")
@roles_required("Admin")
def api_location_admin_level_delete(id: t.id) -> Response:
    """
    Endpoint to delete a location admin level.

    Args:
        - id: id of the location admin level.

    Returns:
        - success/error string based on the operation result.
    """
    if id in [1, 2, 3] or LocationAdminLevel.query.count() <= 3:
        return HTTPResponse.error("Cannot delete the first 3 levels", status=400)
    admin_level = LocationAdminLevel.query.get(id)
    if admin_level is None:
        return HTTPResponse.not_found("Location Admin Level not found")
    if Location.query.filter(Location.admin_level_id == id).count() > 0:
        return HTTPResponse.error("Cannot delete a level that is in use by a location", status=409)

    max_code = max([level.code for level in LocationAdminLevel.query.all()])
    if admin_level.code != max_code:
        return HTTPResponse.error("Only the highest level can be deleted.", status=400)

    if admin_level.delete():
        Activity.create(
            current_user,
            Activity.ACTION_DELETE,
            Activity.STATUS_SUCCESS,
            admin_level.to_mini(),
            "adminlevel",
        )
        return HTTPResponse.success(message=f"Location Admin Level Deleted #{admin_level.id}")
    else:
        return HTTPResponse.error("Error deleting Location Admin Level", status=500)


@admin.post("/api/location-admin-levels/reorder")
@roles_required("Admin")
@validate_with(LocationAdminLevelReorderRequestModel)
def api_location_admin_levels_reorder(validated_data: dict) -> Response:
    """
    Endpoint to reorder location admin levels.
    """
    new_order = validated_data.get("order")
    try:
        LocationAdminLevel.reorder(new_order)
    except Exception as e:
        return HTTPResponse.error(str(e), status=500)
    return HTTPResponse.success(
        message="Updated, user should regenerate full locations from system settings"
    )


# location type endpoints
@admin.route("/api/location-types/", methods=["GET", "POST"])
def api_location_types() -> Response:
    """
    Endpoint to get location types with paging support

    Returns:
        - json response of location types.
    """
    page = request.args.get("page", 1, int)
    per_page = request.args.get("per_page", PER_PAGE, int)

    query = request.args.get("q")
    if query:
        result = (
            LocationType.query.filter(LocationType.title.ilike(f"%{query}%"))
            .order_by(-LocationType.id)
            .paginate(page=page, per_page=per_page, count=True)
        )
    else:
        result = LocationType.query.order_by(-LocationType.id).paginate(
            page=page, per_page=per_page, count=True
        )

    response = {
        "items": [item.to_dict() for item in result.items],
        "perPage": per_page,
        "total": result.total,
    }
    return HTTPResponse.success(data=response)


@admin.post("/api/location-type")
@roles_required("Admin")
@validate_with(LocationTypeRequestModel)
def api_location_type_create(
    validated_data: dict,
) -> Response:
    """
    Endpoint to create a location type

    Args:
        - validated_data: validated data from the request.

    Returns:
        - success/error string based on the operation result.
    """
    location_type = LocationType()
    location_type.from_json(validated_data["item"])

    if location_type.save():
        Activity.create(
            current_user,
            Activity.ACTION_CREATE,
            Activity.STATUS_SUCCESS,
            location_type.to_mini(),
            "locationtype",
        )
        return HTTPResponse.created(
            message=f"Item created successfully ID #{location_type.id}",
            data={"item": location_type.to_dict()},
        )
    else:
        return HTTPResponse.error("Creation failed.", status=500)


@admin.put("/api/location-type/<int:id>")
@roles_required("Admin")
@validate_with(LocationTypeRequestModel)
def api_location_type_update(id: t.id, validated_data: dict) -> Response:
    """
    Endpoint to update a location type

    Args:
        - id: id of the location type.
        - validated_data: validated data from the request.

    Returns:
        - success/error string based on the operation result.
    """
    location_type = LocationType.query.get(id)

    if location_type:
        location_type.from_json(validated_data.get("item"))
        if location_type.save():
            Activity.create(
                current_user,
                Activity.ACTION_UPDATE,
                Activity.STATUS_SUCCESS,
                location_type.to_mini(),
                "locationtype",
            )
            return HTTPResponse.success(message="Updated")
        else:
            return HTTPResponse.error("Error saving item", status=500)
    else:
        return HTTPResponse.not_found("Location Type not found")


@admin.delete("/api/location-type/<int:id>")
@roles_required("Admin")
def api_location_type_delete(
    id: t.id,
) -> Response:
    """
    Endpoint to delete a location type.

    Args:
        - id: id of the location type.

    Returns:
        - success/error string based on the operation result.
    """
    location_type = LocationType.query.get(id)
    if location_type is None:
        return HTTPResponse.not_found("Location Type not found")

    if location_type.delete():
        Activity.create(
            current_user,
            Activity.ACTION_DELETE,
            Activity.STATUS_SUCCESS,
            location_type.to_mini(),
            "locationtype",
        )
        return HTTPResponse.success(message=f"Location Type Deleted #{location_type.id}")
    else:
        return HTTPResponse.error("Error deleting Location Type", status=500)


@admin.route("/api/countries/", methods=["GET", "POST"])
def api_countries() -> Response:
    """
    Endpoint to get countries with paging support.

    Returns:
        - json response of countries.
    """
    page = request.args.get("page", 1, int)
    per_page = request.args.get("per_page", PER_PAGE, int)

    q = request.args.get("q")
    if q:
        result = (
            Country.query.filter(
                or_(Country.title.ilike(f"%{q}%"), Country.title_tr.ilike(f"%{q}%"))
            )
            .order_by(-Country.id)
            .paginate(page=page, per_page=per_page, count=True)
        )
    else:
        result = Country.query.order_by(-Country.id).paginate(
            page=page, per_page=per_page, count=True
        )

    response = {
        "items": [item.to_dict() for item in result.items],
        "perPage": per_page,
        "total": result.total,
    }
    return HTTPResponse.success(data=response)


@admin.post("/api/country")
@roles_required("Admin")
@validate_with(CountryRequestModel)
def api_country_create(
    validated_data: dict,
) -> Response:
    """
    Endpoint to create a country.

    Args:
        - validated_data: validated data from the request.

    Returns:
        - success/error string based on the operation result.
    """
    country = Country()
    country.from_json(validated_data["item"])

    if country.save():
        # Record Activity
        Activity.create(
            current_user,
            Activity.ACTION_CREATE,
            Activity.STATUS_SUCCESS,
            country.to_mini(),
            "country",
        )
        return HTTPResponse.created(
            message=f"Item created successfully ID #{country.id}", data={"item": country.to_dict()}
        )
    else:
        return HTTPResponse.error("Creation failed.", status=500)


@admin.put("/api/country/<int:id>")
@roles_required("Admin")
@validate_with(CountryRequestModel)
def api_country_update(id: t.id, validated_data: dict) -> Response:
    """
    Endpoint to update a country.

    Args:
        - id: id of the country.
        - validated_data: validated data from the request.

    Returns:
        - success/error string based on the operation result.
    """
    country = Country.query.get(id)

    if country:
        country.from_json(validated_data.get("item"))
        if country.save():
            Activity.create(
                current_user,
                Activity.ACTION_UPDATE,
                Activity.STATUS_SUCCESS,
                country.to_mini(),
                "country",
            )
            return HTTPResponse.success(message="Updated")
        else:
            return HTTPResponse.error("Error saving item", status=500)
    else:
        return HTTPResponse.not_found("Country not found")


@admin.delete("/api/country/<int:id>")
@roles_required("Admin")
def api_country_delete(
    id: t.id,
) -> Response:
    """
    Endpoint to delete a country.

    Args:
        - id: id of the country.

    Returns:
        - success/error string based on the operation result.
    """
    country = Country.query.get(id)
    if country is None:
        return HTTPResponse.not_found("Country not found")

    if country.delete():
        # Record Activity
        Activity.create(
            current_user,
            Activity.ACTION_DELETE,
            Activity.STATUS_SUCCESS,
            country.to_mini(),
            "country",
        )
        return HTTPResponse.success(message=f"Country Deleted #{country.id}")
    else:
        return HTTPResponse.error("Error deleting Country", status=500)


@admin.route("/api/ethnographies/", methods=["GET", "POST"])
def api_ethnographies() -> Response:
    """
    Endpoint to get ethnographies with paging support.

    Returns:
        - json response of ethnographies.
    """
    page = request.args.get("page", 1, int)
    per_page = request.args.get("per_page", PER_PAGE, int)

    q = request.args.get("q")
    if q:
        result = (
            Ethnography.query.filter(
                or_(Ethnography.title.ilike(f"%{q}%"), Ethnography.title_tr.ilike(f"%{q}%"))
            )
            .order_by(-Ethnography.id)
            .paginate(page=page, per_page=per_page, count=True)
        )
    else:
        result = Ethnography.query.order_by(-Ethnography.id).paginate(
            page=page, per_page=per_page, count=True
        )

    response = {
        "items": [item.to_dict() for item in result.items],
        "perPage": per_page,
        "total": result.total,
    }
    return HTTPResponse.success(data=response)


@admin.post("/api/ethnography")
@roles_required("Admin")
@validate_with(ComponentDataMixinRequestModel)
def api_ethnography_create(
    validated_data: dict,
) -> Response:
    """
    Endpoint to create an ethnography.

    Args:
        - validated_data: validated data from the request.

    Returns:
        - success/error string based on the operation result.
    """
    ethnography = Ethnography()
    ethnography.from_json(validated_data["item"])

    if ethnography.save():
        Activity.create(
            current_user,
            Activity.ACTION_CREATE,
            Activity.STATUS_SUCCESS,
            ethnography.to_mini(),
            "ethnography",
        )
        return HTTPResponse.created(
            message=f"Item created successfully ID #{ethnography.id}",
            data={"item": ethnography.to_dict()},
        )
    else:
        return HTTPResponse.error("Creation failed.", status=500)


@admin.put("/api/ethnography/<int:id>")
@roles_required("Admin")
@validate_with(ComponentDataMixinRequestModel)
def api_ethnography_update(id: t.id, validated_data: dict) -> Response:
    """
    Endpoint to update an ethnography.

    Args:
        - id: id of the ethnography.
        - validated_data: validated data from the request.

    Returns:
        - success/error string based on the operation result.
    """
    ethnography = Ethnography.query.get(id)

    if ethnography:
        ethnography.from_json(validated_data.get("item"))
        if ethnography.save():
            Activity.create(
                current_user,
                Activity.ACTION_UPDATE,
                Activity.STATUS_SUCCESS,
                ethnography.to_mini(),
                "ethnography",
            )
            return HTTPResponse.success(message="Updated")
        else:
            return HTTPResponse.error("Error saving item", status=500)
    else:
        return HTTPResponse.not_found("Ethnography not found")


@admin.delete("/api/ethnography/<int:id>")
@roles_required("Admin")
def api_ethnography_delete(
    id: t.id,
) -> Response:
    """
    Endpoint to delete an ethnography

    Args:
        - id: id of the ethnography.

    Returns:
        - success/error string based on the operation result.
    """
    ethnography = Ethnography.query.get(id)
    if ethnography is None:
        return HTTPResponse.not_found("Ethnography not found")

    if ethnography.delete():
        # Record Activity
        Activity.create(
            current_user,
            Activity.ACTION_DELETE,
            Activity.STATUS_SUCCESS,
            ethnography.to_mini(),
            "ethnography",
        )
        return HTTPResponse.success(message=f"Ethnography Deleted #{ethnography.id}")
    else:
        return HTTPResponse.error("Error deleting Ethnography", status=500)


@admin.route("/api/dialects/", methods=["GET", "POST"])
def api_dialects() -> Response:
    """
    Returns Dialects in JSON format, allows search and paging.
    """
    page = request.args.get("page", 1, int)
    per_page = request.args.get("per_page", PER_PAGE, int)

    q = request.args.get("q")
    if q:
        result = (
            Dialect.query.filter(
                or_(Dialect.title.ilike(f"%{q}%"), Dialect.title_tr.ilike(f"%{q}%"))
            )
            .order_by(-Dialect.id)
            .paginate(page=page, per_page=per_page, count=True)
        )
    else:
        result = Dialect.query.order_by(-Dialect.id).paginate(
            page=page, per_page=per_page, count=True
        )

    response = {
        "items": [item.to_dict() for item in result.items],
        "perPage": per_page,
        "total": result.total,
    }
    return HTTPResponse.success(data=response)


@admin.post("/api/dialect")
@roles_required("Admin")
@validate_with(ComponentDataMixinRequestModel)
def api_dialect_create(
    validated_data: dict,
) -> Response:
    """
    Endpoint to create a dialect.

    Args:
        - validated_data: validated data from the request.

    Returns:
        - success/error string based on the operation result.
    """
    dialect = Dialect()
    dialect.from_json(validated_data["item"])

    if dialect.save():
        Activity.create(
            current_user,
            Activity.ACTION_CREATE,
            Activity.STATUS_SUCCESS,
            dialect.to_mini(),
            "dialect",
        )
        return HTTPResponse.created(
            message=f"Item created successfully ID #{dialect.id}", data={"item": dialect.to_dict()}
        )
    else:
        return HTTPResponse.error("Creation failed.", status=500)


@admin.put("/api/dialect/<int:id>")
@roles_required("Admin")
@validate_with(ComponentDataMixinRequestModel)
def api_dialect_update(id: t.id, validated_data: dict) -> Response:
    """
    Endpoint to update a dialect.

    Args:
        - id: id of the dialect.
        - validated_data: validated data from the request.

    Returns:
        - success/error string based on the operation result.
    """
    dialect = Dialect.query.get(id)

    if dialect:
        dialect.from_json(validated_data.get("item"))
        if dialect.save():
            Activity.create(
                current_user,
                Activity.ACTION_UPDATE,
                Activity.STATUS_SUCCESS,
                dialect.to_mini(),
                "dialect",
            )
            return HTTPResponse.success(message="Updated")
        else:
            return HTTPResponse.error("Error saving item", status=500)
    else:
        return HTTPResponse.not_found("Dialect not found")


@admin.delete("/api/dialect/<int:id>")
@roles_required("Admin")
def api_dialect_delete(
    id: t.id,
) -> Response:
    """
    Endpoint to delete a dialect.

    Args:
        - id: id of the dialect.

    Returns:
        - success/error string based on the operation result.
    """
    dialect = Dialect.query.get(id)
    if dialect is None:
        return HTTPResponse.not_found("Dialect not found")

    if dialect.delete():
        # Record Activity
        Activity.create(
            current_user,
            Activity.ACTION_DELETE,
            Activity.STATUS_SUCCESS,
            dialect.to_mini(),
            "dialect",
        )
        return HTTPResponse.success(message=f"Dialect Deleted #{dialect.id}")
    else:
        return HTTPResponse.error("Error deleting Dialect", status=500)


@admin.route("/api/idnumbertypes/", methods=["GET", "POST"])
def api_id_number_types() -> Response:
    """
    Returns ID Number Types in JSON format, allows search and paging.
    """
    page = request.args.get("page", 1, int)
    per_page = request.args.get("per_page", PER_PAGE, int)

    q = request.args.get("q")
    if q:
        result = (
            IDNumberType.query.filter(
                or_(IDNumberType.title.ilike(f"%{q}%"), IDNumberType.title_tr.ilike(f"%{q}%"))
            )
            .order_by(-IDNumberType.id)
            .paginate(page=page, per_page=per_page, count=True)
        )
    else:
        result = IDNumberType.query.order_by(-IDNumberType.id).paginate(
            page=page, per_page=per_page, count=True
        )

    response = {
        "items": [item.to_dict() for item in result.items],
        "perPage": per_page,
        "total": result.total,
    }
    return HTTPResponse.success(data=response)


@admin.post("/api/idnumbertype")
@roles_required("Admin")
@validate_with(ComponentDataMixinRequestModel)
def api_id_number_type_create(
    validated_data: dict,
) -> Response:
    """
    Endpoint to create an ID number type.

    Args:
        - validated_data: validated data from the request.

    Returns:
        - success/error string based on the operation result.
    """
    id_number_type = IDNumberType()
    id_number_type.from_json(validated_data["item"])

    if id_number_type.save():
        Activity.create(
            current_user,
            Activity.ACTION_CREATE,
            Activity.STATUS_SUCCESS,
            id_number_type.to_mini(),
            "idnumbertype",
        )
        return HTTPResponse.created(
            message=f"Item created successfully ID #{id_number_type.id}",
            data={"item": id_number_type.to_dict()},
        )
    else:
        return HTTPResponse.error("Creation failed.", status=500)


@admin.put("/api/idnumbertype/<int:id>")
@roles_required("Admin")
@validate_with(ComponentDataMixinRequestModel)
def api_id_number_type_update(id: t.id, validated_data: dict) -> Response:
    """
    Endpoint to update an ID number type.

    Args:
        - id: id of the ID number type.
        - validated_data: validated data from the request.

    Returns:
        - success/error string based on the operation result.
    """
    id_number_type = IDNumberType.query.get(id)

    if id_number_type:
        id_number_type.from_json(validated_data.get("item"))
        if id_number_type.save():
            Activity.create(
                current_user,
                Activity.ACTION_UPDATE,
                Activity.STATUS_SUCCESS,
                id_number_type.to_mini(),
                "idnumbertype",
            )
            return HTTPResponse.success(message="Updated")
        else:
            return HTTPResponse.error("Error saving item", status=500)
    else:
        return HTTPResponse.not_found("ID Number Type not found")


@admin.delete("/api/idnumbertype/<int:id>")
@roles_required("Admin")
def api_id_number_type_delete(
    id: t.id,
) -> Response:
    """
    Endpoint to delete an ID number type.

    Args:
        - id: id of the ID number type.

    Returns:
        - success/error string based on the operation result.
    """
    id_number_type = IDNumberType.query.get(id)
    if id_number_type is None:
        return HTTPResponse.not_found("ID Number Type not found")

    # Check if this ID number type is referenced by any actor.id_number[].type
    referenced_count = id_number_type.get_ref_count()

    if referenced_count > 0:
        return HTTPResponse.error(
            f"Cannot delete ID Number Type #{id_number_type.id}. It is referenced by {referenced_count} actor(s).",
            status=409,
        )

    if id_number_type.delete():
        # Record Activity
        Activity.create(
            current_user,
            Activity.ACTION_DELETE,
            Activity.STATUS_SUCCESS,
            id_number_type.to_mini(),
            "idnumbertype",
        )
        return HTTPResponse.success(message=f"ID Number Type Deleted #{id_number_type.id}")
    else:
        return HTTPResponse.error("Error deleting ID Number Type", status=500)


@admin.route("/api/atoainfos/", methods=["GET", "POST"])
def api_atoainfos() -> Response:
    """Returns AtoaInfos in JSON format, allows search and paging."""
    page = request.args.get("page", 1, int)
    per_page = request.args.get("per_page", PER_PAGE, int)

    query = []
    result = (
        AtoaInfo.query.filter(*query)
        .order_by(-AtoaInfo.id)
        .paginate(page=page, per_page=per_page, count=True)
    )
    response = {
        "items": [item.to_dict() for item in result.items],
        "perPage": per_page,
        "total": result.total,
    }
    return HTTPResponse.success(data=response)


@admin.post("/api/atoainfo")
@roles_required("Admin")
@validate_with(AtoaInfoRequestModel)
def api_atoainfo_create(
    validated_data: dict,
) -> Response:
    """
    Endpoint to create an AtoaInfo

    Args:
        - validated_data: validated data from the request.

    Returns:
        - success/error string based on the operation result.
    """
    atoainfo = AtoaInfo()
    atoainfo.from_json(validated_data["item"])

    if not (atoainfo.title and atoainfo.reverse_title):
        return HTTPResponse.error("Title and Reverse Title are required.", status=400)

    if atoainfo.save():
        Activity.create(
            current_user,
            Activity.ACTION_CREATE,
            Activity.STATUS_SUCCESS,
            atoainfo.to_mini(),
            "atoainfo",
        )
        return HTTPResponse.created(
            message=f"Item created successfully ID #{atoainfo.id}",
            data={"item": atoainfo.to_dict()},
        )
    else:
        return HTTPResponse.error("Creation failed.", status=500)


@admin.put("/api/atoainfo/<int:id>")
@roles_required("Admin")
@validate_with(AtoaInfoRequestModel)
def api_atoainfo_update(id: t.id, validated_data: dict) -> Response:
    """
    Endpoint to update an AtoaInfo

    Args:
        - id: id of the AtoaInfo
        - validated_data: validated data from the request.

    Returns:
        - success/error string based on the operation result.
    """
    atoainfo = AtoaInfo.query.get(id)

    if atoainfo:
        atoainfo.from_json(validated_data.get("item"))
        if atoainfo.save():
            Activity.create(
                current_user,
                Activity.ACTION_UPDATE,
                Activity.STATUS_SUCCESS,
                atoainfo.to_mini(),
                "atoainfo",
            )
            return HTTPResponse.success(message="Updated")
        else:
            return HTTPResponse.error("Error saving item", status=500)
    else:
        return HTTPResponse.not_found("AtoaInfo not found")


@admin.delete("/api/atoainfo/<int:id>")
@roles_required("Admin")
def api_atoainfo_delete(
    id: t.id,
) -> Response:
    """
    Endpoint to delete an AtoaInfo.

    Args:
        - id: id of the AtoaInfo to be deleted.

    Returns:
        - success/error string based on the operation result.
    """
    atoainfo = AtoaInfo.query.get(id)
    if atoainfo is None:
        return HTTPResponse.not_found("AtoaInfo not found")

    if atoainfo.delete():
        # Record Activity
        Activity.create(
            current_user,
            Activity.ACTION_DELETE,
            Activity.STATUS_SUCCESS,
            atoainfo.to_mini(),
            "atoainfo",
        )
        return HTTPResponse.success(message=f"AtoaInfo Deleted #{atoainfo.id}")
    else:
        return HTTPResponse.error("Error deleting Atoa Info", status=500)


@admin.route("/api/atobinfos/", methods=["GET", "POST"])
def api_atobinfos() -> Response:
    """Returns AtobInfos in JSON format, allows search and paging."""
    page = request.args.get("page", 1, int)
    per_page = request.args.get("per_page", PER_PAGE, int)

    query = []
    result = (
        AtobInfo.query.filter(*query)
        .order_by(-AtobInfo.id)
        .paginate(page=page, per_page=per_page, count=True)
    )
    response = {
        "items": [item.to_dict() for item in result.items],
        "perPage": per_page,
        "total": result.total,
    }
    return HTTPResponse.success(data=response)


@admin.post("/api/atobinfo")
@roles_required("Admin")
@validate_with(AtobInfoRequestModel)
def api_atobinfo_create(
    validated_data: dict,
) -> Response:
    """
    Endpoint to create an AtobInfo.

    Args:
        - validated_data: validated data from the request.

    Returns:
        - success/error string based on the operation result.
    """
    atobinfo = AtobInfo()
    atobinfo.from_json(validated_data["item"])

    if atobinfo.save():
        Activity.create(
            current_user,
            Activity.ACTION_CREATE,
            Activity.STATUS_SUCCESS,
            atobinfo.to_mini(),
            "atobinfo",
        )
        return HTTPResponse.created(
            message=f"Item created successfully ID #{atobinfo.id}",
            data={"item": atobinfo.to_dict()},
        )
    else:
        return HTTPResponse.error("Creation failed.", status=500)


@admin.put("/api/atobinfo/<int:id>")
@roles_required("Admin")
@validate_with(AtobInfoRequestModel)
def api_atobinfo_update(id: t.id, validated_data: dict) -> Response:
    """
    Endpoint to update an AtobInfo.

    Args:
        - id: id of the AtobInfo
        - validated_data: validated data from the request.

    Returns:
        - success/error string based on the operation result.
    """
    atobinfo = AtobInfo.query.get(id)

    if atobinfo:
        atobinfo.from_json(validated_data.get("item"))
        if atobinfo.save():
            Activity.create(
                current_user,
                Activity.ACTION_UPDATE,
                Activity.STATUS_SUCCESS,
                atobinfo.to_mini(),
                "atobinfo",
            )
            return HTTPResponse.success(message="Updated")
        else:
            return HTTPResponse.error("Error saving item", status=500)
    else:
        return HTTPResponse.not_found("AtobInfo not found")


@admin.delete("/api/atobinfo/<int:id>")
@roles_required("Admin")
def api_atobinfo_delete(
    id: t.id,
) -> Response:
    """
    Endpoint to delete an AtobInfo.

    Args:
        - id: id of the AtobInfo to be deleted.

    Returns:
        - success/error string based on the operation result.
    """
    atobinfo = AtobInfo.query.get(id)
    if atobinfo is None:
        return HTTPResponse.not_found("AtobInfo not found")

    if atobinfo.delete():
        # Record Activity
        Activity.create(
            current_user,
            Activity.ACTION_DELETE,
            Activity.STATUS_SUCCESS,
            atobinfo.to_mini(),
            "atobinfo",
        )
        return HTTPResponse.success(message=f"AtobInfo Deleted #{atobinfo.id}")
    else:
        return HTTPResponse.error("Error deleting Atob Info", status=500)


@admin.route("/api/btobinfos/", methods=["GET", "POST"])
def api_btobinfos() -> Response:
    """Returns BtobInfos in JSON format, allows search and paging."""
    page = request.args.get("page", 1, int)
    per_page = request.args.get("per_page", PER_PAGE, int)

    query = []
    result = (
        BtobInfo.query.filter(*query)
        .order_by(-BtobInfo.id)
        .paginate(page=page, per_page=per_page, count=True)
    )
    response = {
        "items": [item.to_dict() for item in result.items],
        "perPage": per_page,
        "total": result.total,
    }
    return HTTPResponse.success(data=response)


@admin.post("/api/btobinfo")
@roles_required("Admin")
@validate_with(BtobInfoRequestModel)
def api_btobinfo_create(
    validated_data: dict,
) -> Response:
    """
    Endpoint to create a BtobInfo.

    Args:
        - validated_data: validated data from the request.

    Returns:
        - success/error string based on the operation result.
    """
    btobinfo = BtobInfo()
    btobinfo.from_json(validated_data["item"])

    if btobinfo.save():
        Activity.create(
            current_user,
            Activity.ACTION_CREATE,
            Activity.STATUS_SUCCESS,
            btobinfo.to_mini(),
            "btobinfo",
        )
        return HTTPResponse.created(
            message=f"Item created successfully ID #{btobinfo.id}",
            data={"item": btobinfo.to_dict()},
        )
    else:
        return HTTPResponse.error("Creation failed.", status=500)


@admin.put("/api/btobinfo/<int:id>")
@roles_required("Admin")
@validate_with(BtobInfoRequestModel)
def api_btobinfo_update(id: t.id, validated_data: dict) -> Response:
    """
    Endpoint to update a BtobInfo.

    Args:
        - id: id of the BtobInfo
        - validated_data: validated data from the request.

    Returns:
        - success/error string based on the operation result.
    """
    btobinfo = BtobInfo.query.get(id)

    if btobinfo:
        btobinfo.from_json(validated_data.get("item"))
        if btobinfo.save():
            Activity.create(
                current_user,
                Activity.ACTION_UPDATE,
                Activity.STATUS_SUCCESS,
                btobinfo.to_mini(),
                "btobinfo",
            )
            return HTTPResponse.success(message="Updated")
        else:
            return HTTPResponse.error("Error saving item", status=500)
    else:
        return HTTPResponse.not_found("BtobInfo not found")


@admin.delete("/api/btobinfo/<int:id>")
@roles_required("Admin")
def api_btobinfo_delete(
    id: t.id,
) -> Response:
    """
    Endpoint to delete a BtobInfo.

    Args:
        - id: id of the BtobInfo to be deleted.

    Returns:
        - success/error string based on the operation result.
    """
    btobinfo = BtobInfo.query.get(id)
    if btobinfo is None:
        return HTTPResponse.not_found("BtobInfo not found")

    if btobinfo.delete():
        # Record Activity
        Activity.create(
            current_user,
            Activity.ACTION_DELETE,
            Activity.STATUS_SUCCESS,
            btobinfo.to_mini(),
            "btobinfo",
        )
        return HTTPResponse.success(message=f"BtobInfo Deleted #{btobinfo.id}")
    else:
        return HTTPResponse.error("Error deleting Btob Info", status=500)


@admin.route("/api/itoainfos/", methods=["GET", "POST"])
def api_itoainfos() -> Response:
    """Returns ItoaInfos in JSON format, allows search and paging."""
    page = request.args.get("page", 1, int)
    per_page = request.args.get("per_page", PER_PAGE, int)

    query = []
    result = (
        ItoaInfo.query.filter(*query)
        .order_by(-ItoaInfo.id)
        .paginate(page=page, per_page=per_page, count=True)
    )
    response = {
        "items": [item.to_dict() for item in result.items],
        "perPage": per_page,
        "total": result.total,
    }
    return HTTPResponse.success(data=response)


@admin.post("/api/itoainfo")
@roles_required("Admin")
@validate_with(ItoaInfoRequestModel)
def api_itoainfo_create(
    validated_data: dict,
) -> Response:
    """
    Endpoint to create an ItoaInfo.

    Args:
        - validated_data: validated data from the request.

    Returns:
        - success/error string based on the operation result.
    """
    itoainfo = ItoaInfo()
    itoainfo.from_json(validated_data["item"])

    if itoainfo.save():
        Activity.create(
            current_user,
            Activity.ACTION_CREATE,
            Activity.STATUS_SUCCESS,
            itoainfo.to_mini(),
            "itoainfo",
        )
        return HTTPResponse.created(
            message=f"Item created successfully ID #{itoainfo.id}",
            data={"item": itoainfo.to_dict()},
        )
    else:
        return HTTPResponse.error("Creation failed.", status=500)


@admin.put("/api/itoainfo/<int:id>")
@roles_required("Admin")
@validate_with(ItoaInfoRequestModel)
def api_itoainfo_update(id: t.id, validated_data: dict) -> Response:
    """
    Endpoint to update an ItoaInfo.

    Args:
        - id: id of the ItoaInfo
        - validated_data: validated data from the request.

    Returns:
        - success/error string based on the operation result.
    """
    itoainfo = ItoaInfo.query.get(id)

    if itoainfo:
        itoainfo.from_json(validated_data.get("item"))
        if itoainfo.save():
            Activity.create(
                current_user,
                Activity.ACTION_UPDATE,
                Activity.STATUS_SUCCESS,
                itoainfo.to_mini(),
                "itoainfo",
            )
            return HTTPResponse.success(message="Updated")
        else:
            return HTTPResponse.error("Error saving item", status=500)
    else:
        return HTTPResponse.not_found("ItoaInfo not found")


@admin.delete("/api/itoainfo/<int:id>")
@roles_required("Admin")
def api_itoainfo_delete(
    id: t.id,
) -> Response:
    """
    Endpoint to delete an ItoaInfo.

    Args:
        - id: id of the ItoaInfo to be deleted.

    Returns:
        - success/error string based on the operation result.
    """
    itoainfo = ItoaInfo.query.get(id)
    if itoainfo is None:
        return HTTPResponse.not_found("ItoaInfo not found")

    if itoainfo.delete():
        # Record Activity
        Activity.create(
            current_user,
            Activity.ACTION_DELETE,
            Activity.STATUS_SUCCESS,
            itoainfo.to_mini(),
            "itoainfo",
        )
        return HTTPResponse.success(message=f"ItoaInfo Deleted #{itoainfo.id}")
    else:
        return HTTPResponse.error("Error deleting Itoa Info", status=500)


@admin.route("/api/itobinfos/", methods=["GET", "POST"])
def api_itobinfos() -> Response:
    """Returns ItobInfos in JSON format, allows search and paging."""
    page = request.args.get("page", 1, int)
    per_page = request.args.get("per_page", PER_PAGE, int)

    query = []
    result = (
        ItobInfo.query.filter(*query)
        .order_by(-ItobInfo.id)
        .paginate(page=page, per_page=per_page, count=True)
    )
    response = {
        "items": [item.to_dict() for item in result.items],
        "perPage": per_page,
        "total": result.total,
    }
    return HTTPResponse.success(data=response)


@admin.post("/api/itobinfo")
@roles_required("Admin")
@validate_with(ItobInfoRequestModel)
def api_itobinfo_create(
    validated_data: dict,
) -> Response:
    """
    Endpoint to create an ItobInfo.

    Args:
        - validated_data: validated data from the request.

    Returns:
        - success/error string based on the operation result.
    """
    itobinfo = ItobInfo()
    itobinfo.from_json(validated_data["item"])

    if itobinfo.save():
        Activity.create(
            current_user,
            Activity.ACTION_CREATE,
            Activity.STATUS_SUCCESS,
            itobinfo.to_mini(),
            "itobinfo",
        )
        return HTTPResponse.created(
            message=f"Item created successfully ID #{itobinfo.id}",
            data={"item": itobinfo.to_dict()},
        )
    else:
        return HTTPResponse.error("Creation failed.", status=500)


@admin.put("/api/itobinfo/<int:id>")
@roles_required("Admin")
@validate_with(ItobInfoRequestModel)
def api_itobinfo_update(id: t.id, validated_data: dict) -> Response:
    """
    Endpoint to update an ItobInfo.

    Args:
        - id: id of the ItobInfo
        - validated_data: validated data from the request.

    Returns:
        - success/error string based on the operation result.
    """
    itobinfo = ItobInfo.query.get(id)

    if itobinfo:
        itobinfo.from_json(validated_data.get("item"))
        if itobinfo.save():
            Activity.create(
                current_user,
                Activity.ACTION_UPDATE,
                Activity.STATUS_SUCCESS,
                itobinfo.to_mini(),
                "itobinfo",
            )
            return HTTPResponse.success(message="Updated")
        else:
            return HTTPResponse.error("Error saving item", status=500)
    else:
        return HTTPResponse.not_found("ItobInfo not found")


@admin.delete("/api/itobinfo/<int:id>")
@roles_required("Admin")
def api_itobinfo_delete(
    id: t.id,
) -> Response:
    """
    Endpoint to delete an ItobInfo
    :param id: id of the ItobInfo to be deleted
    :return: success/error
    """
    itobinfo = ItobInfo.query.get(id)
    if itobinfo is None:
        return HTTPResponse.not_found("ItobInfo not found")

    if itobinfo.delete():
        # Record Activity
        Activity.create(
            current_user,
            Activity.ACTION_DELETE,
            Activity.STATUS_SUCCESS,
            itobinfo.to_mini(),
            "itobinfo",
        )
        return HTTPResponse.success(message=f"ItobInfo Deleted #{itobinfo.id}")
    else:
        return HTTPResponse.error("Error deleting Itob Info", status=500)


@admin.route("/api/itoiinfos/", methods=["GET", "POST"])
def api_itoiinfos() -> Response:
    """Returns ItoiInfos in JSON format, allows search and paging."""
    page = request.args.get("page", 1, int)
    per_page = request.args.get("per_page", PER_PAGE, int)

    query = []
    result = (
        ItoiInfo.query.filter(*query)
        .order_by(-ItoiInfo.id)
        .paginate(page=page, per_page=per_page, count=True)
    )
    response = {
        "items": [item.to_dict() for item in result.items],
        "perPage": per_page,
        "total": result.total,
    }
    return HTTPResponse.success(data=response)


@admin.post("/api/itoiinfo")
@roles_required("Admin")
@validate_with(ItoiInfoRequestModel)
def api_itoiinfo_create(
    validated_data: dict,
) -> Response:
    """
    Endpoint to create an ItoiInfo.

    Args:
        - validated_data: validated data from the request.

    Returns:
        - success/error string based on the operation result.
    """
    itoiinfo = ItoiInfo()
    itoiinfo.from_json(validated_data["item"])

    if itoiinfo.save():
        Activity.create(
            current_user,
            Activity.ACTION_CREATE,
            Activity.STATUS_SUCCESS,
            itoiinfo.to_mini(),
            "itoiinfo",
        )
        return HTTPResponse.created(
            message=f"Item created successfully ID #{itoiinfo.id}",
            data={"item": itoiinfo.to_dict()},
        )
    else:
        return HTTPResponse.error("Creation failed.", status=500)


@admin.put("/api/itoiinfo/<int:id>")
@roles_required("Admin")
@validate_with(ItoiInfoRequestModel)
def api_itoiinfo_update(id: t.id, validated_data: dict) -> Response:
    """
    Endpoint to update an ItoiInfo.

    Args:
        - id: id of the ItoiInfo
        - validated_data: validated data from the request.

    Returns:
        - success/error string based on the operation result.
    """
    itoiinfo = ItoiInfo.query.get(id)

    if itoiinfo:
        itoiinfo.from_json(validated_data.get("item"))
        if itoiinfo.save():
            Activity.create(
                current_user,
                Activity.ACTION_UPDATE,
                Activity.STATUS_SUCCESS,
                itoiinfo.to_mini(),
                "itoiinfo",
            )
            return HTTPResponse.success(message="Updated")
        else:
            return HTTPResponse.error("Error saving item", status=500)
    else:
        return HTTPResponse.not_found("ItoiInfo not found")


@admin.delete("/api/itoiinfo/<int:id>")
@roles_required("Admin")
def api_itoiinfo_delete(
    id: t.id,
) -> Response:
    """
    Endpoint to delete an ItoiInfo.

    Args:
        - id: id of the ItoiInfo to be deleted.

    Returns:
        - success/error string based on the operation result.
    """
    itoiinfo = ItoiInfo.query.get(id)
    if itoiinfo is None:
        return HTTPResponse.not_found("ItoiInfo not found")

    if itoiinfo.delete():
        # Record Activity
        Activity.create(
            current_user,
            Activity.ACTION_DELETE,
            Activity.STATUS_SUCCESS,
            itoiinfo.to_mini(),
            "itoiinfo",
        )
        return HTTPResponse.success(message=f"ItoiInfo Deleted #{itoiinfo.id}")
    else:
        return HTTPResponse.error("Error deleting Itoi Info", status=500)


@admin.route("/api/mediacategories/", methods=["GET", "POST"])
def api_mediacategories() -> Response:
    """Returns MediaCategories in JSON format, allows search and paging."""
    page = request.args.get("page", 1, int)
    per_page = request.args.get("per_page", PER_PAGE, int)

    query = []
    result = (
        MediaCategory.query.filter(*query)
        .order_by(-MediaCategory.id)
        .paginate(page=page, per_page=per_page, count=True)
    )
    response = {
        "items": [item.to_dict() for item in result.items],
        "perPage": per_page,
        "total": result.total,
    }
    return HTTPResponse.success(data=response)


@admin.post("/api/mediacategory")
@roles_required("Admin")
@validate_with(MediaCategoryRequestModel)
def api_mediacategory_create(
    validated_data: dict,
) -> Response:
    """
    Endpoint to create a MediaCategory.

    Args:
        - validated_data: validated data from the request.

    Returns:
        - success/error string based on the operation result.
    """
    mediacategory = MediaCategory()
    mediacategory.from_json(validated_data["item"])

    if mediacategory.save():
        Activity.create(
            current_user,
            Activity.ACTION_CREATE,
            Activity.STATUS_SUCCESS,
            mediacategory.to_mini(),
            "mediacategory",
        )
        return HTTPResponse.created(
            message=f"Item created successfully ID #{mediacategory.id}",
            data={"item": mediacategory.to_dict()},
        )
    else:
        return HTTPResponse.error("Creation failed.", status=500)


@admin.put("/api/mediacategory/<int:id>")
@roles_required("Admin")
@validate_with(MediaCategoryRequestModel)
def api_mediacategory_update(id: t.id, validated_data: dict) -> Response:
    """
    Endpoint to update a MediaCategory.
    Args:
        - id: id of the MediaCategory
        - validated_data: validated data from the request.

    Returns:
        - success/error string based on the operation result.
    """
    mediacategory = MediaCategory.query.get(id)

    if mediacategory:
        mediacategory.from_json(validated_data.get("item"))
        if mediacategory.save():
            Activity.create(
                current_user,
                Activity.ACTION_UPDATE,
                Activity.STATUS_SUCCESS,
                mediacategory.to_mini(),
                "mediacategory",
            )
            return HTTPResponse.success(message="Updated")
        else:
            return HTTPResponse.error("Error saving item", status=500)
    else:
        return HTTPResponse.not_found("MediaCategory not found")


@admin.delete("/api/mediacategory/<int:id>")
@roles_required("Admin")
def api_mediacategory_delete(
    id: t.id,
) -> Response:
    """
    Endpoint to delete a MediaCategory.

    Args:
        - id: id of the MediaCategory to be deleted.

    Returns:
        - success/error string based on the operation result.
    """
    mediacategory = MediaCategory.query.get(id)
    if mediacategory is None:
        return HTTPResponse.not_found("MediaCategory not found")

    if mediacategory.delete():
        # Record Activity
        Activity.create(
            current_user,
            Activity.ACTION_DELETE,
            Activity.STATUS_SUCCESS,
            mediacategory.to_mini(),
            "mediacategory",
        )
        return HTTPResponse.success(message=f"MediaCategory Deleted #{mediacategory.id}")
    else:
        return HTTPResponse.error("Error deleting Media Category", status=500)


@admin.route("/api/geolocationtypes/", methods=["GET", "POST"])
def api_geolocationtypes() -> Response:
    """Returns GeoLocationTypes in JSON format, allows search and paging."""
    page = request.args.get("page", 1, int)
    per_page = request.args.get("per_page", PER_PAGE, int)

    query = []
    result = (
        GeoLocationType.query.filter(*query)
        .order_by(-GeoLocationType.id)
        .paginate(page=page, per_page=per_page, count=True)
    )
    response = {
        "items": [item.to_dict() for item in result.items],
        "perPage": per_page,
        "total": result.total,
    }
    return HTTPResponse.success(data=response)


@admin.post("/api/geolocationtype")
@roles_required("Admin")
@validate_with(GeoLocationTypeRequestModel)
def api_geolocationtype_create(
    validated_data: dict,
) -> Response:
    """
    Endpoint to create a GeoLocationType.

    Args:
        - validated_data: validated data from the request.

    Returns:
        - success/error string based on the operation result.
    """
    geolocationtype = GeoLocationType()
    geolocationtype.from_json(validated_data["item"])

    if geolocationtype.save():
        Activity.create(
            current_user,
            Activity.ACTION_CREATE,
            Activity.STATUS_SUCCESS,
            geolocationtype.to_mini(),
            "geolocationtype",
        )
        return HTTPResponse.created(
            message=f"Item created successfully ID #{geolocationtype.id}",
            data={"item": geolocationtype.to_dict()},
        )
    else:
        return HTTPResponse.error("Creation failed.", status=500)


@admin.put("/api/geolocationtype/<int:id>")
@roles_required("Admin")
@validate_with(GeoLocationTypeRequestModel)
def api_geolocationtype_update(id: t.id, validated_data: dict) -> Response:
    """
    Endpoint to update a GeoLocationType.

    Args:
        - id: id of the GeoLocationType
        - validated_data: validated data from the request.

    Returns:
        - success/error string based on the operation result.
    """
    geolocationtype = GeoLocationType.query.get(id)

    if geolocationtype:
        geolocationtype.from_json(validated_data.get("item"))
        if geolocationtype.save():
            Activity.create(
                current_user,
                Activity.ACTION_UPDATE,
                Activity.STATUS_SUCCESS,
                geolocationtype.to_mini(),
                "geolocationtype",
            )
            return HTTPResponse.success(message="Updated")
        else:
            return HTTPResponse.error("Error saving item", status=500)
    else:
        return HTTPResponse.not_found("GeoLocationType not found")


@admin.delete("/api/geolocationtype/<int:id>")
@roles_required("Admin")
def api_geolocationtype_delete(
    id: t.id,
) -> Response:
    """
    Endpoint to delete a GeoLocationType.

    Args:
        - id: id of the GeoLocationType to be deleted.

    Returns:
        - success/error string based on the operation result.
    """
    geolocationtype = GeoLocationType.query.get(id)
    if geolocationtype is None:
        return HTTPResponse.not_found("GeoLocationType not found")

    if geolocationtype.delete():
        # Record Activity
        Activity.create(
            current_user,
            Activity.ACTION_DELETE,
            Activity.STATUS_SUCCESS,
            geolocationtype.to_mini(),
            "geolocationtype",
        )
        return HTTPResponse.success(message=f"GeoLocationType Deleted #{geolocationtype.id}")
    else:
        return HTTPResponse.error("Error deleting GeoLocation Type", status=500)


@admin.route("/api/relation/info")
def relationship_info() -> Response:
    """Fetches information about various relationships and returns it as JSON."""
    atobInfo = [item.to_dict() for item in AtobInfo.query.all()]
    itobInfo = [item.to_dict() for item in ItobInfo.query.all()]
    btobInfo = [item.to_dict() for item in BtobInfo.query.all()]
    atoaInfo = [item.to_dict() for item in AtoaInfo.query.all()]
    itoaInfo = [item.to_dict() for item in ItoaInfo.query.all()]
    itoiInfo = [item.to_dict() for item in ItoiInfo.query.all()]

    return HTTPResponse.success(
        data={
            "atobInfo": atobInfo,
            "itobInfo": itobInfo,
            "btobInfo": btobInfo,
            "atoaInfo": atoaInfo,
            "itoaInfo": itoaInfo,
            "itoiInfo": itoiInfo,
        },
    )


# Bulletin fields routes
@admin.route("/bulletin-fields/", defaults={"id": None})
def bulletin_fields(id: Optional[t.id]) -> str:
    """Endpoint for bulletin fields configuration."""
    return render_template("admin/bulletin-fields.html")

# Bulletin routes
@admin.route("/bulletins/", defaults={"id": None})
@admin.route("/bulletins/<int:id>")
def bulletins(id: Optional[t.id]) -> str:
    """Endpoint for bulletins management."""

    statuses = [item.to_dict() for item in WorkflowStatus.query.all()]
    return render_template(
        "admin/bulletins.html",
        statuses=statuses,
    )


@admin.route("/api/bulletins/", methods=["POST", "GET"])
@validate_with(BulletinQueryRequestModel)
def api_bulletins(validated_data: dict) -> Response:
    # Log search query
    q = validated_data.get("q", None)
    if q and q != [{}]:
        Activity.create(
            current_user,
            Activity.ACTION_SEARCH,
            Activity.STATUS_SUCCESS,
            q,
            "bulletin",
        )

    q = validated_data.get("q", [{}])
    cursor = validated_data.get("cursor")
    per_page = validated_data.get("per_page", PER_PAGE)
    include_count = validated_data.get("include_count", False)

    search = SearchUtils({"q": q}, "bulletin")
    base_query = search.get_query()

    if include_count and cursor is None:
        # Check if this is a simple listing query (no search filters)
        is_simple_listing = q == [{}] or not any(
            bool(filter_dict) for filter_dict in q if filter_dict
        )

        if is_simple_listing:
            # For simple listing: use fast COUNT(*) directly on table (~50ms)
            total_count = db.session.execute(select(func.count(Bulletin.id))).scalar()

            # Fast data query without window function overhead
            main_query = base_query.order_by(Bulletin.id.desc()).limit(per_page + 1)
            result = db.session.execute(main_query)
            items = result.scalars().unique().all()
        else:
            # For search queries: keep original window function approach
            count_subquery = (
                base_query.add_columns(func.count().over().label("total_count"))
                .order_by(Bulletin.id.desc())
                .limit(per_page + 1)
            )

            result = db.session.execute(count_subquery)
            rows = result.all()

            if rows:
                items = [row[0] for row in rows]  # Extract Bulletin objects
                total_count = rows[0].total_count if rows else 0
            else:
                items = []
                total_count = 0

        # Determine if there are more pages
        has_more = len(items) > per_page
        if has_more:
            items = items[:per_page]
            next_cursor = str(items[-1].id) if items else None
        else:
            next_cursor = None

    else:
        # Fast pagination approach: no counting overhead
        main_query = base_query.order_by(Bulletin.id.desc())
        if cursor:
            main_query = main_query.where(Bulletin.id < int(cursor))

        paginated_query = main_query.limit(per_page + 1)
        result = db.session.execute(paginated_query)
        items = result.scalars().unique().all()

        # Determine if there are more pages
        has_more = len(items) > per_page
        if has_more:
            items = items[:per_page]
            next_cursor = str(items[-1].id) if items else None
        else:
            next_cursor = None

        total_count = None

    # Minimal serialization for list view with permission checks
    serialized_items = []
    for item in items:
        if current_user and current_user.can_access(item):
            # User has access - return full details
            serialized_items.append(
                {
                    "id": item.id,
                    "title": item.title,
                    "status": item.status,
                    "assigned_to": (
                        {"id": item.assigned_to.id, "name": item.assigned_to.name}
                        if item.assigned_to
                        else None
                    ),
                    "roles": (
                        [
                            {"id": role.id, "name": role.name, "color": role.color}
                            for role in item.roles
                        ]
                        if item.roles
                        else []
                    ),
                    "_status": item.status,
                    "review_action": item.review_action,
                }
            )
        else:
            # User doesn't have access - return restricted info only
            serialized_items.append({"id": item.id, "restricted": True})

    response = {
        "items": serialized_items,
        "nextCursor": next_cursor,
        "meta": {"currentPageSize": len(items), "hasMore": has_more, "isFirstPage": cursor is None},
    }

    # Add count if it was calculated
    if include_count and cursor is None and total_count is not None:
        response["total"] = total_count
        response["totalType"] = "exact"

    return HTTPResponse.success(data=response)


@admin.post("/api/bulletin/")
@roles_accepted("Admin", "DA")
@can_assign_roles
@validate_with(BulletinRequestModel)
def api_bulletin_create(
    validated_data: dict,
) -> Response:
    """
    Creates a new bulletin.

    Args:
        - validated_data: validated data from the request.

    Returns:
        - success/error string based on the operation result.
    """
    bulletin = Bulletin()
    bulletin.from_json(validated_data["item"])

    # assign automatically to the creator user
    bulletin.assigned_to_id = current_user.id

    roles = validated_data["item"].get("roles", [])
    if roles:
        role_ids = [x.get("id") for x in roles]
        new_roles = Role.query.filter(Role.id.in_(role_ids)).all()
        bulletin.roles = new_roles

    if bulletin.save():
        bulletin.create_revision()
        Activity.create(
            current_user,
            Activity.ACTION_CREATE,
            Activity.STATUS_SUCCESS,
            bulletin.to_mini(),
            "bulletin",
        )
        # Select json encoding type
        mode = request.args.get("mode", "1")
        return HTTPResponse.created(
            message=f"Created Bulletin #{bulletin.id}", data={"item": bulletin.to_dict(mode=mode)}
        )
    else:
        return HTTPResponse.error("Error creating Bulletin", status=500)


@admin.put("/api/bulletin/<int:id>")
@roles_accepted("Admin", "DA")
@validate_with(BulletinRequestModel)
def api_bulletin_update(id: t.id, validated_data: dict) -> Response:
    """
    Updates a bulletin.

    Args:
        - id: id of the bulletin
        - validated_data: validated data from the request.

    Returns:
        - success/error string based on the operation result.
    """

    bulletin = Bulletin.query.get(id)
    if bulletin is not None:
        if not current_user.can_access(bulletin):
            Activity.create(
                current_user,
                Activity.ACTION_UPDATE,
                Activity.STATUS_DENIED,
                request.json,
                "bulletin",
                details=f"Unauthorized attempt to update restricted Bulletin {id}.",
            )
            return HTTPResponse.forbidden("Restricted Access")

        if not current_user.has_role("Admin") and current_user != bulletin.assigned_to:
            Activity.create(
                current_user,
                Activity.ACTION_UPDATE,
                Activity.STATUS_DENIED,
                request.json,
                "bulletin",
                details=f"Unauthorized attempt to update unassigned Bulletin {id}.",
            )
            return HTTPResponse.forbidden("Restricted Access")

        bulletin = bulletin.from_json(validated_data["item"])

        bulletin.create_revision()
        # Record Activity
        Activity.create(
            current_user,
            Activity.ACTION_UPDATE,
            Activity.STATUS_SUCCESS,
            bulletin.to_mini(),
            "bulletin",
        )
        return HTTPResponse.success(message=f"Saved Bulletin #{bulletin.id}")
    else:
        return HTTPResponse.not_found("Bulletin not found")


# Add/Update review bulletin endpoint
@admin.put("/api/bulletin/review/<int:id>")
@roles_accepted("Admin", "DA")
@validate_with(BulletinReviewRequestModel)
def api_bulletin_review_update(id: t.id, validated_data: dict) -> Response:
    """
    Endpoint to update a bulletin review.

    Args:
        - id: id of the bulletin
        - validated_data: validated data from the request.

    Returns:
        - success/error string based on the operation result.
    """
    bulletin = Bulletin.query.get(id)
    if bulletin is not None:
        if not current_user.can_access(bulletin):
            Activity.create(
                current_user,
                Activity.ACTION_REVIEW,
                Activity.STATUS_DENIED,
                validated_data,
                "bulletin",
                details=f"Unauthorized attempt to update restricted Bulletin {id}.",
            )
            return HTTPResponse.forbidden("Restricted Access")

        bulletin.review = (
            validated_data["item"]["review"] if "review" in validated_data["item"] else ""
        )
        bulletin.review_action = (
            validated_data["item"]["review_action"]
            if "review_action" in validated_data["item"]
            else ""
        )

        if bulletin.status == "Peer Review Assigned":
            bulletin.comments = "Added Peer Review"
        if bulletin.status == "Peer Reviewed":
            bulletin.comments = "Updated Peer Review"

        bulletin.status = "Peer Reviewed"

        # append refs
        tags = validated_data.get("item", {}).get("revTags", [])

        if bulletin.tags is None:
            bulletin.tags = []
        bulletin.tags = list(set(bulletin.tags + tags))

        if bulletin.save():
            # Create a revision using latest values
            # this method automatically commits
            #  bulletin changes (referenced)
            bulletin.create_revision()

            # Record Activity
            Activity.create(
                current_user,
                Activity.ACTION_REVIEW,
                Activity.STATUS_SUCCESS,
                bulletin.to_mini(),
                "bulletin",
            )
            return HTTPResponse.success(message=f"Bulletin review updated #{bulletin.id}")
        else:
            return HTTPResponse.error(f"Error saving Bulletin #{id}", status=500)
    else:
        return HTTPResponse.not_found("Bulletin not found")


# bulk update bulletin endpoint
@admin.put("/api/bulletin/bulk/")
@roles_accepted("Admin", "Mod")
@validate_with(BulletinBulkUpdateRequestModel)
def api_bulletin_bulk_update(
    validated_data: dict,
) -> Response:
    """
    Endpoint to bulk update bulletins.

    Args:
        - validated_data: validated data from the request.

    Returns:
        - success/error string based on the operation result.
    """
    ids = validated_data["items"]
    bulk = validated_data["bulk"]

    # non-intrusive hard validation for access roles based on user
    if not current_user.has_role("Admin"):
        # silently discard access roles
        bulk.pop("roles", None)

    if ids and len(bulk):
        job = bulk_update_bulletins.delay(ids, bulk, current_user.id)
        # store job id in user's session for status monitoring
        key = f"user{current_user.id}:{job.id}"
        rds.set(key, job.id)
        # expire in 3 hours
        rds.expire(key, 60 * 60 * 3)
        return HTTPResponse.success(message="Bulk update queued successfully")
    else:
        return HTTPResponse.error("No items selected, or nothing to update", status=400)


# get one bulletin
@admin.get("/api/bulletin/<int:id>")
def api_bulletin_get(
    id: t.id,
) -> Response:
    """
    Endpoint to get a single bulletin.

    Args:
        - id: id of the bulletin

    Returns:
        - bulletin in json format / success or error
    """
    bulletin = Bulletin.query.get(id)
    mode = request.args.get("mode", None)
    if not bulletin:
        return HTTPResponse.not_found("Bulletin not found")
    else:
        # hide review from view-only users
        if not current_user.roles:
            bulletin.review = None
        if current_user.can_access(bulletin):
            Activity.create(
                current_user,
                Activity.ACTION_VIEW,
                Activity.STATUS_SUCCESS,
                bulletin.to_mini(),
                "bulletin",
            )
            return HTTPResponse.success(data=bulletin.to_dict(mode))
        else:
            # block access altogether here, doesn't make sense to send only the id
            Activity.create(
                current_user,
                Activity.ACTION_VIEW,
                Activity.STATUS_DENIED,
                bulletin.to_mini(),
                "bulletin",
                details=f"Unauthorized attempt to view restricted Bulletin {id}.",
            )
            return HTTPResponse.forbidden("Restricted Access")


# get bulletin relations
@admin.get("/api/bulletin/relations/<int:id>")
def bulletin_relations(id: t.id) -> Response:
    """
    Endpoint to return related entities of a bulletin.

    Args:
        - id: id of the bulletin

    Returns:
        - related entities in json format / success or error
    """
    cls = request.args.get("class", None)
    page = request.args.get("page", 1, int)
    per_page = request.args.get("per_page", REL_PER_PAGE, int)
    if not cls or cls not in ["bulletin", "actor", "incident"]:
        return HTTPResponse.error("Invalid class", status=400)
    bulletin = Bulletin.query.get(id)
    if not bulletin:
        return HTTPResponse.not_found("Bulletin not found")
    items = []

    if cls == "bulletin":
        items = bulletin.bulletin_relations
    elif cls == "actor":
        items = bulletin.actor_relations
    elif cls == "incident":
        items = bulletin.incident_relations

    start = (page - 1) * per_page
    end = start + per_page
    data = items[start:end]

    load_more = False if end >= len(items) else True
    if data:
        if cls == "bulletin":
            data = [item.to_dict(exclude=bulletin) for item in data]
        else:
            data = [item.to_dict() for item in data]

    return HTTPResponse.success(data={"items": data, "more": load_more})


@admin.post("/api/bulletin/import/")
@roles_required("Admin")
def api_bulletin_import() -> Response:
    """
    Endpoint to import bulletins from csv data.

    Returns:
        - success/error string based on the operation result.
    """
    if "csv" in request.files:
        Bulletin.import_csv(request.files.get("csv"))
        return HTTPResponse.success(message="Success")
    else:
        return HTTPResponse.error("Error", status=400)


# ----- self assign endpoints -----


@admin.put("/api/bulletin/assign/<int:id>")
@roles_accepted("Admin", "DA")
@validate_with(BulletinSelfAssignRequestModel)
def api_bulletin_self_assign(id: t.id, validated_data: dict) -> Response:
    """
    assign a bulletin to the user.

    Args:
        - id: id of the bulletin
        - validated_data: validated data from the request.

    Returns:
        - success/error string based on the operation result.
    """

    # permission check
    if not (current_user.has_role("Admin") or current_user.can_self_assign):
        return HTTPResponse.forbidden("User not allowed to self assign")

    bulletin = Bulletin.query.get(id)

    if not current_user.can_access(bulletin):
        Activity.create(
            current_user,
            Activity.ACTION_SELF_ASSIGN,
            Activity.STATUS_DENIED,
            bulletin.to_mini(),
            "bulletin",
            details=f"Unauthorized attempt to self-assign restricted Bulletin {id}.",
        )
        return HTTPResponse.forbidden("Restricted Access")

    if bulletin:
        b = validated_data.get("bulletin")
        # workflow check
        if bulletin.assigned_to_id and bulletin.assigned_to.active:
            return HTTPResponse.error("Item already assigned to an active user", status=400)

        # update bulletin assignement
        bulletin.assigned_to_id = current_user.id
        bulletin.comments = b.get("comments")
        bulletin.tags = bulletin.tags or []
        bulletin.tags = bulletin.tags + b.get("tags", [])

        # Change status to assigned if needed
        if bulletin.status == "Machine Created" or bulletin.status == "Human Created":
            bulletin.status = "Assigned"

        # Create a revision using latest values
        # this method automatically commits
        # bulletin changes (referenced)
        bulletin.create_revision()

        # Record Activity
        Activity.create(
            current_user,
            Activity.ACTION_SELF_ASSIGN,
            Activity.STATUS_SUCCESS,
            bulletin.to_mini(),
            "bulletin",
        )
        return HTTPResponse.success(message=f"Saved Bulletin #{bulletin.id}")
    else:
        return HTTPResponse.not_found("Bulletin not found")


@admin.put("/api/actor/assign/<int:id>")
@roles_accepted("Admin", "DA")
@validate_with(ActorSelfAssignRequestModel)
def api_actor_self_assign(id: t.id, validated_data: dict) -> Response:
    """
    self assign an actor to the user.

    Args:
        - id: id of the actor
        - validated_data: validated data from the request.

    Returns:
        - success/error string based on the operation result.
    """

    # permission check
    if not (current_user.has_role("Admin") or current_user.can_self_assign):
        return HTTPResponse.forbidden("User not allowed to self assign")

    actor = Actor.query.get(id)

    if not current_user.can_access(actor):
        Activity.create(
            current_user,
            Activity.ACTION_SELF_ASSIGN,
            Activity.STATUS_DENIED,
            validated_data,
            "actor",
            details=f"Unauthorized attempt to self-assign restricted Actor {id}.",
        )
        return HTTPResponse.forbidden("Restricted Access")

    if actor:
        a = validated_data.get("actor")
        # workflow check
        if actor.assigned_to_id and actor.assigned_to.active:
            return HTTPResponse.error("Item already assigned to an active user")

        # update bulletin assignement
        actor.assigned_to_id = current_user.id
        actor.comments = a.get("comments")

        # Change status to assigned if needed
        if actor.status == "Machine Created" or actor.status == "Human Created":
            actor.status = "Assigned"

        actor.create_revision()

        # Record Activity
        Activity.create(
            current_user, Activity.ACTION_UPDATE, Activity.STATUS_SUCCESS, actor.to_mini(), "actor"
        )
        return HTTPResponse.success(message=f"Saved Actor #{actor.id}")
    else:
        return HTTPResponse.not_found("Actor not found")


@admin.put("/api/incident/assign/<int:id>")
@roles_accepted("Admin", "DA")
@validate_with(IncidentSelfAssignRequestModel)
def api_incident_self_assign(id: t.id, validated_data: dict) -> Response:
    """
    self assign an incident to the user.

    Args:
        - id: id of the incident
        - validated_data: validated data from the request.

    Returns:
        - success/error string based on the operation result.
    """

    # permission check
    if not (current_user.has_role("Admin") or current_user.can_self_assign):
        return HTTPResponse.forbidden("User not allowed to self assign")

    incident = Incident.query.get(id)

    if not current_user.can_access(incident):
        Activity.create(
            current_user,
            Activity.ACTION_SELF_ASSIGN,
            Activity.STATUS_DENIED,
            validated_data,
            "incident",
            details=f"Unauthorized attempt to self-assign restricted Incident {id}.",
        )
        return HTTPResponse.forbidden("Restricted Access")

    if incident:
        i = validated_data.get("incident")
        # workflow check
        if incident.assigned_to_id and incident.assigned_to.active:
            return HTTPResponse.error("Item already assigned to an active user")

        # update bulletin assignement
        incident.assigned_to_id = current_user.id
        incident.comments = i.get("comments")

        # Change status to assigned if needed
        if incident.status == "Machine Created" or incident.status == "Human Created":
            incident.status = "Assigned"

        incident.create_revision()

        # Record Activity
        Activity.create(
            current_user,
            Activity.ACTION_UPDATE,
            Activity.STATUS_SUCCESS,
            incident.to_mini(),
            "incident",
        )
        return HTTPResponse.success(message=f"Saved Incident #{incident.id}")
    else:
        return HTTPResponse.not_found("Incident not found")


# Media special endpoints


@admin.post("/api/media/chunk")
@roles_accepted("Admin", "DA")
def api_medias_chunk() -> Response:
    """
    Endpoint for uploading media files based on file system settings.

    Returns:
        - success/error string based on the operation result.
    """
    file = request.files["file"]

    # to check if file is uploaded from media import tool
    import_upload = "/import/media/" in request.referrer
    # validate file extensions based on user and referrer
    if import_upload:
        # uploads from media import tool
        # must be Admin user
        if current_user.has_role("Admin"):
            allowed_extensions = current_app.config["ETL_VID_EXT"]
            if not Media.validate_file_extension(file.filename, allowed_extensions):
                return HTTPResponse.error("This file type is not allowed", status=415)
        else:
            Activity.create(
                current_user,
                Activity.ACTION_UPLOAD,
                Activity.STATUS_DENIED,
                request.json,
                "media",
                details="Non-admin user attempted to upload media file using import endpoint.",
            )
            return HTTPResponse.forbidden("Unauthorized")
    else:
        # normal uploads by DA or Admin users
        allowed_extensions = current_app.config["MEDIA_ALLOWED_EXTENSIONS"]
        if not Media.validate_file_extension(file.filename, allowed_extensions):
            Activity.create(
                current_user,
                Activity.STATUS_DENIED,
                Activity.ACTION_UPLOAD,
                request.json,
                "media",
                details="User attempted to upload unallowed file type.",
            )
<<<<<<< HEAD
            return "This file type is not allowed", 415

=======
            return HTTPResponse.error("This file type is not allowed", status=415)
>>>>>>> 1ce18f74
    filename = Media.generate_file_name(file.filename)
    filepath = (Media.media_dir / filename).as_posix()

    dz_uuid = request.form.get("dzuuid")

    # Chunked upload
    try:
        current_chunk = int(request.form["dzchunkindex"])
        total_chunks = int(request.form["dztotalchunkcount"])
        total_size = int(request.form["dztotalfilesize"])
    except KeyError as err:
        raise abort(400, body=f"Not all required fields supplied, missing {err}")
    except ValueError:
        raise abort(400, body=f"Values provided were not in expected format")

    # validate dz_uuid
    if not safe_join(str(Media.media_file), dz_uuid):
        return HTTPResponse.error("Invalid Request", status=425)

    save_dir = Media.media_dir / secure_filename(dz_uuid)

    # validate current chunk
    if not safe_join(str(save_dir), str(current_chunk)) or current_chunk.__class__ != int:
        return HTTPResponse.error("Invalid Request", status=425)

    if not save_dir.exists():
        save_dir.mkdir(exist_ok=True, parents=True)

    # Save the individual chunk
    with open(save_dir / secure_filename(str(current_chunk)), "wb") as f:
        file.save(f)

    # See if we have all the chunks downloaded
    completed = current_chunk == total_chunks - 1

    # Concat all the files into the final file when all are downloaded
    if completed:
        with open(filepath, "wb") as f:
            for file_number in range(total_chunks):
                f.write((save_dir / str(file_number)).read_bytes())

        if os.stat(filepath).st_size != total_size:
            return HTTPResponse.error(f"Error uploading the file")

        shutil.rmtree(save_dir)
        # get md5 hash
        etag = get_file_hash(filepath)

        # validate etag here // if it exists // reject the upload and send an error code
        if Media.query.filter(Media.etag == etag, Media.deleted.is_not(True)).first():
            return HTTPResponse.error("Error, file already exists", status=409)

        if not current_app.config["FILESYSTEM_LOCAL"] and not import_upload:
            s3 = boto3.resource(
                "s3",
                aws_access_key_id=current_app.config["AWS_ACCESS_KEY_ID"],
                aws_secret_access_key=current_app.config["AWS_SECRET_ACCESS_KEY"],
                region_name=current_app.config["AWS_REGION"],
            )
            s3.Bucket(current_app.config["S3_BUCKET"]).upload_file(filepath, filename)
            # Clean up file if s3 mode is selected
            try:
                os.remove(filepath)
            except Exception as e:
                logger.error(e, exc_info=True)

        response = {"etag": etag, "filename": filename, "original_filename": file.filename}
        Activity.create(
            current_user, Activity.ACTION_UPLOAD, Activity.STATUS_SUCCESS, response, "media"
        )
        return HTTPResponse.success(data=response)

    return HTTPResponse.success(message="Chunk upload successful")


@admin.post("/api/media/upload/")
@roles_accepted("Admin", "DA")
def api_medias_upload() -> Response:
    """
    Endpoint to upload screenshots based on file system settings.

    Returns:
        - success/error string based on the operation result.
    """
    file = request.files.get("file")
    if not file:
        return HTTPResponse.error("Invalid request params", status=400)

    # normal uploads by DA or Admin users
    allowed_extensions = current_app.config["MEDIA_ALLOWED_EXTENSIONS"]
    if not Media.validate_file_extension(file.filename, allowed_extensions):
        Activity.create(
            current_user,
            Activity.STATUS_DENIED,
            Activity.ACTION_UPLOAD,
            request.json,
            "media",
            details="User attempted to upload unallowed file type.",
        )
        return HTTPResponse.error("This file type is not allowed", status=415)

    if current_app.config["FILESYSTEM_LOCAL"]:
        file = request.files.get("file")
        # final file
        filename = Media.generate_file_name(file.filename)
        filepath = (Media.media_dir / filename).as_posix()

        with open(filepath, "wb") as f:
            file.save(f)
        # get md5 hash
        etag = get_file_hash(filepath)
        # check if file already exists
        if Media.query.filter(Media.etag == etag, Media.deleted is not True).first():
            return HTTPResponse.error("Error: File already exists", status=409)

        response = {"etag": etag, "filename": filename}

        return HTTPResponse.success(data=response)
    else:
        s3 = boto3.resource(
            "s3",
            aws_access_key_id=current_app.config["AWS_ACCESS_KEY_ID"],
            aws_secret_access_key=current_app.config["AWS_SECRET_ACCESS_KEY"],
        )

        # final file
        filename = Media.generate_file_name(file.filename)
        # filepath = (Media.media_dir/filename).as_posix()

        response = s3.Bucket(current_app.config["S3_BUCKET"]).put_object(Key=filename, Body=file)

        etag = response.get()["ETag"].replace('"', "")

        # check if file already exists
        if Media.query.filter(Media.etag == etag, Media.deleted is not True).first():
            return HTTPResponse.error("Error: File already exists", status=409)

        return HTTPResponse.success(data={"filename": filename, "etag": etag})


GRACE_PERIOD = timedelta(hours=2)  # 2 hours
S3_URL_EXPIRY = 3600  # 2 hours


# return signed url from s3 valid for some time
@admin.route("/api/media/<filename>")
def serve_media(
    filename: str,
) -> Response:
    """
    Endpoint to generate file urls to be served (based on file system type.)

    Args:
        - filename: name of the file.

    Returns:
        - temporarily accessible url of the file.
    """

    if current_app.config["FILESYSTEM_LOCAL"]:
        file_path = safe_join("/admin/api/serve/media", filename)
        if file_path:
            return HTTPResponse.success(data={"url": file_path})
        else:
            return HTTPResponse.error("Invalid Request", status=425)
    else:
        # validate access control
        media = Media.query.filter(Media.media_file == filename).first()

        s3_config = BotoConfig(signature_version="s3v4")

        s3 = boto3.client(
            "s3",
            config=s3_config,
            aws_access_key_id=current_app.config["AWS_ACCESS_KEY_ID"],
            aws_secret_access_key=current_app.config["AWS_SECRET_ACCESS_KEY"],
            region_name=current_app.config["AWS_REGION"],
        )

        # allow generation of s3 urls for a short period while the media is not created
        if media is None:
            # this means the file is not in the database
            # we allow serving it briefly while the user is still creating the media
            try:
                # Get the last modified time of the file
                resp = s3.head_object(Bucket=current_app.config["S3_BUCKET"], Key=filename)
                last_modified = resp["LastModified"]

                # Check if file is uploaded within the grace period
                if datetime.utcnow() - last_modified.replace(tzinfo=None) <= GRACE_PERIOD:
                    params = {"Bucket": current_app.config["S3_BUCKET"], "Key": filename}
                    url = s3.generate_presigned_url("get_object", Params=params, ExpiresIn=36000)
                    return HTTPResponse.success(data={"url": url})
                else:
                    Activity.create(
                        current_user,
                        Activity.ACTION_VIEW,
                        Activity.STATUS_DENIED,
                        {"file": filename},
                        "media",
                        details="Unauthorized attempt to access restricted media file.",
                    )
                    return HTTPResponse.forbidden("Restricted Access")
            except s3.exceptions.NoSuchKey:
                return HTTPResponse.not_found("File not found")
            except Exception as e:
                return HTTPResponse.error("Internal Server Error", status=500)
        else:
            # media exists in the database, check access control restrictions
            if not current_user.can_access(media):
                Activity.create(
                    current_user,
                    Activity.ACTION_VIEW,
                    Activity.STATUS_DENIED,
                    request.json,
                    "media",
                    details="Unauthorized attempt to access restricted media file.",
                )
                return HTTPResponse.forbidden("Restricted Access")

            params = {"Bucket": current_app.config["S3_BUCKET"], "Key": filename}
            if filename.lower().endswith("pdf"):
                params["ResponseContentType"] = "application/pdf"
            return HTTPResponse.success(
                data={
                    "url": s3.generate_presigned_url(
                        "get_object", Params=params, ExpiresIn=S3_URL_EXPIRY
                    )
                },
            )


@admin.route("/api/serve/media/<filename>")
def api_local_serve_media(
    filename: str,
) -> Response:
    """
    serves file from local file system.

    Args:
        - filename: name of the file.

    Returns:
        - file to be served.
    """

    media = Media.query.filter(Media.media_file == filename).first()

    if media and not current_user.can_access(media):
        Activity.create(
            current_user,
            Activity.ACTION_VIEW,
            Activity.STATUS_DENIED,
            request.json,
            "media",
            details="Unauthorized attempt to access restricted media file.",
        )
        return HTTPResponse.forbidden("Restricted Access")
    else:
        if media:
            Activity.create(
                current_user,
                Activity.ACTION_VIEW,
                Activity.STATUS_SUCCESS,
                media.to_mini() if media else {"file": filename},
                "media",
            )
        return send_from_directory("media", filename)


@admin.post("/api/inline/upload")
@roles_accepted("Admin", "DA")
def api_inline_medias_upload() -> Response:
    """
    Endpoint to upload inline media files.

    Returns:
        - success/error string based on the operation result.
    """
    try:
        f = request.files.get("file")

        # final file
        filename = Media.generate_file_name(f.filename)
        filepath = (Media.inline_dir / filename).as_posix()
        f.save(filepath)
        response = {"location": filename}

        return HTTPResponse.success(data=response)
    except Exception as e:
        logger.error(e, exc_info=True)
        return HTTPResponse.error("Request Failed", status=500)


@admin.route("/api/serve/inline/<filename>")
def api_local_serve_inline_media(filename: str) -> Response:
    """
    serves inline media files - only for authenticated users.

    Args:
        - filename: name of the file.

    Returns:
        - file to be served.
    """
    return send_from_directory("media/inline", filename)


# Medias routes


@admin.put("/api/media/<int:id>")
@roles_accepted("Admin", "DA")
@validate_with(MediaRequestModel)
def api_media_update(id: t.id, validated_data: dict) -> Response:
    """
    Endpoint to update a media item.

    Args:
        - id: id of the media
        - validated_data: validated data from the request.

    Returns:
        - success/error string based on the operation result.
    """
    media = Media.query.get(id)
    if media is None:
        return HTTPResponse.not_found("Media not found")

    if not current_user.can_access(media):
        Activity.create(
            current_user,
            Activity.ACTION_VIEW,
            Activity.STATUS_DENIED,
            validated_data,
            "media",
            details="Unauthorized attempt to update restricted media.",
        )
        return HTTPResponse.forbidden("Restricted Access")

    media = media.from_json(validated_data["item"])
    if media.save():
        Activity.create(
            current_user,
            Activity.ACTION_VIEW,
            Activity.STATUS_SUCCESS,
            validated_data,
            "media",
        )
        return HTTPResponse.success(message=f"Media {id} updated")
    else:
        return HTTPResponse.error("Error updating Media", status=500)


# Actor routes
@admin.route("/actors/", defaults={"id": None})
@admin.route("/actors/<int:id>")
def actors(id: Optional[t.id]) -> str:
    """Endpoint to render actors page."""

    statuses = [item.to_dict() for item in WorkflowStatus.query.all()]
    return render_template(
        "admin/actors.html",
        statuses=statuses,
    )


@admin.route("/api/actors/", methods=["POST", "GET"])
@validate_with(ActorQueryRequestModel)
def api_actors(validated_data: dict) -> Response:
    """
    Returns actors in JSON format, allows search and paging.

    Args:
        - validated_data: validated data from the request.

    Returns:
        - actors in json format / success or error
    """
    # log search query
    q = validated_data.get("q", [{}])
    if q and q != [{}]:
        Activity.create(
            current_user,
            Activity.ACTION_SEARCH,
            Activity.STATUS_SUCCESS,
            q,
            "actor",
        )

    cursor = validated_data.get("cursor")
    per_page = validated_data.get("per_page", PER_PAGE)
    include_count = validated_data.get("include_count", False)

    search = SearchUtils({"q": q}, "actor")
    base_query = search.get_query()

    if include_count and cursor is None:
        # Check if this is a simple listing query (no search filters)
        is_simple_listing = q == [{}] or not any(
            bool(filter_dict) for filter_dict in q if filter_dict
        )

        if is_simple_listing:
            # For simple listing: use fast COUNT(*) directly on table (~50ms)
            total_count = db.session.execute(select(func.count(Actor.id))).scalar()

            # Fast data query without window function overhead
            main_query = base_query.order_by(Actor.id.desc()).limit(per_page + 1)
            result = db.session.execute(main_query)
            items = result.scalars().unique().all()
        else:
            # For search queries: keep original window function approach
            count_subquery = (
                base_query.add_columns(func.count().over().label("total_count"))
                .order_by(Actor.id.desc())
                .limit(per_page + 1)
            )

            result = db.session.execute(count_subquery)
            rows = result.all()

            if rows:
                items = [row[0] for row in rows]  # Extract Actor objects
                total_count = rows[0].total_count if rows else 0
            else:
                items = []
                total_count = 0

        # Determine if there are more pages
        has_more = len(items) > per_page
        if has_more:
            items = items[:per_page]
            next_cursor = str(items[-1].id) if items else None
        else:
            next_cursor = None

    else:
        # Fast pagination approach: no counting overhead
        main_query = base_query.order_by(Actor.id.desc())
        if cursor:
            main_query = main_query.where(Actor.id < int(cursor))

        paginated_query = main_query.limit(per_page + 1)
        result = db.session.execute(paginated_query)
        items = result.scalars().unique().all()

        # Determine if there are more pages
        has_more = len(items) > per_page
        if has_more:
            items = items[:per_page]
            next_cursor = str(items[-1].id) if items else None
        else:
            next_cursor = None

        total_count = None

    # Minimal serialization for list view with permission checks
    serialized_items = []
    for item in items:
        if current_user and current_user.can_access(item):
            # User has access - return full details
            serialized_items.append(
                {
                    "id": item.id,
                    "name": item.name,
                    "status": item.status,
                    "assigned_to": (
                        {"id": item.assigned_to.id, "name": item.assigned_to.name}
                        if item.assigned_to
                        else None
                    ),
                    "roles": (
                        [
                            {"id": role.id, "name": role.name, "color": role.color}
                            for role in item.roles
                        ]
                        if item.roles
                        else []
                    ),
                    "_status": item.status,
                    "review_action": item.review_action,
                }
            )
        else:
            # User doesn't have access - return restricted info only
            serialized_items.append({"id": item.id, "restricted": True})

    response = {
        "items": serialized_items,
        "nextCursor": next_cursor,
        "meta": {"currentPageSize": len(items), "hasMore": has_more, "isFirstPage": cursor is None},
    }

    # Add count if it was calculated
    if include_count and cursor is None and total_count is not None:
        response["total"] = total_count
        response["totalType"] = "exact"

    return HTTPResponse.success(data=response)


# create actor endpoint
@admin.post("/api/actor/")
@roles_accepted("Admin", "DA")
@validate_with(ActorRequestModel)
@can_assign_roles
def api_actor_create(
    validated_data: dict,
) -> Response:
    """
    Endpoint to create an Actor item.

    Args:
        - validated_data: validated data from the request.

    Returns:
        - success/error string based on the operation result.
    """
    actor = Actor()
    actor.from_json(validated_data["item"])

    # assign actor to creator by default
    actor.assigned_to_id = current_user.id

    roles = validated_data["item"].get("roles")
    if roles:
        role_ids = [x.get("id") for x in roles]
        new_roles = Role.query.filter(Role.id.in_(role_ids)).all()
        actor.roles = new_roles

    if actor.save():
        # the below will create the first revision by default
        actor.create_revision()
        # Record activity
        Activity.create(
            current_user, Activity.ACTION_CREATE, Activity.STATUS_SUCCESS, actor.to_mini(), "actor"
        )
        # Select json encoding type
        mode = request.args.get("mode", "1")
        return HTTPResponse.created(
            message=f"Created Actor #{actor.id}",
            data={"item": actor.to_dict(mode=mode)},
        )
    else:
        return HTTPResponse.error("Error creating Actor", status=500)


# update actor endpoint
@admin.put("/api/actor/<int:id>")
@roles_accepted("Admin", "DA")
@validate_with(ActorRequestModel)
def api_actor_update(id: t.id, validated_data: dict) -> Response:
    """
    Endpoint to update an Actor item.

    Args:
        - id: id of the actor
        - validated_data: validated data from the request.

    Returns:
        - success/error string based on the operation result.
    """
    actor = Actor.query.get(id)
    if actor is not None:
        # check for restrictions
        if not current_user.can_access(actor):
            Activity.create(
                current_user,
                Activity.ACTION_UPDATE,
                Activity.STATUS_DENIED,
                request.json,
                "actor",
                details=f"Unauthorized attempt to update restricted Actor {id}.",
            )
            return HTTPResponse.forbidden("Restricted Access")

        if not current_user.has_role("Admin") and current_user != actor.assigned_to:
            Activity.create(
                current_user,
                Activity.ACTION_UPDATE,
                Activity.STATUS_DENIED,
                request.json,
                "actor",
                details=f"Unauthorized attempt to update unassigned Actor {id}.",
            )
            return HTTPResponse.forbidden("Restricted Access")
        actor = actor.from_json(validated_data["item"])
        # Create a revision using latest values
        # this method automatically commits
        # actor changes (referenced)
        if actor.save():
            actor.create_revision()
            # Record activity
            Activity.create(
                current_user,
                Activity.ACTION_UPDATE,
                Activity.STATUS_SUCCESS,
                actor.to_mini(),
                "actor",
            )
            return HTTPResponse.success(message=f"Saved Actor #{actor.id}")
        else:
            return HTTPResponse.error(f"Error saving Actor #{id}", status=500)
    else:
        return HTTPResponse.not_found("Actor not found")


# Add/Update review actor endpoint
@admin.put("/api/actor/review/<int:id>")
@roles_accepted("Admin", "DA")
@validate_with(ActorReviewRequestModel)
def api_actor_review_update(id: t.id, validated_data: dict) -> Response:
    """
    Endpoint to update an Actor's review item.

    Args:
        - id: id of the actor
        - validated_data: validated data from the request.

    Returns:
        - success/error string based on the operation result.
    """
    actor = Actor.query.get(id)
    if actor is not None:
        if not current_user.can_access(actor):
            Activity.create(
                current_user,
                Activity.ACTION_REVIEW,
                Activity.STATUS_DENIED,
                validated_data,
                "actor",
                details=f"Unauthorized attempt to update restricted Actor {id}.",
            )
            return HTTPResponse.forbidden("Restricted Access")

        actor.review = (
            validated_data["item"]["review"] if "review" in validated_data["item"] else ""
        )
        actor.review_action = (
            validated_data["item"]["review_action"]
            if "review_action" in validated_data["item"]
            else ""
        )

        actor.status = "Peer Reviewed"

        # Create a revision using latest values
        # this method automatically commits
        #  actor changes (referenced)
        if actor.save():
            actor.create_revision()
            # Record activity
            Activity.create(
                current_user,
                Activity.ACTION_REVIEW,
                Activity.STATUS_SUCCESS,
                actor.to_mini(),
                "actor",
            )
            return HTTPResponse.success(message=f"Actor review updated #{id}")
        else:
            return HTTPResponse.error(f"Error saving Actor #{id}'s Review", status=500)
    else:
        return HTTPResponse.not_found("Actor not found")


# bulk update actor endpoint
@admin.put("/api/actor/bulk/")
@roles_accepted("Admin", "Mod")
@validate_with(ActorBulkUpdateRequestModel)
def api_actor_bulk_update(
    validated_data: dict,
) -> Response:
    """
    Endpoint to bulk update actors.

    Args:
        - validated_data: validated data from the request.

    Returns:
        - success/error string based on the operation result.
    """

    ids = validated_data["items"]
    bulk = validated_data["bulk"]

    # non-intrusive hard validation for access roles based on user
    if not current_user.has_role("Admin"):
        # silently discard access roles
        bulk.pop("roles", None)

    if ids and len(bulk):
        job = bulk_update_actors.delay(ids, bulk, current_user.id)
        # store job id in user's session for status monitoring
        key = f"user{current_user.id}:{job.id}"
        rds.set(key, job.id)
        # expire in 3 hour
        rds.expire(key, 60 * 60 * 3)
        return HTTPResponse.success(message="Bulk update queued successfully.")
    else:
        return HTTPResponse.error("No items selected, or nothing to update", status=400)


# get one actor


@admin.get("/api/actor/<int:id>")
def api_actor_get(
    id: t.id,
) -> Response:
    """
    Endpoint to get a single actor.

    Args:
        - id: id of the actor

    Returns:
        - actor data in json format / success or error in case of failure.
    """
    actor = Actor.query.get(id)
    if not actor:
        return HTTPResponse.not_found("Actor not found")
    else:
        mode = request.args.get("mode", None)
        if current_user.can_access(actor):
            Activity.create(
                current_user,
                Activity.ACTION_VIEW,
                Activity.STATUS_SUCCESS,
                actor.to_mini(),
                "actor",
            )
            return HTTPResponse.success(data=actor.to_dict(mode))
        else:
            # block access altogether here, doesn't make sense to send only the id
            Activity.create(
                current_user,
                Activity.ACTION_VIEW,
                Activity.STATUS_DENIED,
                actor.to_mini(),
                "actor",
                details="Unauthorized attempt to view restricted Actor.",
            )
            return HTTPResponse.forbidden("Restricted Access")


@admin.get("/api/actor/<int:actor_id>/profiles")
def api_actor_profiles(actor_id: t.id) -> Response:
    """
    Endpoint to get all profiles associated with a specific actor.

    Args:
        - actor_id: ID of the actor.

    Returns:
        - JSON array of actor profiles or an error message.
    """
    actor = Actor.query.get(actor_id)
    if not actor:
        return HTTPResponse.not_found("Actor not found")

    if not current_user.can_access(actor):
        Activity.create(
            current_user,
            Activity.ACTION_VIEW,
            Activity.STATUS_DENIED,
            actor.to_mini(),
            "actor",
            details="Unauthorized attempt to view restricted Actor profiles.",
        )
        return HTTPResponse.forbidden("Restricted Access")

    profiles = actor.actor_profiles
    profiles_data = [profile.to_dict() for profile in profiles]
    return HTTPResponse.success(data=profiles_data)


# get actor relations
@admin.get("/api/actor/relations/<int:id>")
def actor_relations(id: t.id) -> Response:
    """
    Endpoint to return related entities of an Actor.

    Args:
        - id: id of the actor.

    Returns:
        - related entities in json format.
    """
    cls = request.args.get("class", None)
    page = request.args.get("page", 1, int)
    per_page = request.args.get("per_page", REL_PER_PAGE, int)
    if not cls or cls not in ["bulletin", "actor", "incident"]:
        return HTTPResponse.error("Invalid class")
    actor = Actor.query.get(id)
    if not actor:
        return HTTPResponse.not_found("Actor not found")
    items = []

    if cls == "bulletin":
        items = actor.bulletin_relations
    elif cls == "actor":
        items = actor.actor_relations
    elif cls == "incident":
        items = actor.incident_relations

    # pagination
    start = (page - 1) * per_page
    end = start + per_page
    data = items[start:end]

    load_more = False if end >= len(items) else True

    if data:
        if cls == "actor":
            data = [item.to_dict(exclude=actor) for item in data]
        else:
            data = [item.to_dict() for item in data]

    return HTTPResponse.success(data={"items": data, "more": load_more})


@admin.get("/api/actormp/<int:id>")
def api_actor_mp_get(id: t.id) -> Response:
    """
    Endpoint to get missing person data for an actor profile.

    Args:
        - id: id of the actor profile.

    Returns:
        - actor profile data in json format / success or error in case of failure.
    """
    profile = ActorProfile.query.get(id)
    if not profile:
        return HTTPResponse.not_found("Actor profile not found")

    if not current_user.can_access(profile.actor):
        Activity.create(
            current_user,
            Activity.ACTION_VIEW,
            Activity.STATUS_DENIED,
            profile.actor.to_mini(),
            "actor",
            details="Unauthorized attempt to view restricted Actor.",
        )
        return HTTPResponse.forbidden("Restricted Access")

    return HTTPResponse.success(data=profile.mp_json())


# Bulletin History Helpers


@admin.route("/api/bulletinhistory/<int:bulletinid>")
@require_view_history
def api_bulletinhistory(bulletinid: t.id) -> Response:
    """
    Endpoint to get revision history of a bulletin.

    Args:
        - bulletinid: id of the bulletin item.

    Returns:
        - json feed of item's history / error.
    """
    result = (
        BulletinHistory.query.filter_by(bulletin_id=bulletinid)
        .order_by(desc(BulletinHistory.created_at))
        .all()
    )

    # For standardization
    response = {"items": [item.to_dict() for item in result]}
    return HTTPResponse.success(data=response)


# Actor History Helpers


@admin.route("/api/actorhistory/<int:actorid>")
@require_view_history
def api_actorhistory(actorid: t.id) -> Response:
    """
    Endpoint to get revision history of an actor.

    Args:
        - actorid: id of the actor item.

    Returns:
        - json feed of item's history / error.
    """
    result = (
        ActorHistory.query.filter_by(actor_id=actorid).order_by(desc(ActorHistory.created_at)).all()
    )
    # For standardization
    response = {"items": [item.to_dict() for item in result]}
    return HTTPResponse.success(data=response)


# Incident History Helpers


@admin.route("/api/incidenthistory/<int:incidentid>")
@require_view_history
def api_incidenthistory(incidentid: t.id) -> Response:
    """
    Endpoint to get revision history of an incident item.

    Args:
        - incidentid: id of the incident item.

    Returns:
        - json feed of item's history / error.
    """
    result = (
        IncidentHistory.query.filter_by(incident_id=incidentid)
        .order_by(desc(IncidentHistory.created_at))
        .all()
    )
    # For standardization
    response = {"items": [item.to_dict() for item in result]}
    return HTTPResponse.success(data=response)


# Location History Helpers


@admin.route("/api/locationhistory/<int:locationid>")
@require_view_history
def api_locationhistory(locationid: t.id) -> Response:
    """
    Endpoint to get revision history of a location.

    Args:
        - locationid: id of the location item.

    Returns:
        - json feed of item's history / error.
    """
    result = (
        LocationHistory.query.filter_by(location_id=locationid)
        .order_by(desc(LocationHistory.created_at))
        .all()
    )
    # For standardization
    response = {"items": [item.to_dict() for item in result]}
    return HTTPResponse.success(data=response)


# user management routes


@admin.route("/api/users/")
@roles_accepted("Admin", "Mod")
def api_users() -> Response:
    """
    API endpoint to feed users data in json format , supports paging and search.

    Returns:
        - json feed of users / error.
    """
    page = request.args.get("page", 1, int)
    per_page = request.args.get("per_page", PER_PAGE, int)
    q = request.args.get("q")
    query = []
    if q is not None:
        query.append(User.name.ilike("%" + q + "%"))
    result = (
        User.query.filter(*query)
        .order_by(User.username)
        .paginate(page=page, per_page=per_page, count=True)
    )

    response = {
        "items": [
            item.to_dict() if current_user.has_role("Admin") else item.to_compact()
            for item in result.items
        ],
        "perPage": per_page,
        "total": result.total,
    }

    return HTTPResponse.success(data=response)


@admin.get("/users/", defaults={"id": None})
@admin.get("/users/<int:id>")
@auth_required(within=15, grace=0)
@roles_required("Admin")
def users(id) -> str:
    """
    Endpoint to render the users backend page.

    Returns:
        - html page of the users backend.
    """
    return render_template("admin/users.html")


@admin.get("/api/user/<int:id>")
@roles_required("Admin")
def api_user_get(id) -> Response:
    """
    Endpoint to get a user
    :param id: id of the user
    :return: user data in json format + success or error in case of failure
    """
    user = User.query.get(id)
    if not user:
        return HTTPResponse.not_found("User not found")
    else:
        return HTTPResponse.success(data=user.to_dict())


@admin.get("/api/user/<int:id>/sessions")
@roles_required("Admin")
def api_user_sessions(id: int) -> Any:
    """
    Retrieve paginated session data for a specific user.

    Args:
        id (int): The ID of the user whose sessions are to be retrieved.

    Returns:
        Any: A dictionary with session details and pagination info, or an error message and HTTP status code.
    """

    session_redis = current_app.config["SESSION_REDIS"]
    session_interface = current_app.session_interface
    per_page = request.args.get("per_page", PER_PAGE, int)
    page = request.args.get("page", 1, int)

    try:
        # Fetch the user to ensure they exist and to collect their session tokens
        user = User.query.get(id)
        if not user:
            return HTTPResponse.not_found("User not found")
        sessions_paginated = (
            Session.query.filter(Session.user_id == id).order_by(Session.created_at.desc())
        ).paginate(page=page, per_page=per_page, error_out=False)

        # Collect tokens from user's sessions to filter Redis keys
        user_session_tokens = {s.session_token for s in sessions_paginated.items}

        user_redis_keys = [f"session:{token}" for token in user_session_tokens if token]

        # Retrieve and decode session details from Redis, storing in a dictionary
        redis_sessions_details = {}
        for key in user_redis_keys:
            data = session_redis.get(key)
            if data:
                token = key.split(":")[1]
                session_data = session_interface.serializer.decode(data)
                # hide session details from the response
                redis_sessions_details[token] = {"_fresh": session_data.get("_fresh")}

        # Prepare the session data for response including the details
        sessions_data = []

        for s in sessions_paginated.items:
            session_info = s.to_dict()
            if s.session_token in redis_sessions_details:
                session_info["details"] = redis_sessions_details[s.session_token]
            session_info["active"] = s.session_token == session.sid
            sessions_data.append(session_info)

        # Determine if there are more items left
        more = sessions_paginated.has_next

        return HTTPResponse.success(data={"items": sessions_data, "more": more})

    except Exception as e:
        return HTTPResponse.error("Server error", status=500, errors=[str(e)])


@admin.delete("/api/session/logout")
@roles_required("Admin")
def logout_session() -> Response:
    """
    Handle session logout by session id (admin only).

    Returns appropriate messages based on the success or failure of the logout operation.
    """

    # get the sessid from the JSON payload
    sessid = request.json.get("sessid", None)
    if not sessid:
        return HTTPResponse.error("Invalid request. Please provide a session ID.")
    try:
        # Query the database to get the session token using the sessid
        session_ = Session.query.get(sessid)

        if not session_:
            return HTTPResponse.not_found(f"Session ID {sessid} not found.")

        token = session_.session_token

        if token == session.sid:
            logout_user()
            # Use a custom JSON response with a specific field to signal a redirect to the front-end
            return HTTPResponse.success(data={"logout": "successful", "redirect": True})

        rds = current_app.config["SESSION_REDIS"]
        session_key = f"session:{token}"

        # Check if the session key exists in Redis
        if rds.exists(session_key):
            # Delete the session key from Redis
            rds.delete(session_key)
            return HTTPResponse.success(message=f"Session {sessid} logged out successfully.")
        else:
            return HTTPResponse.not_found(f"Session {sessid} not found in Redis.")

    except Exception as e:
        return HTTPResponse.error(f"Error while logging out session: {str(e)}", status=500)


@admin.delete("/api/user/<int:user_id>/sessions/logout")
@roles_required("Admin")
def logout_all_sessions(user_id: int) -> Any:
    """
    Log out all sessions for a given user.

    Args:
        user_id (int): The ID of the user whose sessions will be logged out.

    Returns:
        Tuple[Union[str, dict], int]: A response message and HTTP status code.
    """
    # Fetch the user to ensure they exist
    user = User.query.get(user_id)
    if not user:
        return HTTPResponse.not_found("User not found")

    rds = current_app.config["SESSION_REDIS"]
    errors = []
    current_session_logout_needed = False

    # Iterate over user's sessions and delete them from Redis, except the current session
    for s in user.sessions:
        if s.session_token == session.sid:
            current_session_logout_needed = True
            continue

        try:
            session_key = f"session:{s.session_token}"
            if rds.exists(session_key):
                rds.delete(session_key)
        except Exception as e:
            errors.append(f"Failed to delete session {s.session_token}: {str(e)}")

    # Logout current session last if needed
    if current_session_logout_needed:
        logout_user()

    # Build response
    if errors:
        return HTTPResponse.error("Error while logging out sessions", status=500, errors=errors)
    return HTTPResponse.success(message=f"All sessions for user {user_id} logged out successfully")


@admin.delete("/api/user/revoke_2fa")
@roles_required("Admin")
def revoke_2fa() -> Response:
    """
    Revoke 2FA for a specified user.

    Returns:
        Tuple[str, int]: A success message and HTTP status code.
    """
    user_id: int = request.args.get("user_id", default=None, type=int)

    if not user_id:
        return HTTPResponse.error("User ID is required")

    user = User.query.get(user_id)
    if not user:
        return HTTPResponse.not_found("User not found")

    tf_disable(user)
    # also clear all webauthn credentials
    for cred in user.webauthn:
        db.session.delete(cred)
    user.save()

    return HTTPResponse.success(message=f"2FA revoked for user {user_id} successfully")


@admin.post("/api/user/")
@roles_required("Admin")
@validate_with(UserRequestModel)
def api_user_create(
    validated_data: dict,
) -> Response:
    """
    Endpoint to create a user item.

    Args:
        - validated_data: validated data from the request.

    Returns:
        - success/error string based on the operation result.
    """
    # validate existing
    u = validated_data.get("item")
    username = u.get("username")

    exists = User.query.filter(User.username == username).first()
    if len(username) < 4:
        return HTTPResponse.error("Error, username too short", status=400)
    if len(username) > 32:
        return HTTPResponse.error("Error, username too long", status=400)
    if exists:
        return HTTPResponse.error("Error, username already exists", status=409)
    user = User()
    user.fs_uniquifier = uuid4().hex
    user.from_json(u)
    result = user.save()
    if result:
        # Record activity
        Activity.create(
            current_user, Activity.ACTION_CREATE, Activity.STATUS_SUCCESS, user.to_mini(), "user"
        )
        return HTTPResponse.created(
            message=f"User {username} has been created successfully",
            data={"item": user.to_dict()},
        )
    else:
        return HTTPResponse.error("Error creating user", status=500)


@admin.post("/api/checkuser/")
@roles_required("Admin")
@validate_with(UserNameCheckValidationModel)
def api_user_check(
    validated_data: dict,
) -> Response:
    """
    API endpoint to validate a username.

    Args:
        - validated_data: validated data from the request.

    Returns:
        - success/error string based on the operation result.
    """
    data = validated_data.get("item")
    if not data:
        return HTTPResponse.error("Please select a username", status=400)

    # validate illegal charachters
    uclean = bleach.clean(data.strip(), strip=True)
    if uclean != data:
        return HTTPResponse.error("Illegal characters detected", status=400)

    # validate disallowed charachters
    cats = [unicodedata.category(c)[0] for c in data]
    if any([cat not in ["L", "N"] for cat in cats]):
        return HTTPResponse.error("Disallowed characters detected", status=400)

    u = User.query.filter(User.username == data).first()
    if u:
        return HTTPResponse.error("Username already exists", status=409)
    else:
        return HTTPResponse.success(message="Username ok")


@admin.put("/api/user/")
@roles_required("Admin")
@validate_with(UserRequestModel)
def api_user_update(
    validated_data: dict,
) -> Response:
    """
    Endpoint to update a user.

    Args:
        - validated_data: validated data from the request.

    Returns:
        - success/error string based on the operation result.
    """
    item = validated_data.get("item")
    user = User.query.get(item.get("id"))
    if user is not None:
        u = validated_data.get("item")
        user = user.from_json(u)
        if user.save():
            # Record activity
            Activity.create(
                current_user,
                Activity.ACTION_UPDATE,
                Activity.STATUS_SUCCESS,
                user.to_mini(),
                "user",
            )
            return HTTPResponse.success(message=f"Saved User {user.id} {user.name}")
        else:
            return HTTPResponse.error(f"Error saving User {user.id} {user.name}", status=500)
    else:
        return HTTPResponse.not_found("User not found")


@admin.post("/api/password/")
@validate_with(UserPasswordCheckValidationModel)
def api_check_password(
    validated_data: dict,
) -> Response:
    """
    API Endpoint to validate a password and check its strength.

    Args:
        - validated_data: validated data from the request.

    Returns:
        - success/error string based on the operation result.
    """
    # Password is validated in the UserPasswordCheckValidationModel
    # If the request reached here, the password is valid
    return "Password is ok", 200


@admin.post("/api/user/force-reset")
@roles_required("Admin")
@validate_with(UserForceResetRequestModel)
def api_user_force_reset(validated_data: dict) -> Response:
    """
    Endpoint to force a password reset for a user.

    Args:
        - validated_data: validated data from the request.

    Returns:
        - success/error string based on the operation result.
    """
    item = validated_data.get("item")
    if not item or not (id := item.get("id")):
        return HTTPResponse.error("Bad Request")
    user = User.query.get(id)
    if not user:
        return HTTPResponse.not_found("User not found")
    if reset_key := user.security_reset_key:
        message = f"Forced password reset already requested: {reset_key}"
        return HTTPResponse.error(message)
    user.set_security_reset_key()
    message = f"Forced password reset has been set for user {user.username}"
    return HTTPResponse.success(message=message)


@admin.post("/api/user/force-reset-all")
@roles_required("Admin")
def api_user_force_reset_all() -> Response:
    """
    sets a redis flag to force password reset for all users.

    Returns:
        - success response after setting all redis flags (if not already set)
    """
    for user in User.query.all():
        # check if user already has a password reset flag
        if not user.security_reset_key:
            user.set_security_reset_key()
    return HTTPResponse.success(message="Forced password reset has been set for all users")


@admin.delete("/api/user/<int:id>")
@roles_required("Admin")
def api_user_delete(
    id: t.id,
) -> Response:
    """
    Endpoint to delete a user.

    Args:
        - id: id of the user to be deleted.

    Returns:
        - success/error string based on the operation result.
    """
    user = User.query.get(id)
    if user is None:
        return HTTPResponse.not_found("User not found")

    if user.active:
        return HTTPResponse.forbidden("User is active, make inactive before deleting")

    if user.delete():
        # Record activity
        Activity.create(
            current_user, Activity.ACTION_DELETE, Activity.STATUS_SUCCESS, user.to_mini(), "user"
        )
        return HTTPResponse.success(message="Deleted")
    else:
        return HTTPResponse.error("Error deleting User", status=500)


# Roles routes
@admin.route("/roles/")
@auth_required(within=15, grace=0)
@roles_required("Admin")
def roles() -> str:
    """
    Endpoint to redner roles backend page.

    Returns:
        - html page of the roles backend.
    """
    return render_template("admin/roles.html")


@admin.get("/api/roles/")
@roles_required("Admin")
def api_roles() -> Response:
    """
    API endpoint to feed roles items in josn format - supports paging and search.

    Returns:
        - json feed of roles / error.
    """
    query = []
    q = request.args.get("q", None)
    page = request.args.get("page", 1, int)
    per_page = request.args.get("per_page", PER_PAGE, int)
    if q is not None:
        query.append(Role.name.ilike("%" + q + "%"))
    result = (
        Role.query.filter(*query)
        .order_by(Role.id)
        .paginate(page=page, per_page=per_page, count=True)
    )
    response = {
        "items": [item.to_dict() for item in result.items],
        "perPage": per_page,
        "total": result.total,
    }
    return HTTPResponse.success(data=response)


@admin.post("/api/role/")
@roles_required("Admin")
@validate_with(RoleRequestModel)
def api_role_create(
    validated_data: dict,
) -> Response:
    """
    Endpoint to create a role item.

    Args:
        - validated_data: validated data from the request.

    Returns:
        - success/error string based on the operation result.
    """
    role = Role()
    created = role.from_json(validated_data["item"])
    if created.save():
        # Record activity
        Activity.create(
            current_user, Activity.ACTION_CREATE, Activity.STATUS_SUCCESS, role.to_mini(), "role"
        )
        return HTTPResponse.created(message="Created", data={"item": role.to_dict()})

    else:
        return HTTPResponse.error("Save Failed", status=500)


@admin.put("/api/role/<int:id>")
@roles_required("Admin")
@validate_with(RoleRequestModel)
def api_role_update(id: t.id, validated_data: dict) -> Response:
    """
    Endpoint to update a role item.

    Args:
        - id: id of the role to be updated.
        - validated_data: validated data from the request.

    Returns:
        - success/error string based on the operation result.
    """
    role = Role.query.get(id)
    if role is None:
        return HTTPResponse.not_found("Role not found")

    if role.name in ["Admin", "Mod", "DA"]:
        return HTTPResponse.forbidden("Cannot edit System Roles")

    role = role.from_json(validated_data["item"])
    role.save()
    # Record activity
    Activity.create(
        current_user, Activity.ACTION_UPDATE, Activity.STATUS_SUCCESS, role.to_mini(), "role"
    )
    return HTTPResponse.success(message=f"Role {id} Updated")


@admin.delete("/api/role/<int:id>")
@roles_required("Admin")
def api_role_delete(
    id: t.id,
) -> Response:
    """
    Endpoint to delete a role item.

    Args:
        - id: id of the role to be deleted.

    Returns:
        - success/error string based on the operation result.
    """
    role = Role.query.get(id)

    if role is None:
        return HTTPResponse.not_found("Role not found")

    # forbid deleting system roles
    if role.name in ["Admin", "Mod", "DA"]:
        return HTTPResponse.forbidden("Cannot delete System Roles")
    # forbid delete roles assigned to restricted items
    if role.bulletins.first() or role.actors.first() or role.incidents.first():
        return HTTPResponse.forbidden("Role assigned to restricted items")

    if role.delete():
        # Record activity
        Activity.create(
            current_user, Activity.ACTION_DELETE, Activity.STATUS_SUCCESS, role.to_mini(), "role"
        )
        return HTTPResponse.success(message="Deleted")
    else:
        return HTTPResponse.error("Error deleting Role", status=500)


@admin.post("/api/role/import/")
@roles_required("Admin")
def api_role_import() -> Response:
    """
    Endpoint to import role items from a CSV file.

    Returns:
        - success/error string based on the operation result.
    """
    if "csv" in request.files:
        Role.import_csv(request.files.get("csv"))
        return HTTPResponse.success(message="Success")
    else:
        return HTTPResponse.error("Error")


# Incident routes
@admin.route("/incidents/", defaults={"id": None})
@admin.route("/incidents/<int:id>")
def incidents(id: Optional[t.id]) -> str:
    """
    Endpoint to render incidents backend page.

    Args:
        - id: id of the incident item.

    Returns:
        - html page of the incidents backend.
    """

    statuses = [item.to_dict() for item in WorkflowStatus.query.all()]
    return render_template(
        "admin/incidents.html",
        statuses=statuses,
    )


@admin.route("/api/incidents/", methods=["POST", "GET"])
@validate_with(IncidentQueryRequestModel)
def api_incidents(validated_data: dict) -> Response:
    """
    Returns incidents in JSON format, allows search and paging.

    Args:
        - validated_data: validated data from the request.

    Returns:
        - incidents in json format / success or error
    """
    # log search query
    q = validated_data.get("q", None)
    if q and q != [{}]:
        Activity.create(
            current_user,
            Activity.ACTION_SEARCH,
            Activity.STATUS_SUCCESS,
            q,
            "incident",
        )

    q = validated_data.get("q", [{}])
    cursor = validated_data.get("cursor")
    per_page = validated_data.get("per_page", PER_PAGE)
    include_count = validated_data.get("include_count", False)

    search = SearchUtils(validated_data, cls="incident")
    base_query = search.get_query()

    if include_count and cursor is None:
        # Check if this is a simple listing query (no search filters)
        is_simple_listing = q == [{}] or not any(
            bool(filter_dict) for filter_dict in q if filter_dict
        )

        if is_simple_listing:
            # For simple listing: use fast COUNT(*) directly on table (~50ms)
            total_count = db.session.execute(select(func.count(Incident.id))).scalar()

            # Fast data query without window function overhead
            main_query = base_query.order_by(Incident.id.desc()).limit(per_page + 1)
            result = db.session.execute(main_query)
            items = result.scalars().unique().all()
        else:
            # For search queries: keep original window function approach
            count_subquery = (
                base_query.add_columns(func.count().over().label("total_count"))
                .order_by(Incident.id.desc())
                .limit(per_page + 1)
            )

            result = db.session.execute(count_subquery)
            rows = result.all()

            if rows:
                items = [row[0] for row in rows]  # Extract Incident objects
                total_count = rows[0].total_count if rows else 0
            else:
                items = []
                total_count = 0

        # Determine if there are more pages
        has_more = len(items) > per_page
        if has_more:
            items = items[:per_page]
            next_cursor = str(items[-1].id) if items else None
        else:
            next_cursor = None

    else:
        # Fast pagination approach: no counting overhead
        main_query = base_query.order_by(Incident.id.desc())
        if cursor:
            main_query = main_query.where(Incident.id < int(cursor))

        paginated_query = main_query.limit(per_page + 1)
        result = db.session.execute(paginated_query)
        items = result.scalars().unique().all()

        # Determine if there are more pages
        has_more = len(items) > per_page
        if has_more:
            items = items[:per_page]
            next_cursor = str(items[-1].id) if items else None
        else:
            next_cursor = None

        total_count = None

    # Minimal serialization for list view with permission checks
    serialized_items = []
    for item in items:
        if current_user and current_user.can_access(item):
            # User has access - return full details
            serialized_items.append(
                {
                    "id": item.id,
                    "title": item.title,
                    "status": item.status,
                    "assigned_to": (
                        {"id": item.assigned_to.id, "name": item.assigned_to.name}
                        if item.assigned_to
                        else None
                    ),
                    "roles": (
                        [
                            {"id": role.id, "name": role.name, "color": role.color}
                            for role in item.roles
                        ]
                        if item.roles
                        else []
                    ),
                    "_status": item.status,
                    "review_action": item.review_action,
                }
            )
        else:
            # User doesn't have access - return restricted info only
            serialized_items.append({"id": item.id, "restricted": True})

    response = {
        "items": serialized_items,
        "nextCursor": next_cursor,
        "meta": {"currentPageSize": len(items), "hasMore": has_more, "isFirstPage": cursor is None},
    }

    # Add count if it was calculated
    if include_count and cursor is None and total_count is not None:
        response["total"] = total_count
        response["totalType"] = "exact"

    return HTTPResponse.success(data=response)


@admin.post("/api/incident/")
@roles_accepted("Admin", "DA")
@can_assign_roles
@validate_with(IncidentRequestModel)
def api_incident_create(
    validated_data: dict,
) -> Response:
    """
    API endpoint to create an incident.

    Args:
        - validated_data: validated data from the request.

    Returns:
        - success/error string based on the operation result.
    """
    incident = Incident()
    incident.from_json(validated_data["item"])

    # assign to creator by default
    incident.assigned_to_id = current_user.id

    roles = validated_data["item"].get("roles", [])
    if roles:
        role_ids = [x.get("id") for x in roles]
        new_roles = Role.query.filter(Role.id.in_(role_ids)).all()
        incident.roles = new_roles

    if incident.save():
        # the below will create the first revision by default
        incident.create_revision()
        # Record activity
        Activity.create(
            current_user,
            Activity.ACTION_CREATE,
            Activity.STATUS_SUCCESS,
            incident.to_mini(),
            "incident",
        )
        # Select json encoding type
        mode = request.args.get("mode", "1")
        return HTTPResponse.created(
            message=f"Created Incident #{incident.id}",
            data={"item": incident.to_dict(mode=mode)},
        )
    else:
        return HTTPResponse.error("Error creating Incident", status=500)


# update incident endpoint
@admin.put("/api/incident/<int:id>")
@roles_accepted("Admin", "DA")
@validate_with(IncidentRequestModel)
def api_incident_update(id: t.id, validated_data: dict) -> Response:
    """
    API endpoint to update an incident.

    Args:
        - id: id of the incident.
        - validated_data: validated data from the request.

    Returns:
        - success/error string based on the operation result.
    """
    incident = Incident.query.get(id)

    if incident is not None:
        if not current_user.can_access(incident):
            Activity.create(
                current_user,
                Activity.ACTION_UPDATE,
                Activity.STATUS_DENIED,
                request.json,
                "incident",
                details=f"Unauthorized attempt to update restricted Incident {id}.",
            )
            return HTTPResponse.forbidden("Restricted Access")

        if not current_user.has_role("Admin") and current_user != incident.assigned_to:
            Activity.create(
                current_user,
                Activity.ACTION_UPDATE,
                Activity.STATUS_DENIED,
                request.json,
                "incident",
                details=f"Unauthorized attempt to update unassigned Incident {id}.",
            )
            return HTTPResponse.forbidden("Restricted Access")

        incident = incident.from_json(validated_data["item"])

        # Create a revision using latest values
        # this method automatically commits
        # incident changes (referenced)
        if incident:
            incident.create_revision()
            # Record activity
            Activity.create(
                current_user,
                Activity.ACTION_UPDATE,
                Activity.STATUS_SUCCESS,
                incident.to_mini(),
                "incident",
            )
            return HTTPResponse.success(message=f"Saved Incident #{id}")
        else:
            return HTTPResponse.error(f"Error saving Incident {id}", status=500)
    else:
        return HTTPResponse.not_found("Incident not found")


# Add/Update review incident endpoint
@admin.put("/api/incident/review/<int:id>")
@roles_accepted("Admin", "DA")
@validate_with(IncidentReviewRequestModel)
def api_incident_review_update(id: t.id, validated_data: dict) -> Response:
    """
    Endpoint to update an incident review item.

    Args:
        - id: id of the incident
        - validated_data: validated data from the request.

    Returns:
        - success/error string based on the operation result.
    """
    incident = Incident.query.get(id)
    if incident is not None:
        if not current_user.can_access(incident):
            Activity.create(
                current_user,
                Activity.ACTION_REVIEW,
                Activity.STATUS_DENIED,
                validated_data,
                "incident",
                details=f"Unauthorized attempt to update restricted Incident {id}.",
            )
            return HTTPResponse.forbidden("Restricted Access")

        incident.review = (
            validated_data["item"]["review"] if "review" in validated_data["item"] else ""
        )
        incident.review_action = (
            validated_data["item"]["review_action"]
            if "review_action" in validated_data["item"]
            else ""
        )

        incident.status = "Peer Reviewed"
        if incident.save():
            # Create a revision using latest values
            # this method automatically commi
            # incident changes (referenced)
            incident.create_revision()
            # Record activity
            Activity.create(
                current_user,
                Activity.ACTION_REVIEW,
                Activity.STATUS_SUCCESS,
                incident.to_mini(),
                "incident",
            )
            return HTTPResponse.success(message=f"Bulletin review updated #{id}")
        else:
            return HTTPResponse.error(f"Error saving Incident #{id}'s Review", status=500)
    else:
        return HTTPResponse.not_found("Incident not found")


# bulk update incident endpoint
@admin.put("/api/incident/bulk/")
@roles_accepted("Admin", "Mod")
@validate_with(IncidentBulkUpdateRequestModel)
def api_incident_bulk_update(
    validated_data: dict,
) -> Response:
    """
    endpoint to handle bulk incidents updates.

    Args:
        - validated_data: validated data from the request.

    Returns:
        - success/error string based on the operation result.
    """

    ids = validated_data["items"]
    bulk = validated_data["bulk"]

    # non-intrusive hard validation for access roles based on user
    if not current_user.has_role("Admin"):
        # silently discard access roles
        bulk.pop("roles", None)
        bulk.pop("rolesReplace", None)
        bulk.pop("restrictRelated", None)

    if ids and len(bulk):
        job = bulk_update_incidents.delay(ids, bulk, current_user.id)
        # store job id in user's session for status monitoring
        key = f"user{current_user.id}:{job.id}"
        rds.set(key, job.id)
        # expire in 3 hour
        rds.expire(key, 60 * 60 * 3)
        return HTTPResponse.success(message="Bulk update queued successfully")
    else:
        return HTTPResponse.error("No items selected, or nothing to update", status=400)


# get one incident
@admin.get("/api/incident/<int:id>")
def api_incident_get(
    id: t.id,
) -> Response:
    """
    Endopint to get a single incident by id.

    Args:
        - id: id of the incident.

    Returns:
        - incident data in json format / success or error in case of failure.
    """
    incident = Incident.query.get(id)
    if not incident:
        return HTTPResponse.not_found("Incident not found")
    else:
        mode = request.args.get("mode", None)
        if current_user.can_access(incident):
            Activity.create(
                current_user,
                Activity.ACTION_VIEW,
                Activity.STATUS_SUCCESS,
                incident.to_mini(),
                "incident",
            )
            return HTTPResponse.success(data=incident.to_dict(mode))
        else:
            # block access altogether here, doesn't make sense to send only the id
            Activity.create(
                current_user,
                Activity.ACTION_VIEW,
                Activity.STATUS_DENIED,
                incident.to_mini(),
                "incident",
                details=f"Unauthorized attempt to view restricted Incident {id}.",
            )
            return HTTPResponse.forbidden("Restricted Access")


# get incident relations
@admin.get("/api/incident/relations/<int:id>")
def incident_relations(id: t.id) -> Response:
    """
    Endpoint to return related entities of an Incident.

    Args:
        - id: id of the incident.

    Returns:
        - related entities in json format.
    """
    cls = request.args.get("class", None)
    page = request.args.get("page", 1, int)
    per_page = request.args.get("per_page", REL_PER_PAGE, int)
    if not cls or cls not in ["bulletin", "actor", "incident"]:
        return HTTPResponse.error("Invalid class")
    incident = Incident.query.get(id)
    if not incident:
        return HTTPResponse.not_found("Incident not found")
    items = []

    if cls == "bulletin":
        items = incident.bulletin_relations
    elif cls == "actor":
        items = incident.actor_relations
    elif cls == "incident":
        items = incident.incident_relations

    # add support for loading all relations at once
    if page == 0:
        if cls == "incident":
            data = [item.to_dict(exclude=incident) for item in items]
        else:
            data = [item.to_dict() for item in items]

        return HTTPResponse.success(data={"items": data, "more": False})

    # pagination
    start = (page - 1) * per_page
    end = start + per_page
    data = items[start:end]

    load_more = False if end >= len(items) else True

    if data:
        if cls == "incident":
            data = [item.to_dict(exclude=incident) for item in data]
        else:
            data = [item.to_dict() for item in data]

    return HTTPResponse.success(data={"items": data, "more": load_more})


@admin.post("/api/incident/import/")
@roles_required("Admin")
def api_incident_import() -> Response:
    """
    Endpoint to handle incident imports.

    Returns:
        - success/error string based on the operation result.
    """
    if "csv" in request.files:
        Incident.import_csv(request.files.get("csv"))
        return HTTPResponse.success(message="Success")
    else:
        return HTTPResponse.error("Error", status=500)


# Activity routes
@admin.route("/activity/")
@roles_required("Admin")
def activity() -> str:
    """
    Endpoint to render activity backend page.

    Returns:
        - html page of the activity backend.
    """
    atobInfo = [item.to_dict() for item in AtobInfo.query.all()]
    btobInfo = [item.to_dict() for item in BtobInfo.query.all()]
    atoaInfo = [item.to_dict() for item in AtoaInfo.query.all()]
    itobInfo = [item.to_dict() for item in ItobInfo.query.all()]
    itoaInfo = [item.to_dict() for item in ItoaInfo.query.all()]
    itoiInfo = [item.to_dict() for item in ItoiInfo.query.all()]
    statuses = [item.to_dict() for item in WorkflowStatus.query.all()]

    return render_template(
        "admin/activity.html",
        actions_types=Activity.get_action_values(),
        atoaInfo=atoaInfo,
        itoaInfo=itoaInfo,
        itoiInfo=itoiInfo,
        atobInfo=atobInfo,
        btobInfo=btobInfo,
        itobInfo=itobInfo,
        statuses=statuses,
    )


@admin.route("/api/activities/", methods=["POST", "GET"])
@roles_required("Admin")
def api_activities() -> Response:
    """Returns activities in JSON format, allows search and paging."""
    su = SearchUtils(request.json, cls="Activity")
    query = su.get_query()

    options = request.json.get("options")
    page = options.get("page", 1)
    per_page = options.get("itemsPerPage", PER_PAGE)

    result = (
        Activity.query.filter(*query)
        .order_by(-Activity.id)
        .paginate(page=page, per_page=per_page, count=True)
    )

    response = {
        "items": [item.to_dict() for item in result.items],
        "perPage": per_page,
        "total": result.total,
    }

    return HTTPResponse.success(data=response)


@admin.route("/api/bulk/status/")
@roles_accepted("Admin", "Mod")
def bulk_status() -> Response:
    """Endpoint to get status update about background bulk operations."""
    uid = current_user.id
    cursor, jobs = rds.scan(0, f"user{uid}:*", 1000)
    tasks = []
    for key in jobs:
        result = {}
        id = key.decode("utf-8").split(":")[-1]
        type = request.args.get("type")
        status = None
        if type == "bulletin":
            status = bulk_update_bulletins.AsyncResult(id).status
        elif type == "actor":
            status = bulk_update_incidents.AsyncResult(id).status
        elif type == "incident":
            status = bulk_update_actors.AsyncResult(id).status
        else:
            return HTTPResponse.error("Invalid type")

        # handle job failure
        if status == "FAILURE":
            rds.delete(key)
        if status != "SUCCESS":
            result["id"] = id
            result["status"] = status
            tasks.append(result)

        else:
            rds.delete(key)
    return HTTPResponse.success(data=tasks)


# Saved Searches
@admin.route("/api/queries/")
def api_queries() -> Response:
    """
    Endpoint to get user saved searches.

    Returns:
        - successful json feed of saved searches or error.
    """
    user_id = current_user.id
    query_type = request.args.get("type")
    if query_type not in Query.TYPES:
        return HTTPResponse.error("Invalid query type")
    queries = Query.query.filter(Query.user_id == user_id, Query.query_type == query_type)
    return HTTPResponse.success(data=[query.to_dict() for query in queries])


@admin.get("/api/query/<string:name>/exists")
def api_query_check_name_exists(
    name: str,
) -> Response:
    """
    API Endpoint check if a query with that provided name exists.
    Queries are tied to the current (request) user.

    Args:
        - name: name of the query to check.

    Returns:
        - success/error string based on the operation result.
    """
    if Query.query.filter_by(name=name, user_id=current_user.id).first():
        return HTTPResponse.error("Query name already exists", status=409)

    return HTTPResponse.success(message="Query name is available")


@admin.post("/api/query/")
def api_query_create() -> Response:
    """
    API Endpoint save a query search object (advanced search.)

    Returns:
        - success/error string based on the operation result.
    """
    q = request.json.get("q", None)
    name = request.json.get("name", None)
    query_type = request.json.get("type")
    # current saved searches types
    if query_type not in Query.TYPES:
        return HTTPResponse.error("Invalid Request")
    if q and name:
        query = Query()
        query.name = name
        query.data = q
        query.query_type = query_type
        query.user_id = current_user.id
        query.save()
        return HTTPResponse.created(
            message="Query successfully saved", data={"item": query.to_dict()}
        )
    else:
        return HTTPResponse.error("Error parsing query data", status=400)


@admin.put("/api/query/<int:id>")
def api_query_update(
    id: t.id,
) -> Response:
    """
    API Endpoint update a query search object (advanced search).
    Updated searches are tied to the current (request) user.

    Args:
        - id: id of the query to update.

    Returns:
        - success/error string based on the operation result.
    """
    if not (q := request.json.get("q")):
        return HTTPResponse.error("q parameter not provided", status=400)

    query = Query.query.get(id)

    if not query:
        return HTTPResponse.not_found("Query not found")

    if query.user_id != current_user.id:
        return HTTPResponse.forbidden("Restricted Access")

    query.data = q
    if query.save():
        return HTTPResponse.success(message=f"Query {query.name} updated")

    return HTTPResponse.error("Query update failed", status=409)


@admin.delete("/api/query/<int:id>")
def api_query_delete(
    id: t.id,
) -> Response:
    """
    API Endpoint delete a query search object (advanced search).
    Deleted searches are tied to the current (request) user.

    Args:
        - id: id of the query to delete.

    Returns:
        - success/error string based on the operation result.
    """
    query = Query.query.get(id)

    if not query:
        return HTTPResponse.not_found("Query not found")

    if query.user_id != current_user.id:
        return HTTPResponse.forbidden("Restricted Access")

    if query.delete():
        return HTTPResponse.success(message=f"Query {query.name} deleted")

    return HTTPResponse.error("Query delete failed", status=409)


@admin.get("/api/graph/json")
def graph_json() -> Optional[str]:
    """
    API Endpoint to return graph data in json format.

    Returns:
        - graph data in json format.
    """
    id = request.args.get("id")
    entity_type = request.args.get("type")
    expanded = request.args.get("expanded")
    graph_utils = GraphUtils(current_user)
    if expanded == "false":
        return HTTPResponse.success(data=json.loads(graph_utils.get_graph_json(entity_type, id)))
    else:
        return HTTPResponse.success(data=json.loads(graph_utils.expanded_graph(entity_type, id)))


@admin.post("/api/graph/visualize")
@validate_with(GraphVisualizeRequestModel)
def graph_visualize(validated_data: dict) -> Response:
    """
    Endpoint to visualize a graph.

    Args:
        - validated_data: validated data from the request.

    Returns:
        - task_id of the graph visualization task.
    """
    user_id = current_user.id
    # Get the type from URL query parameter
    graph_type = request.args.get("type")

    # Check if the type is valid
    if graph_type not in ["actor", "bulletin", "incident"]:
        return HTTPResponse.error("Invalid type provided")

    task_id = generate_graph.delay(validated_data, graph_type, user_id)
    return HTTPResponse.success(data={"task_id": task_id.id})


@admin.get("/api/graph/data")
def get_graph_data() -> Response:
    """
    Endpoint to retrieve graph data from Redis.

    Returns:
        - graph data in JSON format.
    """
    user_id = current_user.id

    # Construct the key to retrieve the graph data from Redis
    graph_data_key = f"user{user_id}:graph:data"

    # Retrieve the graph data from Redis
    graph_data = rds.get(graph_data_key)

    if graph_data:
        # Return the graph data as a JSON response
        return HTTPResponse.success(data=json.loads(graph_data))
    else:
        # If data is not found in Redis
        return HTTPResponse.not_found("Graph data not found")


@admin.get("/api/graph/status")
def check_graph_status() -> Response:
    """Returns the status of the graph visualization task."""
    user_id = current_user.id

    status_key = f"user{user_id}:graph:status"
    status = rds.get(status_key)

    if not status:
        return HTTPResponse.not_found("Graph status not found")

    return HTTPResponse.success(data={"status": status.decode("utf-8")})


@admin.get("/system-administration/")
@auth_required(within=15, grace=0)
@roles_required("Admin")
def system_admin() -> str:
    """Endpoint for system administration."""
    return render_template("admin/system-administration.html")


@admin.get("/api/appconfig/")
@roles_required("Admin")
def api_app_config() -> Response:
    """
    Endpoint to get paged results of application configurations.

    Returns:
        - application configurations in JSON format.
    """
    page = request.args.get("page", 1, int)
    per_page = request.args.get("per_page", PER_PAGE, int)
    result = AppConfig.query.order_by(-AppConfig.id).paginate(
        page=page, per_page=per_page, count=True
    )
    response = {
        "items": [item.to_dict() for item in result.items],
        "perPage": per_page,
        "total": result.total,
    }
    return HTTPResponse.success(data=response)


@admin.get("/api/configuration/defaults/")
@roles_required("Admin")
def api_config_defaults() -> Response:
    """Returns default app configurations."""
    response = {
        "config": ConfigManager.get_all_default_configs(),
        "labels": dict(ConfigManager.CONFIG_LABELS),
    }
    return HTTPResponse.success(data=response)


@admin.get("/api/configuration/")
@roles_required("Admin")
def api_config() -> str:
    """Returns serialized app configurations."""
    response = {"config": ConfigManager.serialize(), "labels": dict(ConfigManager.CONFIG_LABELS)}
    return HTTPResponse.success(data=response)


@admin.put("/api/configuration/")
@roles_required("Admin")
@validate_with(ConfigRequestModel)
def api_config_write(
    validated_data: dict,
) -> Response:
    """
    Writes app configurations.

    Args:
        - validated_data: validated data from the request.

    Returns:
        - success/error string based on the operation result.
    """
    conf = validated_data.get("conf")

    if ConfigManager.write_config(conf):
        return HTTPResponse.success(message="Configuration Saved Successfully")
    else:
        return HTTPResponse.error("Unable to Save Configuration", status=500)


@admin.post("/api/reload/")
@roles_required("Admin")
def api_app_reload() -> Response:
    """
    Reloads Flask and Celery.
    """
    from enferno.tasks import reload_app, reload_celery

    reload_app()
    reload_celery.delay()
    return HTTPResponse.success(message="Reloaded Bayanat")


@admin.app_template_filter("to_config")
def to_config(items: list) -> list[dict[str, Any]]:
    """
    Filter to get translated config items.

    Args:
        - items: list of config items.

    Returns:
        - translated config items.
    """
    output = [{"en": item, "tr": gettext(item)} for item in items]
    return output


@admin.app_template_filter("get_data")
def get_data(table: str) -> list[dict[str, Any]] | list[dict[str, dict[str, Any | str]]] | None:
    """
    Filter to get data from an info/status table.

    Args:
        - table: table name. (atob, atoa, itoa, btob, itob, itoi, workflow_status)

    Returns:
        - data from the table.
    """
    if table == "atob":
        items = AtobInfo.query.all()
        return [{"en": item.title, "tr": item.title_tr or ""} for item in items]

    if table == "atoa":
        items = AtoaInfo.query.all()
        items_list = [
            {
                "en": {"text": item.title or "", "revtext": item.reverse_title or ""},
                "tr": {"text": item.title_tr or "", "revtext": item.reverse_title_tr or ""},
            }
            for item in items
        ]
        return items_list

    if table == "itoa":
        items = ItoaInfo.query.all()
        return [{"en": item.title, "tr": item.title_tr or ""} for item in items]

    if table == "btob":
        items = BtobInfo.query.all()
        return [{"en": item.title, "tr": item.title_tr or ""} for item in items]

    if table == "itob":
        items = ItobInfo.query.all()
        return [{"en": item.title, "tr": item.title_tr or ""} for item in items]

    if table == "itoi":
        items = ItoiInfo.query.all()
        return [{"en": item.title, "tr": item.title_tr or ""} for item in items]

    if table == "workflow_status":
        items = WorkflowStatus.query.all()
        return [{"en": item.title, "tr": item.title_tr or ""} for item in items]


# Logging


@admin.route("/logs/")
@roles_required("Admin")
def logs() -> str:
    """
    Endpoint to render the logs backend page.

    Returns:
        - html page of the logs backend.
    """
    return render_template("admin/system-logs.html")


@admin.route("/api/logfiles/")
@roles_required("Admin")
def api_logfiles() -> str:
    """Endpoint to return a dict containing list of log file names and
    the date of the current open log."""
    files = get_log_filenames()
    # read the current log file's first line and extract the date
    log_dir = current_app.config.get("LOG_DIR")
    log_file = current_app.config.get("LOG_FILE")
    log_path = os.path.join(log_dir, log_file)
    date = None
    if os.path.exists(log_path):
        with open(log_path, "r") as f:
            timestamp = json.loads(f.readline().strip())["timestamp"]
            date = datetime.fromtimestamp(timestamp).strftime("%Y-%m-%d")
    return HTTPResponse.success(data={"files": files, "date": date})


@admin.route("/api/logs/")
@roles_required("Admin")
def api_logs() -> Response:
    """Endpoint to return the content of the log file."""
    filename = request.args.get("filename", current_app.config.get("LOG_FILE"))
    log_file = secure_filename(filename)
    log_dir = current_app.config.get("LOG_DIR")
    if os.path.exists(safe_join(log_dir, log_file)):
        try:
            return send_from_directory(os.path.abspath(log_dir), log_file)
        except Exception as e:
            logger.error(f"Error sending log file: {e}", exc_info=True)
            return HTTPResponse.error("Error sending log file", status=500)
    else:
        return HTTPResponse.not_found("Log file not found")


@admin.post("/api/bulletin/web")
@roles_accepted("Admin", "DA")
@validate_with(WebImportValidationModel)
def api_bulletin_web_import(validated_data: dict) -> Response:
    """Import bulletin from web URL"""

    if not current_app.config.get("WEB_IMPORT"):
        return HTTPResponse.forbidden("Web import is disabled")

    if not (current_user.has_role("Admin") or current_user.can_import_web):
        return HTTPResponse.forbidden("Restricted Access")

    url = validated_data["url"]

    # Check for duplicate URL
    existing_bulletin = Bulletin.query.filter(Bulletin.source_link == url).first()
    if existing_bulletin:
        return HTTPResponse.error(
            f"Duplicate URL: This URL has already been imported in bulletin #{existing_bulletin.id}",
            status=409,
        )

    # Create import log
    data_import = DataImport(
        user_id=current_user.id,
        table="bulletin",
        file=url,
        batch_id=shortuuid.uuid()[:9],
        data={
            "mode": 3,  # Web import mode
            "optimize": False,
            "sources": [],
            "labels": [],
            "ver_labels": [],
            "locations": [],
            "tags": [],
            "roles": [],
        },
    )
    data_import.add_to_log(f"Started download from {url}")
    data_import.save()

    # Start async download
    download_media_from_web.delay(
        url=url, user_id=current_user.id, batch_id=data_import.batch_id, import_id=data_import.id
    )

<<<<<<< HEAD
    return jsonify({"batch_id": data_import.batch_id}), 202


def parse_filters(args):
    """
    Parse filter parameters from the query string and build SQLAlchemy filter conditions.
    Supports equality checks on model fields using:
      filter[field][_eq]=value
    Example: ?filter[entity_type][_eq]=bulletin&filter[active][_eq]=true
    """
    filters = []
    for key, value in args.items():
        if key.startswith("filter[") and key.endswith("]"):
            parts = key[7:-1].split("][_")
            if len(parts) == 2:
                field, op = parts
                if op == "eq":
                    if hasattr(DynamicField, field):
                        filters.append(getattr(DynamicField, field) == value)
            elif len(parts) == 1:
                field = parts[0]
                if hasattr(DynamicField, field):
                    filters.append(getattr(DynamicField, field) == value)
    return filters


def parse_sort(args):
    """
    Parse the 'sort' query parameter and return a SQLAlchemy order_by clause.
    Supports sorting by regular fields and nested JSONB keys.
    Use '-field' for descending order.
    Example: ?sort=ui_config.sort_order or ?sort=-name
    """
    sort = args.get("sort")
    if not sort:
        return DynamicField.id.asc()
    direction = asc
    if sort.startswith("-"):
        direction = desc
        sort = sort[1:]
    if "." in sort:
        field, subfield = sort.split(".", 1)
        if hasattr(DynamicField, field):
            return direction(text(f"{field} ->> '{subfield}'"))
    if hasattr(DynamicField, sort):
        return direction(getattr(DynamicField, sort))
    return DynamicField.id.asc()


@admin.route("/api/dynamic-fields", methods=["GET"])
def api_dynamic_fields():
    """
    List dynamic fields with optional filtering, sorting, and pagination.
    Query params:
      filter[field][_eq]=value   (e.g. ?filter[entity_type][_eq]=bulletin)
      sort=field or sort=-field (e.g. ?sort=ui_config.sort_order)
      limit, offset             (e.g. ?limit=10&offset=0)
    Returns a JSON response with 'data' (list of fields) and 'meta' (pagination info).
    """
    try:
        filters = parse_filters(request.args)
        sort_clause = parse_sort(request.args)
        try:
            limit = int(request.args.get("limit", 25))
            offset = int(request.args.get("offset", 0))
        except ValueError:
            return jsonify({"errors": [{"message": "Invalid limit or offset"}]}), 400
        stmt = (
            select(DynamicField).where(*filters).order_by(sort_clause).offset(offset).limit(limit)
        )
        count_stmt = select(func.count()).select_from(DynamicField).where(*filters)
        total = db.session.execute(count_stmt).scalar_one()
        items = db.session.execute(stmt).scalars().all()
        data = [item.to_dict() for item in items]
        meta = {"total": total, "limit": limit, "offset": offset}
        return jsonify({"data": data, "meta": meta})
    except Exception as e:
        # Log the error and return a generic server error response
        return jsonify({"errors": [{"message": str(e)}]}), 500


@admin.route("/api/dynamic-fields/<int:field_id>", methods=["GET"])
def api_dynamic_field(field_id):
    """
    Retrieve a single dynamic field by its ID.
    Returns a JSON response with 'data' (field details) or a 404 error if not found.
    """
    try:
        stmt = select(DynamicField).where(DynamicField.id == field_id)
        field = db.session.execute(stmt).scalars().first()
        if not field:
            return jsonify({"errors": [{"message": "Not found"}]}), 404
        return jsonify({"data": field.to_dict(), "meta": {}})
    except Exception as e:
        # Log the error and return a generic server error response
        return jsonify({"errors": [{"message": str(e)}]}), 500
=======
    return HTTPResponse.success(data={"batch_id": data_import.batch_id}, status=202)
>>>>>>> 1ce18f74
<|MERGE_RESOLUTION|>--- conflicted
+++ resolved
@@ -17,12 +17,8 @@
 from flask_babel import gettext
 from flask_security import logout_user
 from flask_security.decorators import auth_required, current_user, roles_accepted, roles_required
-<<<<<<< HEAD
 from sqlalchemy import desc, or_, asc, text, select, func
-=======
-from sqlalchemy import desc, or_, select, func, text
 from sqlalchemy.orm import joinedload
->>>>>>> 1ce18f74
 from werkzeug.utils import safe_join, secure_filename
 from zxcvbn import zxcvbn
 from flask_security.twofactor import tf_disable
@@ -3032,6 +3028,7 @@
     """Endpoint for bulletin fields configuration."""
     return render_template("admin/bulletin-fields.html")
 
+
 # Bulletin routes
 @admin.route("/bulletins/", defaults={"id": None})
 @admin.route("/bulletins/<int:id>")
@@ -3717,12 +3714,7 @@
                 "media",
                 details="User attempted to upload unallowed file type.",
             )
-<<<<<<< HEAD
-            return "This file type is not allowed", 415
-
-=======
             return HTTPResponse.error("This file type is not allowed", status=415)
->>>>>>> 1ce18f74
     filename = Media.generate_file_name(file.filename)
     filepath = (Media.media_dir / filename).as_posix()
 
@@ -6289,8 +6281,7 @@
         url=url, user_id=current_user.id, batch_id=data_import.batch_id, import_id=data_import.id
     )
 
-<<<<<<< HEAD
-    return jsonify({"batch_id": data_import.batch_id}), 202
+    return HTTPResponse.success(data={"batch_id": data_import.batch_id}, status=202)
 
 
 def parse_filters(args):
@@ -6385,7 +6376,4 @@
         return jsonify({"data": field.to_dict(), "meta": {}})
     except Exception as e:
         # Log the error and return a generic server error response
-        return jsonify({"errors": [{"message": str(e)}]}), 500
-=======
-    return HTTPResponse.success(data={"batch_id": data_import.batch_id}, status=202)
->>>>>>> 1ce18f74
+        return jsonify({"errors": [{"message": str(e)}]}), 500