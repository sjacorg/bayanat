from __future__ import annotations

import os
import shutil
import unicodedata
from datetime import datetime, timedelta
from functools import wraps
from typing import Any, Optional
from uuid import uuid4

import bleach
import boto3
from botocore.config import Config as BotoConfig
from flask import Response, Blueprint, current_app, json, g, send_from_directory
from flask import request, jsonify, abort, session
from flask.templating import render_template
from flask_babel import gettext
from flask_security import logout_user
from flask_security.decorators import auth_required, current_user, roles_accepted, roles_required
from sqlalchemy import desc, or_
from werkzeug.utils import safe_join, secure_filename
from zxcvbn import zxcvbn
from flask_security.twofactor import tf_disable
import shortuuid

from enferno.admin.constants import Constants
from enferno.admin.models.Notification import Notification
from enferno.utils.notification_utils import NotificationUtils
import enferno.utils.typing as t
from enferno.admin.models import (
    Bulletin,
    Label,
    Source,
    Location,
    Eventtype,
    Media,
    Actor,
    Incident,
    IncidentHistory,
    BulletinHistory,
    ActorHistory,
    LocationHistory,
    PotentialViolation,
    ClaimedViolation,
    Activity,
    Query,
    LocationAdminLevel,
    LocationType,
    AppConfig,
    AtobInfo,
    AtoaInfo,
    BtobInfo,
    ItoiInfo,
    ItoaInfo,
    ItobInfo,
    Country,
    Ethnography,
    Dialect,
    MediaCategory,
    GeoLocationType,
    WorkflowStatus,
    ActorProfile,
)
from enferno.data_import.models import DataImport

from enferno.admin.validation.models import (
    ActorBulkUpdateRequestModel,
    ActorQueryRequestModel,
    ActorRequestModel,
    ActorReviewRequestModel,
    ActorSelfAssignRequestModel,
    AtoaInfoRequestModel,
    AtobInfoRequestModel,
    BtobInfoRequestModel,
    BulkUpdateRequestModel,
    BulletinBulkUpdateRequestModel,
    BulletinQueryRequestModel,
    BulletinRequestModel,
    BulletinReviewRequestModel,
    BulletinSelfAssignRequestModel,
    ClaimedViolationRequestModel,
    ComponentDataMixinRequestModel,
    ConfigRequestModel,
    CountryRequestModel,
    EventtypeRequestModel,
    GeoLocationTypeRequestModel,
    GraphVisualizeRequestModel,
    IncidentBulkUpdateRequestModel,
    IncidentQueryRequestModel,
    IncidentRequestModel,
    IncidentReviewRequestModel,
    IncidentSelfAssignRequestModel,
    ItoaInfoRequestModel,
    ItobInfoRequestModel,
    ItoiInfoRequestModel,
    LabelRequestModel,
    LocationAdminLevelReorderRequestModel,
    LocationAdminLevelRequestModel,
    LocationQueryRequestModel,
    LocationRequestModel,
    LocationTypeRequestModel,
    MediaCategoryRequestModel,
    MediaRequestModel,
    PotentialViolationRequestModel,
    RoleRequestModel,
    SourceRequestModel,
    UserForceResetRequestModel,
    UserNameCheckValidationModel,
    UserPasswordCheckValidationModel,
    UserRequestModel,
    WebImportValidationModel,
)
from enferno.admin.validation.util import validate_with
from enferno.extensions import rds, db
from enferno.tasks import (
    bulk_update_bulletins,
    bulk_update_actors,
    bulk_update_incidents,
    download_media_from_web,
    generate_graph,
    regenerate_locations,
)
from enferno.user.models import User, Role, Session
from enferno.utils.config_utils import ConfigManager
from enferno.utils.data_helpers import get_file_hash
from enferno.utils.graph_utils import GraphUtils
from enferno.utils.http_response import HTTPResponse
from enferno.utils.logging_utils import get_log_filenames, get_logger
from enferno.utils.search_utils import SearchUtils

root = os.path.abspath(os.path.dirname(__file__))
admin = Blueprint(
    "admin",
    __name__,
    template_folder=os.path.join(root, "templates"),
    static_folder=os.path.join(root, "static"),
    url_prefix="/admin",
)

# default global items per page
PER_PAGE = 30
REL_PER_PAGE = 5

logger = get_logger()

# History access decorators


def require_view_history(f):
    """
    Decorator to ensure the user has the required permissions to view history.
    """

    @wraps(f)
    # Ensure the user is logged in before checking permissions
    @auth_required("session")
    def decorated_function(*args, **kwargs):
        # Check if user has the required view history permissions
        if not (
            current_user.has_role("Admin")
            or current_user.view_simple_history
            or current_user.view_full_history
        ):
            return HTTPResponse.FORBIDDEN
        return f(*args, **kwargs)

    return decorated_function


def can_assign_roles(func):
    """
    Decorator to ensure the user has the required permissions to assign roles.
    """

    @wraps(func)
    def decorated_function(*args, **kwargs):
        roles = request.json.get("item", {}).get("roles", [])
        if roles:
            if not has_role_assignment_permission(roles):
                Activity.create(
                    current_user,
                    Activity.ACTION_CREATE,
                    Activity.STATUS_DENIED,
                    request.json,
                    "bulletin",
                    details="Unauthorized attempt to assign roles.",
                )
                return HTTPResponse.UNAUTHORIZED
        return func(*args, **kwargs)

    return decorated_function


def has_role_assignment_permission(roles: list) -> bool:
    """
    Function to check if the current user has the required permissions to assign roles.

    Args:
        - roles: List of role ids to assign.

    Returns:
        - True if the user has the required permissions, False otherwise.
    """
    # admins can assign any roles
    if not current_user.has_role("Admin"):
        # non-admins can only assign their roles
        user_roles = {role.id for role in current_user.roles}
        requested_roles = set([role.get("id") for role in roles])
        if not requested_roles.issubset(user_roles) or not current_app.config.get(
            "AC_USERS_CAN_RESTRICT_NEW"
        ):
            return False

    return True


@admin.before_request
@auth_required("session")
def before_request() -> None:
    """
    Attaches the user object to all requests
    and a version number that is used to clear the static files cache globally.
    """
    g.user = current_user
    g.version = "5"


@admin.app_context_processor
def ctx() -> dict:
    """
    passes all users to the application, based on the current user's permissions.

    Returns:
        - dict of users
    """
    users = User.query.order_by(User.username).all()
    if current_user and current_user.is_authenticated:
        users = [u.to_compact() for u in users]
        return {"users": users}
    return {}


# Labels routes
@admin.route("/labels/")
@roles_accepted("Admin", "Mod")
def labels() -> str:
    """
    Endpoint to render the labels backend page.

    Returns:
        - html template of the labels backend page.
    """
    return render_template("admin/labels.html")


@admin.route("/api/labels/")
def api_labels() -> Response:
    """
    API endpoint feed and filter labels with paging

    Returns:
        - json response of label objects.
    """
    query = []
    q = request.args.get("q", None)

    if q:
        words = q.split(" ")
        query.extend([Label.title.ilike(f"%{word}%") for word in words])

    typ = request.args.get("typ", None)
    if typ and typ in ["for_bulletin", "for_actor", "for_incident", "for_offline"]:
        query.append(getattr(Label, typ) == True)
    fltr = request.args.get("fltr", None)

    if fltr == "verified":
        query.append(Label.verified == True)
    elif fltr == "all":
        pass
    else:
        query.append(Label.verified == False)

    page = request.args.get("page", 1, int)
    per_page = request.args.get("per_page", PER_PAGE, int)

    # pull children only when specific labels are searched
    if q:
        result = Label.query.filter(*query).all()
        labels = [label for label in result]
        ids = []
        children = Label.get_children(labels)
        for label in labels + children:
            ids.append(label.id)
        # remove dups
        ids = list(set(ids))
        result = Label.query.filter(Label.id.in_(ids)).paginate(
            page=page, per_page=per_page, count=True
        )
    else:
        result = Label.query.filter(*query).paginate(page=page, per_page=per_page, count=True)

    response = {
        "items": [item.to_dict(request.args.get("mode", 1)) for item in result.items],
        "perPage": per_page,
        "total": result.total,
    }
    return Response(json.dumps(response), content_type="application/json"), 200


@admin.post("/api/label/")
@roles_accepted("Admin", "Mod")
@validate_with(LabelRequestModel)
def api_label_create(
    validated_data: dict,
) -> Response:
    """
    Endpoint to create a label.

    Args:
        - validated_data: validated data from the request.

    Returns:
        - success/error string based on the operation result.
    """
    label = Label()
    created = label.from_json(validated_data["item"])
    if created.save():
        Activity.create(
            current_user, Activity.ACTION_CREATE, Activity.STATUS_SUCCESS, label.to_mini(), "label"
        )
        return f"Created Label #{label.id}", 200
    else:
        return "Save Failed", 417


@admin.put("/api/label/<int:id>")
@roles_accepted("Admin", "Mod")
@validate_with(LabelRequestModel)
def api_label_update(id: t.id, validated_data: dict) -> Response:
    """
    Endpoint to update a label.

    Args:
        - id: id of the label.
        - validated_data: validated data from the request.

    Returns:
        - success/error string based on the operation result.

    """
    label = Label.query.get(id)
    if label is not None:
        label = label.from_json(validated_data["item"])
        label.save()
        Activity.create(
            current_user, Activity.ACTION_UPDATE, Activity.STATUS_SUCCESS, label.to_mini(), "label"
        )
        return f"Saved Label #{label.id}", 200
    else:
        return HTTPResponse.NOT_FOUND


@admin.delete("/api/label/<int:id>")
@roles_required("Admin")
def api_label_delete(
    id: t.id,
) -> Response:
    """
    Endpoint to delete a label.

    Args:
        - id: id of the label.

    Returns:
        - success/error string based on the operation result.
    """
    label = Label.query.get(id)
    if label is None:
        return HTTPResponse.NOT_FOUND

    if label.delete():
        Activity.create(
            current_user, Activity.ACTION_DELETE, Activity.STATUS_SUCCESS, label.to_mini(), "label"
        )
        return f"Deleted Label #{label.id}", 200
    else:
        return "Error deleting Label", 417


@admin.post("/api/label/import/")
@roles_required("Admin")
def api_label_import() -> str:
    """
    Endpoint to import labels via CSV

    Returns:
        - success/error string based on the operation result.
    """
    if "csv" in request.files:
        Label.import_csv(request.files.get("csv"))
        return "Success", 200
    else:
        return "Error", 400


# EventType routes
@admin.route("/eventtypes/")
@roles_accepted("Admin", "Mod")
def eventtypes() -> str:
    """
    Endpoint to render event types backend

    Returns:
        - html template of the event types backend
    """
    return render_template("admin/eventtypes.html")


@admin.route("/api/eventtypes/")
def api_eventtypes() -> Response:
    """
    API endpoint to serve json feed of even types with paging support

    Returns:
        - json response of event types
    """
    query = []
    q = request.args.get("q", None)
    page = request.args.get("page", 1, int)
    per_page = request.args.get("per_page", PER_PAGE, int)

    if q is not None:
        query.append(Eventtype.title.ilike("%" + q + "%"))

    typ = request.args.get("typ", None)
    if typ and typ in ["for_bulletin", "for_actor"]:
        query.append(getattr(Eventtype, typ) == True)
    result = (
        Eventtype.query.filter(*query)
        .order_by(Eventtype.id)
        .paginate(page=page, per_page=per_page, count=True)
    )
    response = {
        "items": [item.to_dict() for item in result.items],
        "perPage": per_page,
        "total": result.total,
    }
    return Response(json.dumps(response), content_type="application/json"), 200


@admin.post("/api/eventtype/")
@roles_accepted("Admin", "Mod")
@validate_with(EventtypeRequestModel)
def api_eventtype_create(
    validated_data: dict,
) -> Response:
    """
    Endpoint to create an Event Type

    Args:
        - validated_data: validated data from the request.

    Returns:
        - success/error string based on the operation result.
    """

    eventtype = Eventtype()
    created = eventtype.from_json(validated_data["item"])
    if created.save():
        Activity.create(
            current_user,
            Activity.ACTION_CREATE,
            Activity.STATUS_SUCCESS,
            eventtype.to_mini(),
            "eventtype",
        )
        return f"Created Event #{eventtype.id}", 200
    else:
        return "Save Failed", 417


@admin.put("/api/eventtype/<int:id>")
@roles_accepted("Admin", "Mod")
@validate_with(EventtypeRequestModel)
def api_eventtype_update(id: t.id, validated_data: dict) -> Response:
    """
    Endpoint to update an Event Type

    Args:
        - id: id of the event type.
        - validated_data: validated data from the request.

    Returns:
        - success/error string based on the operation result.
    """
    eventtype = Eventtype.query.get(id)
    if eventtype is None:
        return HTTPResponse.NOT_FOUND

    eventtype = eventtype.from_json(validated_data["item"])
    if eventtype.save():
        Activity.create(
            current_user,
            Activity.ACTION_UPDATE,
            Activity.STATUS_SUCCESS,
            eventtype.to_mini(),
            "eventtype",
        )
        return f"Saved Event #{eventtype.id}", 200
    else:
        return "Save Failed", 417


@admin.delete("/api/eventtype/<int:id>")
@roles_required("Admin")
def api_eventtype_delete(
    id: t.id,
) -> Response:
    """
    Endpoint to delete an event type

    Args:
        - id: id of the event type.

    Returns:
        - success/error string based on the operation result.
    """
    eventtype = Eventtype.query.get(id)
    if eventtype is None:
        return HTTPResponse.NOT_FOUND

    if eventtype.delete():
        Activity.create(
            current_user,
            Activity.ACTION_DELETE,
            Activity.STATUS_SUCCESS,
            eventtype.to_mini(),
            "eventtype",
        )
        return f"Deleted Event Type #{eventtype.id}", 200
    else:
        return "Error deleting Event Type", 417


@admin.post("/api/eventtype/import/")
@roles_required("Admin")
def api_eventtype_import() -> Response:
    """
    Endpoint to bulk import event types from a CSV file

    Returns:
        - success/error string based on the operation result.
    """
    if "csv" in request.files:
        Eventtype.import_csv(request.files.get("csv"))
        return "Success", 200
    else:
        return "Error", 400


@admin.route("/api/potentialviolation/", defaults={"page": 1})
@admin.route("/api/potentialviolation/<int:page>/")
def api_potentialviolations(page: int) -> Response:
    """
    API endpoint that feeds json data of potential violations with paging and search support

    Args:
        - page: page number to fetch.

    Returns:
        - json response of potential violations.
    """
    query = []
    q = request.args.get("q", None)
    per_page = request.args.get("per_page", PER_PAGE, int)
    if q is not None:
        query.append(PotentialViolation.title.ilike("%" + q + "%"))
    result = (
        PotentialViolation.query.filter(*query)
        .order_by(PotentialViolation.id)
        .paginate(page=page, per_page=per_page, count=True)
    )
    response = {
        "items": [item.to_dict() for item in result.items],
        "perPage": PER_PAGE,
        "total": result.total,
    }
    return Response(json.dumps(response), content_type="application/json"), 200


@admin.post("/api/potentialviolation/")
@roles_accepted("Admin", "Mod")
@validate_with(PotentialViolationRequestModel)
def api_potentialviolation_create(
    validated_data: dict,
) -> Response:
    """
    Endpoint to create a potential violation

    Args:
        - validated_data: validated data from the request.

    Returns:
        - success/error string based on the operation result.
    """
    potentialviolation = PotentialViolation()
    potentialviolation = potentialviolation.from_json(validated_data["item"])
    if potentialviolation.save():
        Activity.create(
            current_user,
            Activity.ACTION_CREATE,
            Activity.STATUS_SUCCESS,
            potentialviolation.to_mini(),
            "potentialviolation",
        )
        return f"Created Potential Violation #{potentialviolation.id}", 200
    else:
        return "Save Failed", 417


@admin.put("/api/potentialviolation/<int:id>")
@roles_accepted("Admin", "Mod")
@validate_with(PotentialViolationRequestModel)
def api_potentialviolation_update(id: t.id, validated_data: dict) -> Response:
    """
    Endpoint to update a potential violation

    Args:
        - id: id of the item to update.

    Returns:
        - success/error string based on the operation result.
    """
    potentialviolation = PotentialViolation.query.get(id)
    if potentialviolation is None:
        return HTTPResponse.NOT_FOUND

    potentialviolation = potentialviolation.from_json(validated_data["item"])
    if potentialviolation.save():
        Activity.create(
            current_user,
            Activity.ACTION_UPDATE,
            Activity.STATUS_SUCCESS,
            potentialviolation.to_mini(),
            "potentialviolation",
        )
        return f"Saved Potential Violation #{potentialviolation.id}", 200
    else:
        return "Save Failed", 417


@admin.delete("/api/potentialviolation/<int:id>")
@roles_required("Admin")
def api_potentialviolation_delete(
    id: t.id,
) -> Response:
    """
    Endpoint to delete a potential violation

    Args:
        - id: id of the item to delete.

    Returns:
        - success/error string based on the operation result.
    """
    potentialviolation = PotentialViolation.query.get(id)
    if potentialviolation is None:
        return HTTPResponse.NOT_FOUND

    if potentialviolation.delete():
        Activity.create(
            current_user,
            Activity.ACTION_DELETE,
            Activity.STATUS_SUCCESS,
            potentialviolation.to_mini(),
            "potentialviolation",
        )
        return f"Deleted Potential Violation #{potentialviolation.id}", 200
    else:
        return "Error deleting Potential Violation", 417


@admin.post("/api/potentialviolation/import/")
@roles_required("Admin")
def api_potentialviolation_import() -> Response:
    """
    Endpoint to import potential violations from csv file

    Returns:
        - success/error string based on the operation result.
    """
    if "csv" in request.files:
        PotentialViolation.import_csv(request.files.get("csv"))
        return "Success", 200
    else:
        return "Error", 400


@admin.route("/api/claimedviolation/", defaults={"page": 1})
@admin.route("/api/claimedviolation/<int:page>")
def api_claimedviolations(page: int) -> Response:
    """
    API endpoint to feed json items of claimed violations, supports paging and search

    Args:
        - page: page number to fetch.

    Returns:
        - json response of claimed violations.
    """
    query = []
    q = request.args.get("q", None)
    per_page = request.args.get("per_page", PER_PAGE, int)
    if q is not None:
        query.append(ClaimedViolation.title.ilike("%" + q + "%"))
    result = (
        ClaimedViolation.query.filter(*query)
        .order_by(ClaimedViolation.id)
        .paginate(page=page, per_page=per_page, count=True)
    )
    response = {
        "items": [item.to_dict() for item in result.items],
        "perPage": PER_PAGE,
        "total": result.total,
    }
    return Response(json.dumps(response), content_type="application/json"), 200


@admin.post("/api/claimedviolation/")
@roles_accepted("Admin", "Mod")
@validate_with(ClaimedViolationRequestModel)
def api_claimedviolation_create(
    validated_data: dict,
) -> Response:
    """
    Endpoint to create a claimed violation.

    Args:
        - validated_data: validated data from the request.

    Returns:
        - success/error string based on the operation result.
    """
    claimedviolation = ClaimedViolation()
    claimedviolation = claimedviolation.from_json(validated_data["item"])
    if claimedviolation.save():
        Activity.create(
            current_user,
            Activity.ACTION_CREATE,
            Activity.STATUS_SUCCESS,
            claimedviolation.to_mini(),
            "claimedviolation",
        )
        return f"Created Claimed Violation #{claimedviolation.id}", 200
    else:
        return "Save Failed", 417


@admin.put("/api/claimedviolation/<int:id>")
@roles_accepted("Admin", "Mod")
@validate_with(ClaimedViolationRequestModel)
def api_claimedviolation_update(id: t.id, validated_data: dict) -> Response:
    """
    Endpoint to update a claimed violation.

    Args:
        - id: id of the item to update.
        - validated_data: validated data from the request.

    Returns:
        - success/error string based on the operation result.
    """
    claimedviolation = ClaimedViolation.query.get(id)
    if claimedviolation is None:
        return HTTPResponse.NOT_FOUND

    claimedviolation = claimedviolation.from_json(validated_data["item"])
    if claimedviolation.save():
        Activity.create(
            current_user,
            Activity.ACTION_UPDATE,
            Activity.STATUS_SUCCESS,
            claimedviolation.to_mini(),
            "claimedviolation",
        )
        return f"Saved Claimed Violation #{claimedviolation.id}", 200
    else:
        return "Save Failed", 417


@admin.delete("/api/claimedviolation/<int:id>")
@roles_required("Admin")
def api_claimedviolation_delete(
    id: t.id,
) -> Response:
    """
    Endpoint to delete a claimed violation

    Args:
        - id: id of the item to delete.

    Returns:
        - success/error string based on the operation result.
    """
    claimedviolation = ClaimedViolation.query.get(id)
    if claimedviolation is None:
        return HTTPResponse.NOT_FOUND

    if claimedviolation.delete():
        Activity.create(
            current_user,
            Activity.ACTION_DELETE,
            Activity.STATUS_SUCCESS,
            claimedviolation.to_mini(),
            "claimedviolation",
        )
        return f"Deleted Claimed Violation #{claimedviolation.id}", 200
    else:
        return "Error deleting Claimed Violation", 417


@admin.post("/api/claimedviolation/import/")
@roles_required("Admin")
def api_claimedviolation_import() -> Response:
    """
    Endpoint to import claimed violations from a CSV file.

    Returns:
        - success/error string based on the operation result.
    """
    if "csv" in request.files:
        ClaimedViolation.import_csv(request.files.get("csv"))
        return "Success", 200
    else:
        return "Error", 400


# Sources routes
@admin.route("/sources/")
@roles_accepted("Admin", "Mod")
def sources() -> str:
    """
    Endpoint to render sources backend page.

    Returns:
        - html template of the sources backend page.
    """
    return render_template("admin/sources.html")


@admin.route("/api/sources/")
def api_sources() -> Response:
    """

    API Endpoint to feed json data of sources, supports paging and search.

    Returns:
        - json response of sources.
    """
    q = request.args.get("q")
    page = request.args.get("page", 1, int)
    per_page = request.args.get("per_page", PER_PAGE, int)

    query = Source.query

    if q:
        words = q.split(" ")
        for word in words:
            query = query.filter(Source.title.ilike(f"%{word}%"))

        sources = query.all()
        children = Source.get_children(sources)
        ids = {source.id for source in sources + children}

        query = Source.query.filter(Source.id.in_(ids))

    result = query.order_by(desc(Source.id)).paginate(page=page, per_page=per_page, error_out=False)

    response = {
        "items": [item.to_dict() for item in result.items],
        "perPage": per_page,
        "total": result.total,
    }
    return Response(json.dumps(response), content_type="application/json"), 200


@admin.post("/api/source/")
@roles_accepted("Admin", "Mod")
@validate_with(SourceRequestModel)
def api_source_create(
    validated_data: dict,
) -> Response:
    """
    Endpoint to create a source.

    Args:
        - validated_data: validated data from the request.

    Returns:
        - success/error string based on the operation result.
    """
    source = Source()
    source = source.from_json(validated_data["item"])
    if source.save():
        Activity.create(
            current_user,
            Activity.ACTION_CREATE,
            Activity.STATUS_SUCCESS,
            source.to_mini(),
            "source",
        )
        return f"Created Source #{source.id}", 200
    else:
        return "Save Failed", 417


@admin.put("/api/source/<int:id>")
@roles_accepted("Admin", "Mod")
@validate_with(SourceRequestModel)
def api_source_update(id: t.id, validated_data: dict) -> Response:
    """
    Endpoint to update a source.

    Args:
        - id: id of the item to update.
        - validated_data: validated data from the request.

    Returns:
        - success/error string based on the operation result.
    """
    source = Source.query.get(id)
    if source is None:
        return HTTPResponse.NOT_FOUND

    source = source.from_json(validated_data["item"])
    if source.save():
        Activity.create(
            current_user,
            Activity.ACTION_UPDATE,
            Activity.STATUS_SUCCESS,
            source.to_mini(),
            "source",
        )
        return f"Saved Source #{source.id}", 200
    else:
        return "Save Failed", 417


@admin.delete("/api/source/<int:id>")
@roles_required("Admin")
def api_source_delete(
    id: t.id,
) -> Response:
    """
    Endopint to delete a source item.

    Args:
        - id: id of the item to delete.

    Returns:
        - success/error string based on the operation result.
    """
    source = Source.query.get(id)
    if source is None:
        return HTTPResponse.NOT_FOUND

    if source.delete():
        Activity.create(
            current_user,
            Activity.ACTION_DELETE,
            Activity.STATUS_SUCCESS,
            source.to_mini(),
            "source",
        )
        return f"Deleted Source #{source.id}", 200
    else:
        return "Error deleting Source", 417


@admin.post("/api/source/import/")
@roles_required("Admin")
def api_source_import() -> Response:
    """
    Endpoint to import sources from CSV data.

    Returns:
        - success/error string based on the operation result.
    """
    if "csv" in request.files:
        Source.import_csv(request.files.get("csv"))
        return "Success", 200
    else:
        return "Error", 400


# locations routes


@admin.route("/locations/", defaults={"id": None})
@admin.route("/locations/<int:id>")
@roles_accepted("Admin", "Mod", "DA")
def locations(id: Optional[t.id]) -> str:
    """
    Endpoint for locations management.

    Args:
        - id: id of the location.

    Returns:
        - html template of the locations backend page.
    """
    return render_template("admin/locations.html")


@admin.route("/api/locations/", methods=["POST", "GET"])
@validate_with(LocationQueryRequestModel)
def api_locations(validated_data: dict) -> Response:
    """
    Returns locations in JSON format, allows search and paging.

    Args:
        - validated_data: validated data from the request.

    Returns:
        - json response of locations.
    """
    query = []
    su = SearchUtils(validated_data, cls="location")
    query = su.get_query()

    options = validated_data.get("options")
    page = options.get("page", 1)
    per_page = options.get("itemsPerPage", PER_PAGE)

    result = (
        Location.query.filter(*query)
        .order_by(Location.id)
        .paginate(page=page, per_page=per_page, count=True)
    )
    response = {
        "items": [item.to_dict() for item in result.items],
        "perPage": per_page,
        "total": result.total,
    }

    return Response(json.dumps(response), content_type="application/json"), 200


@admin.post("/api/location/")
@roles_accepted("Admin", "Mod", "DA")
@validate_with(LocationRequestModel)
def api_location_create(
    validated_data: dict,
) -> Response:
    """
    Endpoint for creating locations.

    Args:
        - validated_data: validated data from the request.

    Returns:
        - success/error string based on the operation result.
    """
    if not current_user.roles_in(["Admin", "Mod"]) and not current_user.can_edit_locations:
        return "User not allowed to create Locations", 400

    location = Location()
    location = location.from_json(validated_data["item"])

    if location.save():
        location.full_location = location.get_full_string()
        location.id_tree = location.get_id_tree()
        location.create_revision()
        Activity.create(
            current_user,
            Activity.ACTION_CREATE,
            Activity.STATUS_SUCCESS,
            location.to_mini(),
            "location",
        )
        return f"Created Location #{location.id}", 200


@admin.put("/api/location/<int:id>")
@roles_accepted("Admin", "Mod", "DA")
@validate_with(LocationRequestModel)
def api_location_update(id: t.id, validated_data: dict) -> Response:
    """
    Endpoint for updating locations.

    Args:
        - id: id of the location.
        - validated_data: validated data from the request.

    Returns:
        - success/error string based on the operation result.
    """
    if not current_user.roles_in(["Admin", "Mod"]) and not current_user.can_edit_locations:
        return "User not allowed to create Locations", 400

    location = Location.query.get(id)
    if location is not None:
        location = location.from_json(validated_data["item"])
        # we need to commit this change to db first, to utilize CTE
        if location.save():
            # then update the location full string
            location.full_location = location.get_full_string()
            location.id_tree = location.get_id_tree()
            location.create_revision()
            Activity.create(
                current_user,
                Activity.ACTION_UPDATE,
                Activity.STATUS_SUCCESS,
                location.to_mini(),
                "location",
            )
            return f"Saved Location #{location.id}", 200
        else:
            return "Save Failed", 417
    else:
        return HTTPResponse.NOT_FOUND


@admin.delete("/api/location/<int:id>")
@roles_required("Admin")
def api_location_delete(
    id: t.id,
) -> Response:
    """Endpoint for deleting locations.

    Args:
        - id: id of the location.

    Returns:
        - success/error string based on the operation result.
    """
    location = Location.query.get(id)
    if location is None:
        return HTTPResponse.NOT_FOUND

    if location.delete():
        Activity.create(
            current_user,
            Activity.ACTION_DELETE,
            Activity.STATUS_SUCCESS,
            location.to_mini(),
            "location",
        )
        return f"Deleted Location #{location.id}", 200
    else:
        return "Error deleting Location", 417


@admin.post("/api/location/import/")
@roles_required("Admin")
def api_location_import() -> Response:
    """Endpoint for importing locations.

    Returns:
        - success/error string based on the operation result.
    """
    if "csv" in request.files:
        Location.import_csv(request.files.get("csv"))
        return "Success", 200
    else:
        return "Error", 400


# get one location
@admin.get("/api/location/<int:id>")
def api_location_get(id: t.id) -> Response:
    """
    Endpoint to get a single location

    Args:
        - id: id of the location.

    Returns:
        - location in json format / success or error.
    """
    location = Location.query.get(id)

    if location is None:
        return HTTPResponse.NOT_FOUND
    else:
        Activity.create(
            current_user,
            Activity.ACTION_VIEW,
            Activity.STATUS_SUCCESS,
            location.to_mini(),
            "location",
        )
        return json.dumps(location.to_dict()), 200


@admin.post("/api/location/regenerate/")
@roles_required("Admin")
def api_location_regenerate() -> Response:
    """Endpoint for regenerating locations."""
    if rds.get(Location.CELERY_FLAG):
        return (
            "Full Location texts regeneration already in progress, try again in a few moments.",
            429,
        )
    regenerate_locations.delay()
    return (
        "Full Location texts regeneration is queued successfully. This task will need a few moments to complete.",
        200,
    )


@admin.route("/component-data/", defaults={"id": None})
@roles_required("Admin")
def locations_config(id: Optional[t.id]):
    """Endpoint for locations configurations."""
    return render_template("admin/component-data.html")


# location admin level endpoints
@admin.route("/api/location-admin-levels/", methods=["GET", "POST"])
def api_location_admin_levels() -> Response:
    page = request.args.get("page", 1, int)
    per_page = request.args.get("per_page", PER_PAGE, int)

    query = request.args.get("q")
    if query:
        result = (
            LocationAdminLevel.query.filter(LocationAdminLevel.title.ilike(f"%{query}%"))
            .order_by(-LocationAdminLevel.id)
            .paginate(page=page, per_page=per_page, count=True)
        )
    else:
        result = LocationAdminLevel.query.order_by(-LocationAdminLevel.id).paginate(
            page=page, per_page=per_page, count=True
        )

    response = {
        "items": [item.to_dict() for item in result.items],
        "perPage": per_page,
        "total": result.total,
    }
    return Response(json.dumps(response), content_type="application/json"), 200


@admin.post("/api/location-admin-level")
@roles_required("Admin")
@validate_with(LocationAdminLevelRequestModel)
def api_location_admin_level_create(
    validated_data: dict,
) -> Response:
    """
    Endpoint to create a location admin level

    Args:
        - validated_data: validated data from the request.

    Returns:
        - success/error string based on the operation result.
    """
    admin_level = LocationAdminLevel()
    admin_level.from_json(validated_data["item"])
    all_codes = [level.code for level in LocationAdminLevel.query.all()]
    max_code = max(all_codes) if len(all_codes) > 0 else 0

    if admin_level.code is None:
        admin_level.code = max_code + 1
    elif admin_level.code != max_code + 1:
        return "Code must be unique and one more than the highest code", 417

    if admin_level.save():
        Activity.create(
            current_user,
            Activity.ACTION_CREATE,
            Activity.STATUS_SUCCESS,
            admin_level.to_mini(),
            "adminlevel",
        )
        return f"Item created successfully ID ${admin_level.id}", 200
    else:
        return "Creation failed.", 417


@admin.put("/api/location-admin-level/<int:id>")
@roles_required("Admin")
@validate_with(LocationAdminLevelRequestModel)
def api_location_admin_level_update(id: t.id, validated_data: dict) -> Response:
    """
    Endpoint to update a location admin level

    Args:
        - id: id of the location admin level.
        - validated_data: validated data from the request.

    Returns:
        - success/error string based on the operation result.
    """
    admin_level = LocationAdminLevel.query.get(id)
    if admin_level:
        if validated_data["item"]["code"] != admin_level.code:
            return "Cannot change the code of a level", 417
        admin_level.from_json(validated_data["item"])
        if admin_level.save():
            Activity.create(
                current_user,
                Activity.ACTION_UPDATE,
                Activity.STATUS_SUCCESS,
                admin_level.to_mini(),
                "adminlevel",
            )
            return "Updated", 200
        else:
            return "Error saving item", 417
    else:
        return HTTPResponse.NOT_FOUND


@admin.delete("/api/location-admin-level/<int:id>")
@roles_required("Admin")
def api_location_admin_level_delete(id: t.id) -> Response:
    """
    Endpoint to delete a location admin level.

    Args:
        - id: id of the location admin level.

    Returns:
        - success/error string based on the operation result.
    """
    if id in [1, 2, 3] or LocationAdminLevel.query.count() <= 3:
        return "Cannot delete the first 3 levels", 417
    admin_level = LocationAdminLevel.query.get(id)
    if admin_level is None:
        return HTTPResponse.NOT_FOUND
    if Location.query.filter(Location.admin_level_id == id).count() > 0:
        return "Cannot delete a level that is in use by a location", 417

    max_code = max([level.code for level in LocationAdminLevel.query.all()])
    if admin_level.code != max_code:
        return "Only the highest level can be deleted.", 417

    if admin_level.delete():
        Activity.create(
            current_user,
            Activity.ACTION_DELETE,
            Activity.STATUS_SUCCESS,
            admin_level.to_mini(),
            "adminlevel",
        )
        return f"Location Admin Level Deleted #{admin_level.id}", 200
    else:
        return "Error deleting Location Admin Level", 417


@admin.post("/api/location-admin-levels/reorder")
@roles_required("Admin")
@validate_with(LocationAdminLevelReorderRequestModel)
def api_location_admin_levels_reorder(validated_data: dict) -> Response:
    """
    Endpoint to reorder location admin levels.
    """
    new_order = validated_data.get("order")
    try:
        LocationAdminLevel.reorder(new_order)
    except Exception as e:
        return str(e), 417
    return "Updated, user should regenerate full locations from system settings", 200


# location type endpoints
@admin.route("/api/location-types/", methods=["GET", "POST"])
def api_location_types() -> Response:
    """
    Endpoint to get location types with paging support

    Returns:
        - json response of location types.
    """
    page = request.args.get("page", 1, int)
    per_page = request.args.get("per_page", PER_PAGE, int)

    query = request.args.get("q")
    if query:
        result = (
            LocationType.query.filter(LocationType.title.ilike(f"%{query}%"))
            .order_by(-LocationType.id)
            .paginate(page=page, per_page=per_page, count=True)
        )
    else:
        result = LocationType.query.order_by(-LocationType.id).paginate(
            page=page, per_page=per_page, count=True
        )

    response = {
        "items": [item.to_dict() for item in result.items],
        "perPage": per_page,
        "total": result.total,
    }
    return Response(json.dumps(response), content_type="application/json"), 200


@admin.post("/api/location-type")
@roles_required("Admin")
@validate_with(LocationTypeRequestModel)
def api_location_type_create(
    validated_data: dict,
) -> Response:
    """
    Endpoint to create a location type

    Args:
        - validated_data: validated data from the request.

    Returns:
        - success/error string based on the operation result.
    """
    location_type = LocationType()
    location_type.from_json(validated_data["item"])

    if location_type.save():
        Activity.create(
            current_user,
            Activity.ACTION_CREATE,
            Activity.STATUS_SUCCESS,
            location_type.to_mini(),
            "locationtype",
        )
        return f"Item created successfully ID ${location_type.id}", 200
    else:
        return "Creation failed.", 417


@admin.put("/api/location-type/<int:id>")
@roles_required("Admin")
@validate_with(LocationTypeRequestModel)
def api_location_type_update(id: t.id, validated_data: dict) -> Response:
    """
    Endpoint to update a location type

    Args:
        - id: id of the location type.
        - validated_data: validated data from the request.

    Returns:
        - success/error string based on the operation result.
    """
    location_type = LocationType.query.get(id)

    if location_type:
        location_type.from_json(validated_data.get("item"))
        if location_type.save():
            Activity.create(
                current_user,
                Activity.ACTION_UPDATE,
                Activity.STATUS_SUCCESS,
                location_type.to_mini(),
                "locationtype",
            )
            return "Updated", 200
        else:
            return "Error saving item", 417
    else:
        return HTTPResponse.NOT_FOUND


@admin.delete("/api/location-type/<int:id>")
@roles_required("Admin")
def api_location_type_delete(
    id: t.id,
) -> Response:
    """
    Endpoint to delete a location type.

    Args:
        - id: id of the location type.

    Returns:
        - success/error string based on the operation result.
    """
    location_type = LocationType.query.get(id)
    if location_type is None:
        return HTTPResponse.NOT_FOUND

    if location_type.delete():
        Activity.create(
            current_user,
            Activity.ACTION_DELETE,
            Activity.STATUS_SUCCESS,
            location_type.to_mini(),
            "locationtype",
        )
        return f"Location Type Deleted #{location_type.id}", 200
    else:
        return "Error deleting Location Type", 417


@admin.route("/api/countries/", methods=["GET", "POST"])
def api_countries() -> Response:
    """
    Endpoint to get countries with paging support.

    Returns:
        - json response of countries.
    """
    page = request.args.get("page", 1, int)
    per_page = request.args.get("per_page", PER_PAGE, int)

    q = request.args.get("q")
    if q:
        result = (
            Country.query.filter(
                or_(Country.title.ilike(f"%{q}%"), Country.title_tr.ilike(f"%{q}%"))
            )
            .order_by(-Country.id)
            .paginate(page=page, per_page=per_page, count=True)
        )
    else:
        result = Country.query.order_by(-Country.id).paginate(
            page=page, per_page=per_page, count=True
        )

    response = {
        "items": [item.to_dict() for item in result.items],
        "perPage": per_page,
        "total": result.total,
    }
    return Response(json.dumps(response), content_type="application/json"), 200


@admin.post("/api/country")
@roles_required("Admin")
@validate_with(CountryRequestModel)
def api_country_create(
    validated_data: dict,
) -> Response:
    """
    Endpoint to create a country.

    Args:
        - validated_data: validated data from the request.

    Returns:
        - success/error string based on the operation result.
    """
    country = Country()
    country.from_json(validated_data["item"])

    if country.save():
        # Record Activity
        Activity.create(
            current_user,
            Activity.ACTION_CREATE,
            Activity.STATUS_SUCCESS,
            country.to_mini(),
            "country",
        )
        return f"Item created successfully ID ${country.id}", 200
    else:
        return "Creation failed.", 417


@admin.put("/api/country/<int:id>")
@roles_required("Admin")
@validate_with(CountryRequestModel)
def api_country_update(id: t.id, validated_data: dict) -> Response:
    """
    Endpoint to update a country.

    Args:
        - id: id of the country.
        - validated_data: validated data from the request.

    Returns:
        - success/error string based on the operation result.
    """
    country = Country.query.get(id)

    if country:
        country.from_json(validated_data.get("item"))
        if country.save():
            Activity.create(
                current_user,
                Activity.ACTION_UPDATE,
                Activity.STATUS_SUCCESS,
                country.to_mini(),
                "country",
            )
            return "Updated", 200
        else:
            return "Error saving item", 417
    else:
        return HTTPResponse.NOT_FOUND


@admin.delete("/api/country/<int:id>")
@roles_required("Admin")
def api_country_delete(
    id: t.id,
) -> Response:
    """
    Endpoint to delete a country.

    Args:
        - id: id of the country.

    Returns:
        - success/error string based on the operation result.
    """
    country = Country.query.get(id)
    if country is None:
        return HTTPResponse.NOT_FOUND

    if country.delete():
        # Record Activity
        Activity.create(
            current_user,
            Activity.ACTION_DELETE,
            Activity.STATUS_SUCCESS,
            country.to_mini(),
            "country",
        )
        return f"Country Deleted #{country.id}", 200
    else:
        return "Error deleting Country", 417


@admin.route("/api/ethnographies/", methods=["GET", "POST"])
def api_ethnographies() -> Response:
    """
    Endpoint to get ethnographies with paging support.

    Returns:
        - json response of ethnographies.
    """
    page = request.args.get("page", 1, int)
    per_page = request.args.get("per_page", PER_PAGE, int)

    q = request.args.get("q")
    if q:
        result = (
            Ethnography.query.filter(
                or_(Ethnography.title.ilike(f"%{q}%"), Ethnography.title_tr.ilike(f"%{q}%"))
            )
            .order_by(-Ethnography.id)
            .paginate(page=page, per_page=per_page, count=True)
        )
    else:
        result = Ethnography.query.order_by(-Ethnography.id).paginate(
            page=page, per_page=per_page, count=True
        )

    response = {
        "items": [item.to_dict() for item in result.items],
        "perPage": per_page,
        "total": result.total,
    }
    return Response(json.dumps(response), content_type="application/json"), 200


@admin.post("/api/ethnography")
@roles_required("Admin")
@validate_with(ComponentDataMixinRequestModel)
def api_ethnography_create(
    validated_data: dict,
) -> Response:
    """
    Endpoint to create an ethnography.

    Args:
        - validated_data: validated data from the request.

    Returns:
        - success/error string based on the operation result.
    """
    ethnography = Ethnography()
    ethnography.from_json(validated_data["item"])

    if ethnography.save():
        Activity.create(
            current_user,
            Activity.ACTION_CREATE,
            Activity.STATUS_SUCCESS,
            ethnography.to_mini(),
            "ethnography",
        )
        return f"Item created successfully ID ${ethnography.id}", 200
    else:
        return "Creation failed.", 417


@admin.put("/api/ethnography/<int:id>")
@roles_required("Admin")
@validate_with(ComponentDataMixinRequestModel)
def api_ethnography_update(id: t.id, validated_data: dict) -> Response:
    """
    Endpoint to update an ethnography.

    Args:
        - id: id of the ethnography.
        - validated_data: validated data from the request.

    Returns:
        - success/error string based on the operation result.
    """
    ethnography = Ethnography.query.get(id)

    if ethnography:
        ethnography.from_json(validated_data.get("item"))
        if ethnography.save():
            Activity.create(
                current_user,
                Activity.ACTION_UPDATE,
                Activity.STATUS_SUCCESS,
                ethnography.to_mini(),
                "ethnography",
            )
            return "Updated", 200
        else:
            return "Error saving item", 417
    else:
        return HTTPResponse.NOT_FOUND


@admin.delete("/api/ethnography/<int:id>")
@roles_required("Admin")
def api_ethnography_delete(
    id: t.id,
) -> Response:
    """
    Endpoint to delete an ethnography

    Args:
        - id: id of the ethnography.

    Returns:
        - success/error string based on the operation result.
    """
    ethnography = Ethnography.query.get(id)
    if ethnography is None:
        return HTTPResponse.NOT_FOUND

    if ethnography.delete():
        # Record Activity
        Activity.create(
            current_user,
            Activity.ACTION_DELETE,
            Activity.STATUS_SUCCESS,
            ethnography.to_mini(),
            "ethnography",
        )
        return f"Ethnography Deleted #{ethnography.id}", 200
    else:
        return "Error deleting Ethnography", 417


@admin.route("/api/dialects/", methods=["GET", "POST"])
def api_dialects() -> Response:
    """
    Returns Dialects in JSON format, allows search and paging.
    """
    page = request.args.get("page", 1, int)
    per_page = request.args.get("per_page", PER_PAGE, int)

    q = request.args.get("q")
    if q:
        result = (
            Dialect.query.filter(
                or_(Dialect.title.ilike(f"%{q}%"), Dialect.title_tr.ilike(f"%{q}%"))
            )
            .order_by(-Dialect.id)
            .paginate(page=page, per_page=per_page, count=True)
        )
    else:
        result = Dialect.query.order_by(-Dialect.id).paginate(
            page=page, per_page=per_page, count=True
        )

    response = {
        "items": [item.to_dict() for item in result.items],
        "perPage": per_page,
        "total": result.total,
    }
    return Response(json.dumps(response), content_type="application/json"), 200


@admin.post("/api/dialect")
@roles_required("Admin")
@validate_with(ComponentDataMixinRequestModel)
def api_dialect_create(
    validated_data: dict,
) -> Response:
    """
    Endpoint to create a dialect.

    Args:
        - validated_data: validated data from the request.

    Returns:
        - success/error string based on the operation result.
    """
    dialect = Dialect()
    dialect.from_json(validated_data["item"])

    if dialect.save():
        Activity.create(
            current_user,
            Activity.ACTION_CREATE,
            Activity.STATUS_SUCCESS,
            dialect.to_mini(),
            "dialect",
        )
        return f"Item created successfully ID ${dialect.id}", 200
    else:
        return "Creation failed.", 417


@admin.put("/api/dialect/<int:id>")
@roles_required("Admin")
@validate_with(ComponentDataMixinRequestModel)
def api_dialect_update(id: t.id, validated_data: dict) -> Response:
    """
    Endpoint to update a dialect.

    Args:
        - id: id of the dialect.
        - validated_data: validated data from the request.

    Returns:
        - success/error string based on the operation result.
    """
    dialect = Dialect.query.get(id)

    if dialect:
        dialect.from_json(validated_data.get("item"))
        if dialect.save():
            Activity.create(
                current_user,
                Activity.ACTION_UPDATE,
                Activity.STATUS_SUCCESS,
                dialect.to_mini(),
                "dialect",
            )
            return "Updated", 200
        else:
            return "Error saving item", 417
    else:
        return HTTPResponse.NOT_FOUND


@admin.delete("/api/dialect/<int:id>")
@roles_required("Admin")
def api_dialect_delete(
    id: t.id,
) -> Response:
    """
    Endpoint to delete a dialect.

    Args:
        - id: id of the dialect.

    Returns:
        - success/error string based on the operation result.
    """
    dialect = Dialect.query.get(id)
    if dialect is None:
        return HTTPResponse.NOT_FOUND

    if dialect.delete():
        # Record Activity
        Activity.create(
            current_user,
            Activity.ACTION_DELETE,
            Activity.STATUS_SUCCESS,
            dialect.to_mini(),
            "dialect",
        )
        return f"Dialect Deleted #{dialect.id}", 200
    else:
        return "Error deleting Dialect", 417


@admin.route("/api/atoainfos/", methods=["GET", "POST"])
def api_atoainfos() -> Response:
    """Returns AtoaInfos in JSON format, allows search and paging."""
    page = request.args.get("page", 1, int)
    per_page = request.args.get("per_page", PER_PAGE, int)

    query = []
    result = (
        AtoaInfo.query.filter(*query)
        .order_by(-AtoaInfo.id)
        .paginate(page=page, per_page=per_page, count=True)
    )
    response = {
        "items": [item.to_dict() for item in result.items],
        "perPage": per_page,
        "total": result.total,
    }
    return Response(json.dumps(response), content_type="application/json"), 200


@admin.post("/api/atoainfo")
@roles_required("Admin")
@validate_with(AtoaInfoRequestModel)
def api_atoainfo_create(
    validated_data: dict,
) -> Response:
    """
    Endpoint to create an AtoaInfo

    Args:
        - validated_data: validated data from the request.

    Returns:
        - success/error string based on the operation result.
    """
    atoainfo = AtoaInfo()
    atoainfo.from_json(validated_data["item"])

    if not (atoainfo.title and atoainfo.reverse_title):
        return "Title and Reverse Title are required.", 417

    if atoainfo.save():
        Activity.create(
            current_user,
            Activity.ACTION_CREATE,
            Activity.STATUS_SUCCESS,
            atoainfo.to_mini(),
            "atoainfo",
        )
        return f"Item created successfully ID ${atoainfo.id}", 200
    else:
        return "Creation failed.", 417


@admin.put("/api/atoainfo/<int:id>")
@roles_required("Admin")
@validate_with(AtoaInfoRequestModel)
def api_atoainfo_update(id: t.id, validated_data: dict) -> Response:
    """
    Endpoint to update an AtoaInfo

    Args:
        - id: id of the AtoaInfo
        - validated_data: validated data from the request.

    Returns:
        - success/error string based on the operation result.
    """
    atoainfo = AtoaInfo.query.get(id)

    if atoainfo:
        atoainfo.from_json(validated_data.get("item"))
        if atoainfo.save():
            Activity.create(
                current_user,
                Activity.ACTION_UPDATE,
                Activity.STATUS_SUCCESS,
                atoainfo.to_mini(),
                "atoainfo",
            )
            return "Updated", 200
        else:
            return "Error saving item", 417
    else:
        return HTTPResponse.NOT_FOUND


@admin.delete("/api/atoainfo/<int:id>")
@roles_required("Admin")
def api_atoainfo_delete(
    id: t.id,
) -> Response:
    """
    Endpoint to delete an AtoaInfo.

    Args:
        - id: id of the AtoaInfo to be deleted.

    Returns:
        - success/error string based on the operation result.
    """
    atoainfo = AtoaInfo.query.get(id)
    if atoainfo is None:
        return HTTPResponse.NOT_FOUND

    if atoainfo.delete():
        # Record Activity
        Activity.create(
            current_user,
            Activity.ACTION_DELETE,
            Activity.STATUS_SUCCESS,
            atoainfo.to_mini(),
            "atoainfo",
        )
        return f"AtoaInfo Deleted #{atoainfo.id}", 200
    else:
        return "Error deleting Atoa Info", 417


@admin.route("/api/atobinfos/", methods=["GET", "POST"])
def api_atobinfos() -> Response:
    """Returns AtobInfos in JSON format, allows search and paging."""
    page = request.args.get("page", 1, int)
    per_page = request.args.get("per_page", PER_PAGE, int)

    query = []
    result = (
        AtobInfo.query.filter(*query)
        .order_by(-AtobInfo.id)
        .paginate(page=page, per_page=per_page, count=True)
    )
    response = {
        "items": [item.to_dict() for item in result.items],
        "perPage": per_page,
        "total": result.total,
    }
    return Response(json.dumps(response), content_type="application/json"), 200


@admin.post("/api/atobinfo")
@roles_required("Admin")
@validate_with(AtobInfoRequestModel)
def api_atobinfo_create(
    validated_data: dict,
) -> Response:
    """
    Endpoint to create an AtobInfo.

    Args:
        - validated_data: validated data from the request.

    Returns:
        - success/error string based on the operation result.
    """
    atobinfo = AtobInfo()
    atobinfo.from_json(validated_data["item"])

    if atobinfo.save():
        Activity.create(
            current_user,
            Activity.ACTION_CREATE,
            Activity.STATUS_SUCCESS,
            atobinfo.to_mini(),
            "atobinfo",
        )
        return f"Item created successfully ID ${atobinfo.id}", 200
    else:
        return "Creation failed.", 417


@admin.put("/api/atobinfo/<int:id>")
@roles_required("Admin")
@validate_with(AtobInfoRequestModel)
def api_atobinfo_update(id: t.id, validated_data: dict) -> Response:
    """
    Endpoint to update an AtobInfo.

    Args:
        - id: id of the AtobInfo
        - validated_data: validated data from the request.

    Returns:
        - success/error string based on the operation result.
    """
    atobinfo = AtobInfo.query.get(id)

    if atobinfo:
        atobinfo.from_json(validated_data.get("item"))
        if atobinfo.save():
            Activity.create(
                current_user,
                Activity.ACTION_UPDATE,
                Activity.STATUS_SUCCESS,
                atobinfo.to_mini(),
                "atobinfo",
            )
            return "Updated", 200
        else:
            return "Error saving item", 417
    else:
        return HTTPResponse.NOT_FOUND


@admin.delete("/api/atobinfo/<int:id>")
@roles_required("Admin")
def api_atobinfo_delete(
    id: t.id,
) -> Response:
    """
    Endpoint to delete an AtobInfo.

    Args:
        - id: id of the AtobInfo to be deleted.

    Returns:
        - success/error string based on the operation result.
    """
    atobinfo = AtobInfo.query.get(id)
    if atobinfo is None:
        return HTTPResponse.NOT_FOUND

    if atobinfo.delete():
        # Record Activity
        Activity.create(
            current_user,
            Activity.ACTION_DELETE,
            Activity.STATUS_SUCCESS,
            atobinfo.to_mini(),
            "atobinfo",
        )
        return f"AtobInfo Deleted #{atobinfo.id}", 200
    else:
        return "Error deleting Atob Info", 417


@admin.route("/api/btobinfos/", methods=["GET", "POST"])
def api_btobinfos() -> Response:
    """Returns BtobInfos in JSON format, allows search and paging."""
    page = request.args.get("page", 1, int)
    per_page = request.args.get("per_page", PER_PAGE, int)

    query = []
    result = (
        BtobInfo.query.filter(*query)
        .order_by(-BtobInfo.id)
        .paginate(page=page, per_page=per_page, count=True)
    )
    response = {
        "items": [item.to_dict() for item in result.items],
        "perPage": per_page,
        "total": result.total,
    }
    return Response(json.dumps(response), content_type="application/json"), 200


@admin.post("/api/btobinfo")
@roles_required("Admin")
@validate_with(BtobInfoRequestModel)
def api_btobinfo_create(
    validated_data: dict,
) -> Response:
    """
    Endpoint to create a BtobInfo.

    Args:
        - validated_data: validated data from the request.

    Returns:
        - success/error string based on the operation result.
    """
    btobinfo = BtobInfo()
    btobinfo.from_json(validated_data["item"])

    if btobinfo.save():
        Activity.create(
            current_user,
            Activity.ACTION_CREATE,
            Activity.STATUS_SUCCESS,
            btobinfo.to_mini(),
            "btobinfo",
        )
        return f"Item created successfully ID ${btobinfo.id}", 200
    else:
        return "Creation failed.", 417


@admin.put("/api/btobinfo/<int:id>")
@roles_required("Admin")
@validate_with(BtobInfoRequestModel)
def api_btobinfo_update(id: t.id, validated_data: dict) -> Response:
    """
    Endpoint to update a BtobInfo.

    Args:
        - id: id of the BtobInfo
        - validated_data: validated data from the request.

    Returns:
        - success/error string based on the operation result.
    """
    btobinfo = BtobInfo.query.get(id)

    if btobinfo:
        btobinfo.from_json(validated_data.get("item"))
        if btobinfo.save():
            Activity.create(
                current_user,
                Activity.ACTION_UPDATE,
                Activity.STATUS_SUCCESS,
                btobinfo.to_mini(),
                "btobinfo",
            )
            return "Item created successfully ID ${btobinfo.id}", 200
        else:
            return "Error saving item", 417
    else:
        return HTTPResponse.NOT_FOUND


@admin.delete("/api/btobinfo/<int:id>")
@roles_required("Admin")
def api_btobinfo_delete(
    id: t.id,
) -> Response:
    """
    Endpoint to delete a BtobInfo.

    Args:
        - id: id of the BtobInfo to be deleted.

    Returns:
        - success/error string based on the operation result.
    """
    btobinfo = BtobInfo.query.get(id)
    if btobinfo is None:
        return HTTPResponse.NOT_FOUND

    if btobinfo.delete():
        # Record Activity
        Activity.create(
            current_user,
            Activity.ACTION_DELETE,
            Activity.STATUS_SUCCESS,
            btobinfo.to_mini(),
            "btobinfo",
        )
        return f"BtobInfo Deleted #{btobinfo.id}", 200
    else:
        return "Error deleting Btob Info", 417


@admin.route("/api/itoainfos/", methods=["GET", "POST"])
def api_itoainfos() -> Response:
    """Returns ItoaInfos in JSON format, allows search and paging."""
    page = request.args.get("page", 1, int)
    per_page = request.args.get("per_page", PER_PAGE, int)

    query = []
    result = (
        ItoaInfo.query.filter(*query)
        .order_by(-ItoaInfo.id)
        .paginate(page=page, per_page=per_page, count=True)
    )
    response = {
        "items": [item.to_dict() for item in result.items],
        "perPage": per_page,
        "total": result.total,
    }
    return Response(json.dumps(response), content_type="application/json"), 200


@admin.post("/api/itoainfo")
@roles_required("Admin")
@validate_with(ItoaInfoRequestModel)
def api_itoainfo_create(
    validated_data: dict,
) -> Response:
    """
    Endpoint to create an ItoaInfo.

    Args:
        - validated_data: validated data from the request.

    Returns:
        - success/error string based on the operation result.
    """
    itoainfo = ItoaInfo()
    itoainfo.from_json(validated_data["item"])

    if itoainfo.save():
        Activity.create(
            current_user,
            Activity.ACTION_CREATE,
            Activity.STATUS_SUCCESS,
            itoainfo.to_mini(),
            "itoainfo",
        )
        return f"Item created successfully ID ${itoainfo.id}", 200
    else:
        return "Creation failed.", 417


@admin.put("/api/itoainfo/<int:id>")
@roles_required("Admin")
@validate_with(ItoaInfoRequestModel)
def api_itoainfo_update(id: t.id, validated_data: dict) -> Response:
    """
    Endpoint to update an ItoaInfo.

    Args:
        - id: id of the ItoaInfo
        - validated_data: validated data from the request.

    Returns:
        - success/error string based on the operation result.
    """
    itoainfo = ItoaInfo.query.get(id)

    if itoainfo:
        itoainfo.from_json(validated_data.get("item"))
        if itoainfo.save():
            Activity.create(
                current_user,
                Activity.ACTION_UPDATE,
                Activity.STATUS_SUCCESS,
                itoainfo.to_mini(),
                "itoainfo",
            )
            return "Updated", 200
        else:
            return "Error saving item", 417
    else:
        return HTTPResponse.NOT_FOUND


@admin.delete("/api/itoainfo/<int:id>")
@roles_required("Admin")
def api_itoainfo_delete(
    id: t.id,
) -> Response:
    """
    Endpoint to delete an ItoaInfo.

    Args:
        - id: id of the ItoaInfo to be deleted.

    Returns:
        - success/error string based on the operation result.
    """
    itoainfo = ItoaInfo.query.get(id)
    if itoainfo is None:
        return HTTPResponse.NOT_FOUND

    if itoainfo.delete():
        # Record Activity
        Activity.create(
            current_user,
            Activity.ACTION_DELETE,
            Activity.STATUS_SUCCESS,
            itoainfo.to_mini(),
            "itoainfo",
        )
        return f"ItoaInfo Deleted #{itoainfo.id}", 200
    else:
        return "Error deleting Itoa Info", 417


@admin.route("/api/itobinfos/", methods=["GET", "POST"])
def api_itobinfos() -> Response:
    """Returns ItobInfos in JSON format, allows search and paging."""
    page = request.args.get("page", 1, int)
    per_page = request.args.get("per_page", PER_PAGE, int)

    query = []
    result = (
        ItobInfo.query.filter(*query)
        .order_by(-ItobInfo.id)
        .paginate(page=page, per_page=per_page, count=True)
    )
    response = {
        "items": [item.to_dict() for item in result.items],
        "perPage": per_page,
        "total": result.total,
    }
    return Response(json.dumps(response), content_type="application/json"), 200


@admin.post("/api/itobinfo")
@roles_required("Admin")
@validate_with(ItobInfoRequestModel)
def api_itobinfo_create(
    validated_data: dict,
) -> Response:
    """
    Endpoint to create an ItobInfo.

    Args:
        - validated_data: validated data from the request.

    Returns:
        - success/error string based on the operation result.
    """
    itobinfo = ItobInfo()
    itobinfo.from_json(validated_data["item"])

    if itobinfo.save():
        Activity.create(
            current_user,
            Activity.ACTION_CREATE,
            Activity.STATUS_SUCCESS,
            itobinfo.to_mini(),
            "itobinfo",
        )
        return f"Item created successfully ID ${itobinfo.id}", 200
    else:
        return "Creation failed.", 417


@admin.put("/api/itobinfo/<int:id>")
@roles_required("Admin")
@validate_with(ItobInfoRequestModel)
def api_itobinfo_update(id: t.id, validated_data: dict) -> Response:
    """
    Endpoint to update an ItobInfo.

    Args:
        - id: id of the ItobInfo
        - validated_data: validated data from the request.

    Returns:
        - success/error string based on the operation result.
    """
    itobinfo = ItobInfo.query.get(id)

    if itobinfo:
        itobinfo.from_json(validated_data.get("item"))
        if itobinfo.save():
            Activity.create(
                current_user,
                Activity.ACTION_UPDATE,
                Activity.STATUS_SUCCESS,
                itobinfo.to_mini(),
                "itobinfo",
            )
            return "Updated", 200
        else:
            return "Error saving item", 417
    else:
        return HTTPResponse.NOT_FOUND


@admin.delete("/api/itobinfo/<int:id>")
@roles_required("Admin")
def api_itobinfo_delete(
    id: t.id,
) -> Response:
    """
    Endpoint to delete an ItobInfo
    :param id: id of the ItobInfo to be deleted
    :return: success/error
    """
    itobinfo = ItobInfo.query.get(id)
    if itobinfo is None:
        return HTTPResponse.NOT_FOUND

    if itobinfo.delete():
        # Record Activity
        Activity.create(
            current_user,
            Activity.ACTION_DELETE,
            Activity.STATUS_SUCCESS,
            itobinfo.to_mini(),
            "itobinfo",
        )
        return f"ItobInfo Deleted #{itobinfo.id}", 200
    else:
        return "Error deleting Itob Info", 417


@admin.route("/api/itoiinfos/", methods=["GET", "POST"])
def api_itoiinfos() -> Response:
    """Returns ItoiInfos in JSON format, allows search and paging."""
    page = request.args.get("page", 1, int)
    per_page = request.args.get("per_page", PER_PAGE, int)

    query = []
    result = (
        ItoiInfo.query.filter(*query)
        .order_by(-ItoiInfo.id)
        .paginate(page=page, per_page=per_page, count=True)
    )
    response = {
        "items": [item.to_dict() for item in result.items],
        "perPage": per_page,
        "total": result.total,
    }
    return Response(json.dumps(response), content_type="application/json"), 200


@admin.post("/api/itoiinfo")
@roles_required("Admin")
@validate_with(ItoiInfoRequestModel)
def api_itoiinfo_create(
    validated_data: dict,
) -> Response:
    """
    Endpoint to create an ItoiInfo.

    Args:
        - validated_data: validated data from the request.

    Returns:
        - success/error string based on the operation result.
    """
    itoiinfo = ItoiInfo()
    itoiinfo.from_json(validated_data["item"])

    if itoiinfo.save():
        Activity.create(
            current_user,
            Activity.ACTION_CREATE,
            Activity.STATUS_SUCCESS,
            itoiinfo.to_mini(),
            "itoiinfo",
        )
        return f"Item created successfully ID ${itoiinfo.id}", 200
    else:
        return "Creation failed.", 417


@admin.put("/api/itoiinfo/<int:id>")
@roles_required("Admin")
@validate_with(ItoiInfoRequestModel)
def api_itoiinfo_update(id: t.id, validated_data: dict) -> Response:
    """
    Endpoint to update an ItoiInfo.

    Args:
        - id: id of the ItoiInfo
        - validated_data: validated data from the request.

    Returns:
        - success/error string based on the operation result.
    """
    itoiinfo = ItoiInfo.query.get(id)

    if itoiinfo:
        itoiinfo.from_json(validated_data.get("item"))
        if itoiinfo.save():
            Activity.create(
                current_user,
                Activity.ACTION_UPDATE,
                Activity.STATUS_SUCCESS,
                itoiinfo.to_mini(),
                "itoiinfo",
            )
            return "Updated", 200
        else:
            return "Error saving item", 417
    else:
        return HTTPResponse.NOT_FOUND


@admin.delete("/api/itoiinfo/<int:id>")
@roles_required("Admin")
def api_itoiinfo_delete(
    id: t.id,
) -> Response:
    """
    Endpoint to delete an ItoiInfo.

    Args:
        - id: id of the ItoiInfo to be deleted.

    Returns:
        - success/error string based on the operation result.
    """
    itoiinfo = ItoiInfo.query.get(id)
    if itoiinfo is None:
        return HTTPResponse.NOT_FOUND

    if itoiinfo.delete():
        # Record Activity
        Activity.create(
            current_user,
            Activity.ACTION_DELETE,
            Activity.STATUS_SUCCESS,
            itoiinfo.to_mini(),
            "itoiinfo",
        )
        return f"ItoiInfo Deleted #{itoiinfo.id}", 200
    else:
        return "Error deleting Itoi Info", 417


@admin.route("/api/mediacategories/", methods=["GET", "POST"])
def api_mediacategories() -> Response:
    """Returns MediaCategories in JSON format, allows search and paging."""
    page = request.args.get("page", 1, int)
    per_page = request.args.get("per_page", PER_PAGE, int)

    query = []
    result = (
        MediaCategory.query.filter(*query)
        .order_by(-MediaCategory.id)
        .paginate(page=page, per_page=per_page, count=True)
    )
    response = {
        "items": [item.to_dict() for item in result.items],
        "perPage": per_page,
        "total": result.total,
    }
    return Response(json.dumps(response), content_type="application/json"), 200


@admin.post("/api/mediacategory")
@roles_required("Admin")
@validate_with(MediaCategoryRequestModel)
def api_mediacategory_create(
    validated_data: dict,
) -> Response:
    """
    Endpoint to create a MediaCategory.

    Args:
        - validated_data: validated data from the request.

    Returns:
        - success/error string based on the operation result.
    """
    mediacategory = MediaCategory()
    mediacategory.from_json(validated_data["item"])

    if mediacategory.save():
        Activity.create(
            current_user,
            Activity.ACTION_CREATE,
            Activity.STATUS_SUCCESS,
            mediacategory.to_mini(),
            "mediacategory",
        )
        return f"Item created successfully ID {mediacategory.id}", 200
    else:
        return "Creation failed.", 417


@admin.put("/api/mediacategory/<int:id>")
@roles_required("Admin")
@validate_with(MediaCategoryRequestModel)
def api_mediacategory_update(id: t.id, validated_data: dict) -> Response:
    """
    Endpoint to update a MediaCategory.

    Args:
        - id: id of the MediaCategory
        - validated_data: validated data from the request.

    Returns:
        - success/error string based on the operation result.
    """
    mediacategory = MediaCategory.query.get(id)

    if mediacategory:
        mediacategory.from_json(validated_data.get("item"))
        if mediacategory.save():
            Activity.create(
                current_user,
                Activity.ACTION_UPDATE,
                Activity.STATUS_SUCCESS,
                mediacategory.to_mini(),
                "mediacategory",
            )
            return "Updated", 200
        else:
            return "Error saving item", 417
    else:
        return HTTPResponse.NOT_FOUND


@admin.delete("/api/mediacategory/<int:id>")
@roles_required("Admin")
def api_mediacategory_delete(
    id: t.id,
) -> Response:
    """
    Endpoint to delete a MediaCategory.

    Args:
        - id: id of the MediaCategory to be deleted.

    Returns:
        - success/error string based on the operation result.
    """
    mediacategory = MediaCategory.query.get(id)
    if mediacategory is None:
        return HTTPResponse.NOT_FOUND

    if mediacategory.delete():
        # Record Activity
        Activity.create(
            current_user,
            Activity.ACTION_DELETE,
            Activity.STATUS_SUCCESS,
            mediacategory.to_mini(),
            "mediacategory",
        )
        return f"MediaCategory Deleted #{mediacategory.id}", 200
    else:
        return "Error deleting Media Category", 417


@admin.route("/api/geolocationtypes/", methods=["GET", "POST"])
def api_geolocationtypes() -> Response:
    """Returns GeoLocationTypes in JSON format, allows search and paging."""
    page = request.args.get("page", 1, int)
    per_page = request.args.get("per_page", PER_PAGE, int)

    query = []
    result = (
        GeoLocationType.query.filter(*query)
        .order_by(-GeoLocationType.id)
        .paginate(page=page, per_page=per_page, count=True)
    )
    response = {
        "items": [item.to_dict() for item in result.items],
        "perPage": per_page,
        "total": result.total,
    }
    return Response(json.dumps(response), content_type="application/json"), 200


@admin.post("/api/geolocationtype")
@roles_required("Admin")
@validate_with(GeoLocationTypeRequestModel)
def api_geolocationtype_create(
    validated_data: dict,
) -> Response:
    """
    Endpoint to create a GeoLocationType.

    Args:
        - validated_data: validated data from the request.

    Returns:
        - success/error string based on the operation result.
    """
    geolocationtype = GeoLocationType()
    geolocationtype.from_json(validated_data["item"])

    if geolocationtype.save():
        Activity.create(
            current_user,
            Activity.ACTION_CREATE,
            Activity.STATUS_SUCCESS,
            geolocationtype.to_mini(),
            "geolocationtype",
        )
        return f"Item created successfully ID {geolocationtype.id}", 200
    else:
        return "Creation failed.", 417


@admin.put("/api/geolocationtype/<int:id>")
@roles_required("Admin")
@validate_with(GeoLocationTypeRequestModel)
def api_geolocationtype_update(id: t.id, validated_data: dict) -> Response:
    """
    Endpoint to update a GeoLocationType.

    Args:
        - id: id of the GeoLocationType
        - validated_data: validated data from the request.

    Returns:
        - success/error string based on the operation result.
    """
    geolocationtype = GeoLocationType.query.get(id)

    if geolocationtype:
        geolocationtype.from_json(validated_data.get("item"))
        if geolocationtype.save():
            Activity.create(
                current_user,
                Activity.ACTION_UPDATE,
                Activity.STATUS_SUCCESS,
                geolocationtype.to_mini(),
                "geolocationtype",
            )
            return "Updated", 200
        else:
            return "Error saving item", 417
    else:
        return HTTPResponse.NOT_FOUND


@admin.delete("/api/geolocationtype/<int:id>")
@roles_required("Admin")
def api_geolocationtype_delete(
    id: t.id,
) -> Response:
    """
    Endpoint to delete a GeoLocationType.

    Args:
        - id: id of the GeoLocationType to be deleted.

    Returns:
        - success/error string based on the operation result.
    """
    geolocationtype = GeoLocationType.query.get(id)
    if geolocationtype is None:
        return HTTPResponse.NOT_FOUND

    if geolocationtype.delete():
        # Record Activity
        Activity.create(
            current_user,
            Activity.ACTION_DELETE,
            Activity.STATUS_SUCCESS,
            geolocationtype.to_mini(),
            "geolocationtype",
        )
        return f"GeoLocationType Deleted #{geolocationtype.id}", 200
    else:
        return "Error deleting GeoLocation Type", 417


@admin.route("/api/relation/info")
def relationship_info() -> Response:
    """Fetches information about various relationships and returns it as JSON."""
    atobInfo = [item.to_dict() for item in AtobInfo.query.all()]
    itobInfo = [item.to_dict() for item in ItobInfo.query.all()]
    btobInfo = [item.to_dict() for item in BtobInfo.query.all()]
    atoaInfo = [item.to_dict() for item in AtoaInfo.query.all()]
    itoaInfo = [item.to_dict() for item in ItoaInfo.query.all()]
    itoiInfo = [item.to_dict() for item in ItoiInfo.query.all()]

    return jsonify(
        {
            "atobInfo": atobInfo,
            "itobInfo": itobInfo,
            "btobInfo": btobInfo,
            "atoaInfo": atoaInfo,
            "itoaInfo": itoaInfo,
            "itoiInfo": itoiInfo,
        }
    )


# Bulletin routes
@admin.route("/bulletins/", defaults={"id": None})
@admin.route("/bulletins/<int:id>")
def bulletins(id: Optional[t.id]) -> str:
    """Endpoint for bulletins management."""

    statuses = [item.to_dict() for item in WorkflowStatus.query.all()]
    return render_template(
        "admin/bulletins.html",
        statuses=statuses,
    )


@admin.route("/api/bulletins/", methods=["POST", "GET"])
@validate_with(BulletinQueryRequestModel)
def api_bulletins(validated_data: dict) -> Response:
    """
    Returns bulletins in JSON format, allows search and paging.

    Args:
        - validated_data: validated data from the request.

    Returns:
        - response: Response object
        - status code: 200
    """
    # log search query
    q = validated_data.get("q", None)
    if q and q != [{}]:
        Activity.create(
            current_user,
            Activity.ACTION_SEARCH,
            Activity.STATUS_SUCCESS,
            q,
            "bulletin",
        )

    su = SearchUtils(validated_data, cls="bulletin")
    queries, ops = su.get_query()
    result = Bulletin.query.filter(*queries.pop(0))

    # nested queries
    if len(queries) > 0:
        while queries:
            nextOp = ops.pop(0)
            nextQuery = queries.pop(0)
            if nextOp == "union":
                result = result.union(Bulletin.query.filter(*nextQuery))
            elif nextOp == "intersect":
                result = result.intersect(Bulletin.query.filter(*nextQuery))

    page = request.args.get("page", 1, int)
    per_page = request.args.get("per_page", PER_PAGE, int)
    result = result.order_by(Bulletin.updated_at.desc()).paginate(
        page=page, per_page=per_page, count=True
    )

    # Select json encoding type
    mode = request.args.get("mode", "1")
    response = {
        "items": [item.to_dict(mode=mode) for item in result.items],
        "perPage": per_page,
        "total": result.total,
    }

    return Response(json.dumps(response), content_type="application/json"), 200


@admin.post("/api/bulletin/")
@roles_accepted("Admin", "DA")
@can_assign_roles
@validate_with(BulletinRequestModel)
def api_bulletin_create(
    validated_data: dict,
) -> Response:
    """
    Creates a new bulletin.

    Args:
        - validated_data: validated data from the request.

    Returns:
        - success/error string based on the operation result.
    """
    bulletin = Bulletin()
    bulletin.from_json(validated_data["item"])

    # assign automatically to the creator user
    bulletin.assigned_to_id = current_user.id

    roles = validated_data["item"].get("roles", [])
    if roles:
        role_ids = [x.get("id") for x in roles]
        new_roles = Role.query.filter(Role.id.in_(role_ids)).all()
        bulletin.roles = new_roles

    if bulletin.save():
        bulletin.create_revision()
        Activity.create(
            current_user,
            Activity.ACTION_CREATE,
            Activity.STATUS_SUCCESS,
            bulletin.to_mini(),
            "bulletin",
        )
<<<<<<< HEAD

        # Notify user
        NotificationUtils.send_notification_to_user_for_event(
            Constants.NotificationEvent.NEW_ASSIGNMENT,
            bulletin.assigned_to,
            "New Assignment",
            f"You have been assigned to Bulletin {bulletin.id}.",
            is_urgent=True,
        )

        return f"Created Bulletin #{bulletin.id}", 200
=======
        # Select json encoding type
        mode = request.args.get("mode", "1")
        return {
            "message": f"Created Bulletin #{bulletin.id}",
            "item": bulletin.to_dict(mode=mode),
        }, 201
>>>>>>> c8ca0ed7
    else:
        return {"message": "Error creating Bulletin"}, 417


@admin.put("/api/bulletin/<int:id>")
@roles_accepted("Admin", "DA")
@validate_with(BulletinRequestModel)
def api_bulletin_update(id: t.id, validated_data: dict) -> Response:
    """
    Updates a bulletin.

    Args:
        - id: id of the bulletin
        - validated_data: validated data from the request.

    Returns:
        - success/error string based on the operation result.
    """

    bulletin = Bulletin.query.get(id)
    if bulletin is not None:
        if not current_user.can_access(bulletin):
            Activity.create(
                current_user,
                Activity.ACTION_UPDATE,
                Activity.STATUS_DENIED,
                request.json,
                "bulletin",
                details=f"Unauthorized attempt to update restricted Bulletin {id}.",
            )
            # Notify admins
            NotificationUtils.send_notification_to_admins_for_event(
                Constants.NotificationEvent.UNAUTHORIZED_ACTION,
                "Unauthorized Action",
                f"Unauthorized attempt to update restricted Bulletin {id}. User: {current_user.username}",
                category=Notification.TYPE_SECURITY,
                is_urgent=True,
            )
            return "Restricted Access", 403

        if not current_user.has_role("Admin") and current_user != bulletin.assigned_to:
            Activity.create(
                current_user,
                Activity.ACTION_UPDATE,
                Activity.STATUS_DENIED,
                request.json,
                "bulletin",
                details=f"Unauthorized attempt to update unassigned Bulletin {id}.",
            )
            # Notify admins
            NotificationUtils.send_notification_to_admins_for_event(
                Constants.NotificationEvent.UNAUTHORIZED_ACTION,
                "Unauthorized Action",
                f"Unauthorized attempt to update unassigned Bulletin {id}. User: {current_user.username}",
                category=Notification.TYPE_SECURITY,
                is_urgent=True,
            )
            return "Restricted Access", 403

        pre_status = bulletin.status

        bulletin = bulletin.from_json(validated_data["item"])

        bulletin.create_revision()
        # Record Activity
        Activity.create(
            current_user,
            Activity.ACTION_UPDATE,
            Activity.STATUS_SUCCESS,
            bulletin.to_mini(),
            "bulletin",
        )
        if pre_status != bulletin.status and bulletin.status == "Peer Review Assigned":
            # Notify assigned user
            NotificationUtils.send_notification_to_user_for_event(
                Constants.NotificationEvent.REVIEW_NEEDED,
                bulletin.first_peer_reviewer,
                "Review Needed",
                f"Bulletin {bulletin.id} needs to be reviewed by you.",
                category=Notification.TYPE_SECURITY,
                is_urgent=True,
            )
        return f"Saved Bulletin #{bulletin.id}", 200
    else:
        return HTTPResponse.NOT_FOUND


# Add/Update review bulletin endpoint
@admin.put("/api/bulletin/review/<int:id>")
@roles_accepted("Admin", "DA")
@validate_with(BulletinReviewRequestModel)
def api_bulletin_review_update(id: t.id, validated_data: dict) -> Response:
    """
    Endpoint to update a bulletin review.

    Args:
        - id: id of the bulletin
        - validated_data: validated data from the request.

    Returns:
        - success/error string based on the operation result.
    """
    bulletin = Bulletin.query.get(id)
    if bulletin is not None:
        if not current_user.can_access(bulletin):
            Activity.create(
                current_user,
                Activity.ACTION_REVIEW,
                Activity.STATUS_DENIED,
                validated_data,
                "bulletin",
                details=f"Unauthorized attempt to update restricted Bulletin {id}.",
            )
            # Notify admins
            NotificationUtils.send_notification_to_admins_for_event(
                Constants.NotificationEvent.UNAUTHORIZED_ACTION,
                "Unauthorized Action",
                f"Unauthorized attempt to update restricted Bulletin {id}. User: {current_user.username}",
                category=Notification.TYPE_SECURITY,
                is_urgent=True,
            )
            return "Restricted Access", 403

        bulletin.review = (
            validated_data["item"]["review"] if "review" in validated_data["item"] else ""
        )
        bulletin.review_action = (
            validated_data["item"]["review_action"]
            if "review_action" in validated_data["item"]
            else ""
        )

        if bulletin.status == "Peer Review Assigned":
            bulletin.comments = "Added Peer Review"
        if bulletin.status == "Peer Reviewed":
            bulletin.comments = "Updated Peer Review"

        bulletin.status = "Peer Reviewed"

        # append refs
        tags = validated_data.get("item", {}).get("revTags", [])

        if bulletin.tags is None:
            bulletin.tags = []
        bulletin.tags = list(set(bulletin.tags + tags))

        if bulletin.save():
            # Create a revision using latest values
            # this method automatically commits
            #  bulletin changes (referenced)
            bulletin.create_revision()

            # Record Activity
            Activity.create(
                current_user,
                Activity.ACTION_REVIEW,
                Activity.STATUS_SUCCESS,
                bulletin.to_mini(),
                "bulletin",
            )
            return f"Bulletin review updated #{bulletin.id}", 200
        else:
            return f"Error saving Bulletin #{id}", 417
    else:
        return HTTPResponse.NOT_FOUND


# bulk update bulletin endpoint
@admin.put("/api/bulletin/bulk/")
@roles_accepted("Admin", "Mod")
@validate_with(BulletinBulkUpdateRequestModel)
def api_bulletin_bulk_update(
    validated_data: dict,
) -> Response:
    """
    Endpoint to bulk update bulletins.

    Args:
        - validated_data: validated data from the request.

    Returns:
        - success/error string based on the operation result.
    """
    ids = validated_data["items"]
    bulk = validated_data["bulk"]

    # non-intrusive hard validation for access roles based on user
    if not current_user.has_role("Admin"):
        # silently discard access roles
        bulk.pop("roles", None)

    if ids and len(bulk):
        job = bulk_update_bulletins.delay(ids, bulk, current_user.id)
        # store job id in user's session for status monitoring
        key = f"user{current_user.id}:{job.id}"
        rds.set(key, job.id)
        # expire in 3 hours
        rds.expire(key, 60 * 60 * 3)
        return "Bulk update queued successfully", 200
    else:
        return "No items selected, or nothing to update", 417


# get one bulletin
@admin.get("/api/bulletin/<int:id>")
def api_bulletin_get(
    id: t.id,
) -> Response:
    """
    Endpoint to get a single bulletin.

    Args:
        - id: id of the bulletin

    Returns:
        - bulletin in json format / success or error
    """
    bulletin = Bulletin.query.get(id)
    mode = request.args.get("mode", None)
    if not bulletin:
        return HTTPResponse.NOT_FOUND
    else:
        # hide review from view-only users
        if not current_user.roles:
            bulletin.review = None
        if current_user.can_access(bulletin):
            Activity.create(
                current_user,
                Activity.ACTION_VIEW,
                Activity.STATUS_SUCCESS,
                bulletin.to_mini(),
                "bulletin",
            )
            return json.dumps(bulletin.to_dict(mode)), 200
        else:
            # block access altogether here, doesn't make sense to send only the id
            Activity.create(
                current_user,
                Activity.ACTION_VIEW,
                Activity.STATUS_DENIED,
                bulletin.to_mini(),
                "bulletin",
                details=f"Unauthorized attempt to view restricted Bulletin {id}.",
            )
            # Notify admins
            NotificationUtils.send_notification_to_admins_for_event(
                Constants.NotificationEvent.UNAUTHORIZED_ACTION,
                "Unauthorized Action",
                f"Unauthorized attempt to view restricted Bulletin {id}. User: {current_user.username}",
                category=Notification.TYPE_SECURITY,
                is_urgent=True,
            )
            return "Restricted Access", 403


# get bulletin relations
@admin.get("/api/bulletin/relations/<int:id>")
def bulletin_relations(id: t.id) -> Response:
    """
    Endpoint to return related entities of a bulletin.

    Args:
        - id: id of the bulletin

    Returns:
        - related entities in json format / success or error
    """
    cls = request.args.get("class", None)
    page = request.args.get("page", 1, int)
    per_page = request.args.get("per_page", REL_PER_PAGE, int)
    if not cls or cls not in ["bulletin", "actor", "incident"]:
        return HTTPResponse.NOT_FOUND
    bulletin = Bulletin.query.get(id)
    if not bulletin:
        return HTTPResponse.NOT_FOUND
    items = []

    if cls == "bulletin":
        items = bulletin.bulletin_relations
    elif cls == "actor":
        items = bulletin.actor_relations
    elif cls == "incident":
        items = bulletin.incident_relations

    start = (page - 1) * per_page
    end = start + per_page
    data = items[start:end]

    load_more = False if end >= len(items) else True
    if data:
        if cls == "bulletin":
            data = [item.to_dict(exclude=bulletin) for item in data]
        else:
            data = [item.to_dict() for item in data]

    return json.dumps({"items": data, "more": load_more}), 200


@admin.post("/api/bulletin/import/")
@roles_required("Admin")
def api_bulletin_import() -> Response:
    """
    Endpoint to import bulletins from csv data.

    Returns:
        - success/error string based on the operation result.
    """
    if "csv" in request.files:
        Bulletin.import_csv(request.files.get("csv"))
        return "Success", 200
    else:
        return "Error", 400


# ----- self assign endpoints -----


@admin.put("/api/bulletin/assign/<int:id>")
@roles_accepted("Admin", "DA")
@validate_with(BulletinSelfAssignRequestModel)
def api_bulletin_self_assign(id: t.id, validated_data: dict) -> Response:
    """
    assign a bulletin to the user.

    Args:
        - id: id of the bulletin
        - validated_data: validated data from the request.

    Returns:
        - success/error string based on the operation result.
    """

    # permission check
    if not (current_user.has_role("Admin") or current_user.can_self_assign):
        return "User not allowed to self assign", 403

    bulletin = Bulletin.query.get(id)

    if not current_user.can_access(bulletin):
        Activity.create(
            current_user,
            Activity.ACTION_SELF_ASSIGN,
            Activity.STATUS_DENIED,
            bulletin.to_mini(),
            "bulletin",
            details=f"Unauthorized attempt to self-assign restricted Bulletin {id}.",
        )
        return "Restricted Access", 403

    if bulletin:
        b = validated_data.get("bulletin")
        # workflow check
        if bulletin.assigned_to_id and bulletin.assigned_to.active:
            return "Item already assigned to an active user", 400

        # update bulletin assignement
        bulletin.assigned_to_id = current_user.id
        bulletin.comments = b.get("comments")
        bulletin.tags = bulletin.tags or []
        bulletin.tags = bulletin.tags + b.get("tags", [])

        # Change status to assigned if needed
        if bulletin.status == "Machine Created" or bulletin.status == "Human Created":
            bulletin.status = "Assigned"

        # Create a revision using latest values
        # this method automatically commits
        # bulletin changes (referenced)
        bulletin.create_revision()

        # Record Activity
        Activity.create(
            current_user,
            Activity.ACTION_SELF_ASSIGN,
            Activity.STATUS_SUCCESS,
            bulletin.to_mini(),
            "bulletin",
        )
        return f"Saved Bulletin #{bulletin.id}", 200
    else:
        return HTTPResponse.NOT_FOUND


@admin.put("/api/actor/assign/<int:id>")
@roles_accepted("Admin", "DA")
@validate_with(ActorSelfAssignRequestModel)
def api_actor_self_assign(id: t.id, validated_data: dict) -> Response:
    """
    self assign an actor to the user.

    Args:
        - id: id of the actor
        - validated_data: validated data from the request.

    Returns:
        - success/error string based on the operation result.
    """

    # permission check
    if not (current_user.has_role("Admin") or current_user.can_self_assign):
        return "User not allowed to self assign", 403

    actor = Actor.query.get(id)

    if not current_user.can_access(actor):
        Activity.create(
            current_user,
            Activity.ACTION_SELF_ASSIGN,
            Activity.STATUS_DENIED,
            validated_data,
            "actor",
            details=f"Unauthorized attempt to self-assign restricted Actor {id}.",
        )
        return "Restricted Access", 403

    if actor:
        a = validated_data.get("actor")
        # workflow check
        if actor.assigned_to_id and actor.assigned_to.active:
            return "Item already assigned to an active user", 400

        # update bulletin assignement
        actor.assigned_to_id = current_user.id
        actor.comments = a.get("comments")

        # Change status to assigned if needed
        if actor.status == "Machine Created" or actor.status == "Human Created":
            actor.status = "Assigned"

        actor.create_revision()

        # Record Activity
        Activity.create(
            current_user, Activity.ACTION_UPDATE, Activity.STATUS_SUCCESS, actor.to_mini(), "actor"
        )
        return f"Saved Actor #{actor.id}", 200
    else:
        return HTTPResponse.NOT_FOUND


@admin.put("/api/incident/assign/<int:id>")
@roles_accepted("Admin", "DA")
@validate_with(IncidentSelfAssignRequestModel)
def api_incident_self_assign(id: t.id, validated_data: dict) -> Response:
    """
    self assign an incident to the user.

    Args:
        - id: id of the incident
        - validated_data: validated data from the request.

    Returns:
        - success/error string based on the operation result.
    """

    # permission check
    if not (current_user.has_role("Admin") or current_user.can_self_assign):
        return "User not allowed to self assign", 403

    incident = Incident.query.get(id)

    if not current_user.can_access(incident):
        Activity.create(
            current_user,
            Activity.ACTION_SELF_ASSIGN,
            Activity.STATUS_DENIED,
            validated_data,
            "incident",
            details=f"Unauthorized attempt to self-assign restricted Incident {id}.",
        )
        return "Restricted Access", 403

    if incident:
        i = validated_data.get("incident")
        # workflow check
        if incident.assigned_to_id and incident.assigned_to.active:
            return "Item already assigned to an active user", 400

        # update bulletin assignement
        incident.assigned_to_id = current_user.id
        incident.comments = i.get("comments")

        # Change status to assigned if needed
        if incident.status == "Machine Created" or incident.status == "Human Created":
            incident.status = "Assigned"

        incident.create_revision()

        # Record Activity
        Activity.create(
            current_user,
            Activity.ACTION_UPDATE,
            Activity.STATUS_SUCCESS,
            incident.to_mini(),
            "incident",
        )
        return f"Saved Incident #{incident.id}", 200
    else:
        return HTTPResponse.NOT_FOUND


# Media special endpoints


@admin.post("/api/media/chunk")
@roles_accepted("Admin", "DA")
def api_medias_chunk() -> Response:
    """
    Endpoint for uploading media files based on file system settings.

    Returns:
        - success/error string based on the operation result.
    """
    file = request.files["file"]

    # to check if file is uploaded from media import tool
    import_upload = "/import/media/" in request.referrer
    # validate file extensions based on user and referrer
    if import_upload:
        # uploads from media import tool
        # must be Admin user
        if current_user.has_role("Admin"):
            allowed_extensions = current_app.config["ETL_VID_EXT"]
            if not Media.validate_file_extension(file.filename, allowed_extensions):
                return "This file type is not allowed", 415
        else:
            Activity.create(
                current_user,
                Activity.ACTION_UPLOAD,
                Activity.STATUS_DENIED,
                request.json,
                "media",
                details="Non-admin user attempted to upload media file using import endpoint.",
            )
            return HTTPResponse.UNAUTHORIZED
    else:
        # normal uploads by DA or Admin users
        allowed_extensions = current_app.config["MEDIA_ALLOWED_EXTENSIONS"]
        if not Media.validate_file_extension(file.filename, allowed_extensions):
            Activity.create(
                current_user,
                Activity.STATUS_DENIED,
                Activity.ACTION_UPLOAD,
                request.json,
                "media",
                details="User attempted to upload unallowed file type.",
            )
            return "This file type is not allowed", 415
<<<<<<< HEAD

=======
>>>>>>> c8ca0ed7
    filename = Media.generate_file_name(file.filename)
    filepath = (Media.media_dir / filename).as_posix()

    dz_uuid = request.form.get("dzuuid")

    # Chunked upload
    try:
        current_chunk = int(request.form["dzchunkindex"])
        total_chunks = int(request.form["dztotalchunkcount"])
        total_size = int(request.form["dztotalfilesize"])
    except KeyError as err:
        raise abort(400, body=f"Not all required fields supplied, missing {err}")
    except ValueError:
        raise abort(400, body=f"Values provided were not in expected format")

    # validate dz_uuid
    if not safe_join(str(Media.media_file), dz_uuid):
        return "Invalid Request", 425

    save_dir = Media.media_dir / secure_filename(dz_uuid)

    # validate current chunk
    if not safe_join(str(save_dir), str(current_chunk)) or current_chunk.__class__ != int:
        return "Invalid Request", 425

    if not save_dir.exists():
        save_dir.mkdir(exist_ok=True, parents=True)

    # Save the individual chunk
    with open(save_dir / secure_filename(str(current_chunk)), "wb") as f:
        file.save(f)

    # See if we have all the chunks downloaded
    completed = current_chunk == total_chunks - 1

    # Concat all the files into the final file when all are downloaded
    if completed:
        with open(filepath, "wb") as f:
            for file_number in range(total_chunks):
                f.write((save_dir / str(file_number)).read_bytes())

        if os.stat(filepath).st_size != total_size:
            raise abort(400, body=f"Error uploading the file")

        shutil.rmtree(save_dir)
        # get md5 hash
        etag = get_file_hash(filepath)

        # validate etag here // if it exists // reject the upload and send an error code
        if Media.query.filter(Media.etag == etag, Media.deleted.is_not(True)).first():
            return "Error, file already exists", 409

        if not current_app.config["FILESYSTEM_LOCAL"] and not import_upload:
            s3 = boto3.resource(
                "s3",
                aws_access_key_id=current_app.config["AWS_ACCESS_KEY_ID"],
                aws_secret_access_key=current_app.config["AWS_SECRET_ACCESS_KEY"],
                region_name=current_app.config["AWS_REGION"],
            )
            s3.Bucket(current_app.config["S3_BUCKET"]).upload_file(filepath, filename)
            # Clean up file if s3 mode is selected
            try:
                os.remove(filepath)
            except Exception as e:
                logger.error(e, exc_info=True)

        response = {"etag": etag, "filename": filename, "original_filename": file.filename}
        Activity.create(
            current_user, Activity.ACTION_UPLOAD, Activity.STATUS_SUCCESS, response, "media"
        )
        return Response(json.dumps(response), content_type="application/json"), 200

    return "Chunk upload successful", 200


@admin.post("/api/media/upload/")
@roles_accepted("Admin", "DA")
def api_medias_upload() -> Response:
    """
    Endpoint to upload screenshots based on file system settings.

    Returns:
        - success/error string based on the operation result.
    """
    file = request.files.get("file")
    if not file:
        return "Invalid request params", 417

    # normal uploads by DA or Admin users
    allowed_extensions = current_app.config["MEDIA_ALLOWED_EXTENSIONS"]
    if not Media.validate_file_extension(file.filename, allowed_extensions):
        Activity.create(
            current_user,
            Activity.STATUS_DENIED,
            Activity.ACTION_UPLOAD,
            request.json,
            "media",
            details="User attempted to upload unallowed file type.",
        )
        return "This file type is not allowed", 415

    if current_app.config["FILESYSTEM_LOCAL"]:
        file = request.files.get("file")
        # final file
        filename = Media.generate_file_name(file.filename)
        filepath = (Media.media_dir / filename).as_posix()

        with open(filepath, "wb") as f:
            file.save(f)
        # get md5 hash
        etag = get_file_hash(filepath)
        # check if file already exists
        if Media.query.filter(Media.etag == etag, Media.deleted is not True).first():
            return "Error: File already exists", 409

        response = {"etag": etag, "filename": filename}

        return Response(json.dumps(response), content_type="application/json"), 200
    else:
        s3 = boto3.resource(
            "s3",
            aws_access_key_id=current_app.config["AWS_ACCESS_KEY_ID"],
            aws_secret_access_key=current_app.config["AWS_SECRET_ACCESS_KEY"],
        )

        # final file
        filename = Media.generate_file_name(file.filename)
        # filepath = (Media.media_dir/filename).as_posix()

        response = s3.Bucket(current_app.config["S3_BUCKET"]).put_object(Key=filename, Body=file)

        etag = response.get()["ETag"].replace('"', "")

        # check if file already exists
        if Media.query.filter(Media.etag == etag, Media.deleted is not True).first():
            return "Error: File already exists", 409

        return json.dumps({"filename": filename, "etag": etag}), 200


GRACE_PERIOD = timedelta(hours=2)  # 2 hours
S3_URL_EXPIRY = 3600  # 2 hours


# return signed url from s3 valid for some time
@admin.route("/api/media/<filename>")
def serve_media(
    filename: str,
) -> Response:
    """
    Endpoint to generate file urls to be served (based on file system type.)

    Args:
        - filename: name of the file.

    Returns:
        - temporarily accessible url of the file.
    """

    if current_app.config["FILESYSTEM_LOCAL"]:
        file_path = safe_join("/admin/api/serve/media", filename)
        if file_path:
            return file_path, 200
        else:
            return "Invalid Request", 425
    else:
        # validate access control
        media = Media.query.filter(Media.media_file == filename).first()

        s3_config = BotoConfig(signature_version='s3v4')

        s3 = boto3.client(
            "s3",
            config=s3_config,
            aws_access_key_id=current_app.config["AWS_ACCESS_KEY_ID"],
            aws_secret_access_key=current_app.config["AWS_SECRET_ACCESS_KEY"],
            region_name=current_app.config["AWS_REGION"],
        )

        # allow generation of s3 urls for a short period while the media is not created
        if media is None:
            # this means the file is not in the database
            # we allow serving it briefly while the user is still creating the media
            try:
                # Get the last modified time of the file
                resp = s3.head_object(Bucket=current_app.config["S3_BUCKET"], Key=filename)
                last_modified = resp["LastModified"]

                # Check if file is uploaded within the grace period
                if datetime.utcnow() - last_modified.replace(tzinfo=None) <= GRACE_PERIOD:
                    params = {"Bucket": current_app.config["S3_BUCKET"], "Key": filename}
                    url = s3.generate_presigned_url("get_object", Params=params, ExpiresIn=36000)
                    return url, 200
                else:
                    Activity.create(
                        current_user,
                        Activity.ACTION_VIEW,
                        Activity.STATUS_DENIED,
                        {"file": filename},
                        "media",
                        details="Unauthorized attempt to access restricted media file.",
                    )
                    return HTTPResponse.FORBIDDEN
            except s3.exceptions.NoSuchKey:
                return HTTPResponse.NOT_FOUND
            except Exception as e:
                return HTTPResponse.INTERNAL_SERVER_ERROR
        else:
            # media exists in the database, check access control restrictions
            if not current_user.can_access(media):
                Activity.create(
                    current_user,
                    Activity.ACTION_VIEW,
                    Activity.STATUS_DENIED,
                    request.json,
                    "media",
                    details="Unauthorized attempt to access restricted media file.",
                )
                return "Restricted Access", 403

            params = {"Bucket": current_app.config["S3_BUCKET"], "Key": filename}
            if filename.lower().endswith("pdf"):
                params["ResponseContentType"] = "application/pdf"
            return s3.generate_presigned_url("get_object", Params=params, ExpiresIn=S3_URL_EXPIRY)


@admin.route("/api/serve/media/<filename>")
def api_local_serve_media(
    filename: str,
) -> Response:
    """
    serves file from local file system.

    Args:
        - filename: name of the file.

    Returns:
        - file to be served.
    """

    media = Media.query.filter(Media.media_file == filename).first()

    if media and not current_user.can_access(media):
        Activity.create(
            current_user,
            Activity.ACTION_VIEW,
            Activity.STATUS_DENIED,
            request.json,
            "media",
            details="Unauthorized attempt to access restricted media file.",
        )
        return "Restricted Access", 403
    else:
        if media:
            Activity.create(
                current_user,
                Activity.ACTION_VIEW,
                Activity.STATUS_SUCCESS,
                media.to_mini() if media else {"file": filename},
                "media",
            )
        return send_from_directory("media", filename)


@admin.post("/api/inline/upload")
@roles_accepted("Admin", "DA")
def api_inline_medias_upload() -> Response:
    """
    Endpoint to upload inline media files.

    Returns:
        - success/error string based on the operation result.
    """
    try:
        f = request.files.get("file")

        # final file
        filename = Media.generate_file_name(f.filename)
        filepath = (Media.inline_dir / filename).as_posix()
        f.save(filepath)
        response = {"location": filename}

        return Response(json.dumps(response), content_type="application/json"), 200
    except Exception as e:
        logger.error(e, exc_info=True)
        return "Request Failed", 417


@admin.route("/api/serve/inline/<filename>")
def api_local_serve_inline_media(filename: str) -> Response:
    """
    serves inline media files - only for authenticated users.

    Args:
        - filename: name of the file.

    Returns:
        - file to be served.
    """
    return send_from_directory("media/inline", filename)


# Medias routes


@admin.put("/api/media/<int:id>")
@roles_accepted("Admin", "DA")
@validate_with(MediaRequestModel)
def api_media_update(id: t.id, validated_data: dict) -> Response:
    """
    Endpoint to update a media item.

    Args:
        - id: id of the media
        - validated_data: validated data from the request.

    Returns:
        - success/error string based on the operation result.
    """
    media = Media.query.get(id)
    if media is None:
        return HTTPResponse.NOT_FOUND

    if not current_user.can_access(media):
        Activity.create(
            current_user,
            Activity.ACTION_VIEW,
            Activity.STATUS_DENIED,
            validated_data,
            "media",
            details="Unauthorized attempt to update restricted media.",
        )
        return "Restricted Access", 403

    media = media.from_json(validated_data["item"])
    if media.save():
        Activity.create(
            current_user,
            Activity.ACTION_VIEW,
            Activity.STATUS_SUCCESS,
            validated_data,
            "media",
        )
        return "Media {id} updated", 200
    else:
        return "Error updating Media", 417


# Actor routes
@admin.route("/actors/", defaults={"id": None})
@admin.route("/actors/<int:id>")
def actors(id: Optional[t.id]) -> str:
    """Endpoint to render actors page."""

    statuses = [item.to_dict() for item in WorkflowStatus.query.all()]
    return render_template(
        "admin/actors.html",
        statuses=statuses,
    )


@admin.route("/api/actors/", methods=["POST", "GET"])
@validate_with(ActorQueryRequestModel)
def api_actors(validated_data: dict) -> Response:
    """
    Returns actors in JSON format, allows search and paging.

    Args:
        - validated_data: validated data from the request.

    Returns:
        - actors in json format / success or error
    """
    # log search query
    if request.method == "POST":
        q = validated_data.get("q", [{}])
    else:
        q = request.args.get("q", [{}])
    if q and q != [{}]:
        Activity.create(
            current_user,
            Activity.ACTION_SEARCH,
            Activity.STATUS_SUCCESS,
            q,
            "actor",
        )

    su = SearchUtils({"q": q}, cls="actor")
    queries, ops = su.get_query()
    result = Actor.query.filter(*queries.pop(0))

    # nested queries
    if len(queries) > 0:
        while queries:
            nextOp = ops.pop(0)
            nextQuery = queries.pop(0)
            if nextOp == "union":
                result = result.union(Actor.query.filter(*nextQuery))
            elif nextOp == "intersect":
                result = result.intersect(Actor.query.filter(*nextQuery))

    page = request.args.get("page", 1, int)
    per_page = request.args.get("per_page", PER_PAGE, int)
    result = result.order_by(Actor.updated_at.desc()).paginate(
        page=page, per_page=per_page, count=True
    )
    # Select json encoding type
    mode = request.args.get("mode", "1")
    response = {
        "items": [item.to_dict(mode=mode) for item in result.items],
        "perPage": per_page,
        "total": result.total,
    }

    return Response(json.dumps(response), content_type="application/json"), 200


# create actor endpoint
@admin.post("/api/actor/")
@roles_accepted("Admin", "DA")
@validate_with(ActorRequestModel)
@can_assign_roles
def api_actor_create(
    validated_data: dict,
) -> Response:
    """
    Endpoint to create an Actor item.

    Args:
        - validated_data: validated data from the request.

    Returns:
        - success/error string based on the operation result.
    """
    actor = Actor()
    actor.from_json(validated_data["item"])

    # assign actor to creator by default
    actor.assigned_to_id = current_user.id

    roles = validated_data["item"].get("roles")
    if roles:
        role_ids = [x.get("id") for x in roles]
        new_roles = Role.query.filter(Role.id.in_(role_ids)).all()
        actor.roles = new_roles

    if actor.save():
        # the below will create the first revision by default
        actor.create_revision()
        # Record activity
        Activity.create(
            current_user, Activity.ACTION_CREATE, Activity.STATUS_SUCCESS, actor.to_mini(), "actor"
        )
        # Select json encoding type
        mode = request.args.get("mode", "1")
        return {"message": f"Created Actor #{actor.id}", "item": actor.to_dict(mode=mode)}, 201
    else:
        return {"message": "Error creating Actor"}, 417


# update actor endpoint
@admin.put("/api/actor/<int:id>")
@roles_accepted("Admin", "DA")
@validate_with(ActorRequestModel)
def api_actor_update(id: t.id, validated_data: dict) -> Response:
    """
    Endpoint to update an Actor item.

    Args:
        - id: id of the actor
        - validated_data: validated data from the request.

    Returns:
        - success/error string based on the operation result.
    """
    actor = Actor.query.get(id)
    if actor is not None:
        # check for restrictions
        if not current_user.can_access(actor):
            Activity.create(
                current_user,
                Activity.ACTION_UPDATE,
                Activity.STATUS_DENIED,
                request.json,
                "actor",
                details=f"Unauthorized attempt to update restricted Actor {id}.",
            )
            # Notify admins
            NotificationUtils.send_notification_to_admins_for_event(
                Constants.NotificationEvent.UNAUTHORIZED_ACTION,
                "Unauthorized Action",
                f"Unauthorized attempt to update restricted Actor {id}. User: {current_user.username}",
                category=Notification.TYPE_SECURITY,
                is_urgent=True,
            )
            return "Restricted Access", 403

        if not current_user.has_role("Admin") and current_user != actor.assigned_to:
            Activity.create(
                current_user,
                Activity.ACTION_UPDATE,
                Activity.STATUS_DENIED,
                request.json,
                "actor",
                details=f"Unauthorized attempt to update unassigned Actor {id}.",
            )
            # Notify admins
            NotificationUtils.send_notification_to_admins_for_event(
                Constants.NotificationEvent.UNAUTHORIZED_ACTION,
                "Unauthorized Action",
                f"Unauthorized attempt to update unassigned Actor {id}. User: {current_user.username}",
                category=Notification.TYPE_SECURITY,
                is_urgent=True,
            )
            return "Restricted Access", 403
        actor = actor.from_json(validated_data["item"])
        # Create a revision using latest values
        # this method automatically commits
        # actor changes (referenced)
        if actor.save():
            actor.create_revision()
            # Record activity
            Activity.create(
                current_user,
                Activity.ACTION_UPDATE,
                Activity.STATUS_SUCCESS,
                actor.to_mini(),
                "actor",
            )
            return f"Saved Actor #{actor.id}", 200
        else:
            return f"Error saving Actor #{id}", 417
    else:
        return HTTPResponse.NOT_FOUND


# Add/Update review actor endpoint
@admin.put("/api/actor/review/<int:id>")
@roles_accepted("Admin", "DA")
@validate_with(ActorReviewRequestModel)
def api_actor_review_update(id: t.id, validated_data: dict) -> Response:
    """
    Endpoint to update an Actor's review item.

    Args:
        - id: id of the actor
        - validated_data: validated data from the request.

    Returns:
        - success/error string based on the operation result.
    """
    actor = Actor.query.get(id)
    if actor is not None:
        if not current_user.can_access(actor):
            Activity.create(
                current_user,
                Activity.ACTION_REVIEW,
                Activity.STATUS_DENIED,
                validated_data,
                "actor",
                details=f"Unauthorized attempt to update restricted Actor {id}.",
            )
            # Notify admins
            NotificationUtils.send_notification_to_admins_for_event(
                Constants.NotificationEvent.UNAUTHORIZED_ACTION,
                "Unauthorized Action",
                f"Unauthorized attempt to update restricted Actor {id}. User: {current_user.username}",
                category=Notification.TYPE_SECURITY,
                is_urgent=True,
            )
            return "Restricted Access", 403

        actor.review = (
            validated_data["item"]["review"] if "review" in validated_data["item"] else ""
        )
        actor.review_action = (
            validated_data["item"]["review_action"]
            if "review_action" in validated_data["item"]
            else ""
        )

        actor.status = "Peer Reviewed"

        # Create a revision using latest values
        # this method automatically commits
        #  actor changes (referenced)
        if actor.save():
            actor.create_revision()
            # Record activity
            Activity.create(
                current_user,
                Activity.ACTION_REVIEW,
                Activity.STATUS_SUCCESS,
                actor.to_mini(),
                "actor",
            )
            return f"Actor review updated #{id}", 200
        else:
            return f"Error saving Actor #{id}'s Review", 417
    else:
        return HTTPResponse.NOT_FOUND


# bulk update actor endpoint
@admin.put("/api/actor/bulk/")
@roles_accepted("Admin", "Mod")
@validate_with(ActorBulkUpdateRequestModel)
def api_actor_bulk_update(
    validated_data: dict,
) -> Response:
    """
    Endpoint to bulk update actors.

    Args:
        - validated_data: validated data from the request.

    Returns:
        - success/error string based on the operation result.
    """

    ids = validated_data["items"]
    bulk = validated_data["bulk"]

    # non-intrusive hard validation for access roles based on user
    if not current_user.has_role("Admin"):
        # silently discard access roles
        bulk.pop("roles", None)

    if ids and len(bulk):
        job = bulk_update_actors.delay(ids, bulk, current_user.id)
        # store job id in user's session for status monitoring
        key = f"user{current_user.id}:{job.id}"
        rds.set(key, job.id)
        # expire in 3 hour
        rds.expire(key, 60 * 60 * 3)
        return "Bulk update queued successfully.", 200
    else:
        return "No items selected, or nothing to update", 417


# get one actor


@admin.get("/api/actor/<int:id>")
def api_actor_get(
    id: t.id,
) -> Response:
    """
    Endpoint to get a single actor.

    Args:
        - id: id of the actor

    Returns:
        - actor data in json format / success or error in case of failure.
    """
    actor = Actor.query.get(id)
    if not actor:
        return HTTPResponse.NOT_FOUND
    else:
        mode = request.args.get("mode", None)
        if current_user.can_access(actor):
            Activity.create(
                current_user,
                Activity.ACTION_VIEW,
                Activity.STATUS_SUCCESS,
                actor.to_mini(),
                "actor",
            )
            return json.dumps(actor.to_dict(mode)), 200
        else:
            # block access altogether here, doesn't make sense to send only the id
            Activity.create(
                current_user,
                Activity.ACTION_VIEW,
                Activity.STATUS_DENIED,
                actor.to_mini(),
                "actor",
                details="Unauthorized attempt to view restricted Actor.",
            )
            # Notify admins
            NotificationUtils.send_notification_to_admins_for_event(
                Constants.NotificationEvent.UNAUTHORIZED_ACTION,
                "Unauthorized Action",
                f"Unauthorized attempt to view restricted Actor {id}. User: {current_user.username}",
                category=Notification.TYPE_SECURITY,
                is_urgent=True,
            )
            return "Restricted Access", 403


@admin.get("/api/actor/<int:actor_id>/profiles")
def api_actor_profiles(actor_id: t.id) -> Response:
    """
    Endpoint to get all profiles associated with a specific actor.

    Args:
        - actor_id: ID of the actor.

    Returns:
        - JSON array of actor profiles or an error message.
    """
    actor = Actor.query.get(actor_id)
    if not actor:
        return HTTPResponse.NOT_FOUND

    if not current_user.can_access(actor):
        Activity.create(
            current_user,
            Activity.ACTION_VIEW,
            Activity.STATUS_DENIED,
            actor.to_mini(),
            "actor",
            details="Unauthorized attempt to view restricted Actor profiles.",
        )
        # Notify admins
        NotificationUtils.send_notification_to_admins_for_event(
            Constants.NotificationEvent.UNAUTHORIZED_ACTION,
            "Unauthorized Action",
            f"Unauthorized attempt to view restricted Actor profiles. User: {current_user.username}",
            category=Notification.TYPE_SECURITY,
            is_urgent=True,
        )
        return HTTPResponse.FORBIDDEN

    profiles = actor.actor_profiles
    profiles_data = [profile.to_dict() for profile in profiles]
    return json.dumps(profiles_data), 200


# get actor relations
@admin.get("/api/actor/relations/<int:id>")
def actor_relations(id: t.id) -> Response:
    """
    Endpoint to return related entities of an Actor.

    Args:
        - id: id of the actor.

    Returns:
        - related entities in json format.
    """
    cls = request.args.get("class", None)
    page = request.args.get("page", 1, int)
    per_page = request.args.get("per_page", REL_PER_PAGE, int)
    if not cls or cls not in ["bulletin", "actor", "incident"]:
        return HTTPResponse.NOT_FOUND
    actor = Actor.query.get(id)
    if not actor:
        return HTTPResponse.NOT_FOUND
    items = []

    if cls == "bulletin":
        items = actor.bulletin_relations
    elif cls == "actor":
        items = actor.actor_relations
    elif cls == "incident":
        items = actor.incident_relations

    # pagination
    start = (page - 1) * per_page
    end = start + per_page
    data = items[start:end]

    load_more = False if end >= len(items) else True

    if data:
        if cls == "actor":
            data = [item.to_dict(exclude=actor) for item in data]
        else:
            data = [item.to_dict() for item in data]

    return json.dumps({"items": data, "more": load_more}), 200


@admin.get("/api/actormp/<int:id>")
def api_actor_mp_get(id: t.id) -> Response:
    """
    Endpoint to get missing person data for an actor profile.

    Args:
        - id: id of the actor profile.

    Returns:
        - actor profile data in json format / success or error in case of failure.
    """
    profile = ActorProfile.query.get(id)
    if not profile:
        return HTTPResponse.NOT_FOUND

    if not current_user.can_access(profile.actor):
        Activity.create(
            current_user,
            Activity.ACTION_VIEW,
            Activity.STATUS_DENIED,
            profile.actor.to_mini(),
            "actor",
            details="Unauthorized attempt to view restricted Actor.",
        )
        return HTTPResponse.FORBIDDEN

    return json.dumps(profile.mp_json()), 200


# Bulletin History Helpers


@admin.route("/api/bulletinhistory/<int:bulletinid>")
@require_view_history
def api_bulletinhistory(bulletinid: t.id) -> Response:
    """
    Endpoint to get revision history of a bulletin.

    Args:
        - bulletinid: id of the bulletin item.

    Returns:
        - json feed of item's history / error.
    """
    result = (
        BulletinHistory.query.filter_by(bulletin_id=bulletinid)
        .order_by(desc(BulletinHistory.created_at))
        .all()
    )

    # For standardization
    response = {"items": [item.to_dict() for item in result]}
    return Response(json.dumps(response), content_type="application/json"), 200


# Actor History Helpers


@admin.route("/api/actorhistory/<int:actorid>")
@require_view_history
def api_actorhistory(actorid: t.id) -> Response:
    """
    Endpoint to get revision history of an actor.

    Args:
        - actorid: id of the actor item.

    Returns:
        - json feed of item's history / error.
    """
    result = (
        ActorHistory.query.filter_by(actor_id=actorid).order_by(desc(ActorHistory.created_at)).all()
    )
    # For standardization
    response = {"items": [item.to_dict() for item in result]}
    return Response(json.dumps(response), content_type="application/json"), 200


# Incident History Helpers


@admin.route("/api/incidenthistory/<int:incidentid>")
@require_view_history
def api_incidenthistory(incidentid: t.id) -> Response:
    """
    Endpoint to get revision history of an incident item.

    Args:
        - incidentid: id of the incident item.

    Returns:
        - json feed of item's history / error.
    """
    result = (
        IncidentHistory.query.filter_by(incident_id=incidentid)
        .order_by(desc(IncidentHistory.created_at))
        .all()
    )
    # For standardization
    response = {"items": [item.to_dict() for item in result]}
    return Response(json.dumps(response), content_type="application/json"), 200


# Location History Helpers


@admin.route("/api/locationhistory/<int:locationid>")
@require_view_history
def api_locationhistory(locationid: t.id) -> Response:
    """
    Endpoint to get revision history of a location.

    Args:
        - locationid: id of the location item.

    Returns:
        - json feed of item's history / error.
    """
    result = (
        LocationHistory.query.filter_by(location_id=locationid)
        .order_by(desc(LocationHistory.created_at))
        .all()
    )
    # For standardization
    response = {"items": [item.to_dict() for item in result]}
    return Response(json.dumps(response), content_type="application/json"), 200


# user management routes


@admin.route("/api/users/")
@roles_accepted("Admin", "Mod")
def api_users() -> Response:
    """
    API endpoint to feed users data in json format , supports paging and search.

    Returns:
        - json feed of users / error.
    """
    page = request.args.get("page", 1, int)
    per_page = request.args.get("per_page", PER_PAGE, int)
    q = request.args.get("q")
    query = []
    if q is not None:
        query.append(User.name.ilike("%" + q + "%"))
    result = (
        User.query.filter(*query)
        .order_by(User.username)
        .paginate(page=page, per_page=per_page, count=True)
    )

    response = {
        "items": [
            item.to_dict() if current_user.has_role("Admin") else item.to_compact()
            for item in result.items
        ],
        "perPage": per_page,
        "total": result.total,
    }

    return Response(json.dumps(response), content_type="application/json"), 200


@admin.get("/users/", defaults={"id": None})
@admin.get("/users/<int:id>")
@auth_required(within=15, grace=0)
@roles_required("Admin")
def users(id) -> str:
    """
    Endpoint to render the users backend page.

    Returns:
        - html page of the users backend.
    """
    return render_template("admin/users.html")


@admin.get("/api/user/<int:id>")
@roles_required("Admin")
def api_user_get(id) -> Response:
    """
    Endpoint to get a user
    :param id: id of the user
    :return: user data in json format + success or error in case of failure
    """
    user = User.query.get(id)
    if not user:
        return HTTPResponse.NOT_FOUND
    else:
        return user.to_dict()


@admin.get("/api/user/<int:id>/sessions")
@roles_required("Admin")
def api_user_sessions(id: int) -> Any:
    """
    Retrieve paginated session data for a specific user.

    Args:
        id (int): The ID of the user whose sessions are to be retrieved.

    Returns:
        Any: A dictionary with session details and pagination info, or an error message and HTTP status code.
    """

    session_redis = current_app.config["SESSION_REDIS"]
    session_interface = current_app.session_interface
    per_page = request.args.get("per_page", PER_PAGE, int)
    page = request.args.get("page", 1, int)

    try:
        # Fetch the user to ensure they exist and to collect their session tokens
        user = User.query.get(id)
        if not user:
            return HTTPResponse.NOT_FOUND
        sessions_paginated = (
            Session.query.filter(Session.user_id == id).order_by(Session.created_at.desc())
        ).paginate(page=page, per_page=per_page, error_out=False)

        # Collect tokens from user's sessions to filter Redis keys
        user_session_tokens = {s.session_token for s in sessions_paginated.items}

        user_redis_keys = [f"session:{token}" for token in user_session_tokens if token]

        # Retrieve and decode session details from Redis, storing in a dictionary
        redis_sessions_details = {}
        for key in user_redis_keys:
            data = session_redis.get(key)
            if data:
                token = key.split(":")[1]
                session_data = session_interface.serializer.decode(data)
                # hide session details from the response
                redis_sessions_details[token] = {"_fresh": session_data.get("_fresh")}

        # Prepare the session data for response including the details
        sessions_data = []

        for s in sessions_paginated.items:
            session_info = s.to_dict()
            if s.session_token in redis_sessions_details:
                session_info["details"] = redis_sessions_details[s.session_token]
            session_info["active"] = s.session_token == session.sid
            sessions_data.append(session_info)

        # Determine if there are more items left
        more = sessions_paginated.has_next

        return {"items": sessions_data, "more": more}

    except Exception as e:
        return {"error": "Expectation failed", "message": str(e)}, 417


@admin.delete("/api/session/logout")
@roles_required("Admin")
def logout_session() -> Response:
    """
    Handle session logout by session id (admin only).

    Returns appropriate messages based on the success or failure of the logout operation.
    """

    # get the sessid from the JSON payload
    sessid = request.json.get("sessid", None)
    if not sessid:
        return "Invalid request. Please provide a session ID.", 400
    try:
        # Query the database to get the session token using the sessid
        session_ = Session.query.get(sessid)

        if not session_:
            return f"Session ID {sessid} not found.", 404

        token = session_.session_token

        if token == session.sid:
            logout_user()
            # Use a custom JSON response with a specific field to signal a redirect to the front-end
            return {"logout": "successful", "redirect": True}

        rds = current_app.config["SESSION_REDIS"]
        session_key = f"session:{token}"

        # Check if the session key exists in Redis
        if rds.exists(session_key):
            # Delete the session key from Redis
            rds.delete(session_key)
            return f"Session {sessid} logged out successfully."
        else:
            return f"Session {sessid} not found in Redis.", 404

    except Exception as e:
        return f"Error while logging out session: {str(e)}", 500


@admin.delete("/api/user/<int:user_id>/sessions/logout")
@roles_required("Admin")
def logout_all_sessions(user_id: int) -> Any:
    """
    Log out all sessions for a given user.

    Args:
        user_id (int): The ID of the user whose sessions will be logged out.

    Returns:
        Tuple[Union[str, dict], int]: A response message and HTTP status code.
    """
    # Fetch the user to ensure they exist
    user = User.query.get(user_id)
    if not user:
        return "User not found", 404

    rds = current_app.config["SESSION_REDIS"]
    errors = []
    current_session_logout_needed = False

    # Iterate over user's sessions and delete them from Redis, except the current session
    for s in user.sessions:
        if s.session_token == session.sid:
            current_session_logout_needed = True
            continue

        try:
            session_key = f"session:{s.session_token}"
            if rds.exists(session_key):
                rds.delete(session_key)
        except Exception as e:
            errors.append(f"Failed to delete session {s.session_token}: {str(e)}")

    # Logout current session last if needed
    if current_session_logout_needed:
        logout_user()

    # Build response
    if errors:
        return {"errors": errors}, 500
    return f"All sessions for user {user_id} logged out successfully", 200


@admin.delete("/api/user/revoke_2fa")
@roles_required("Admin")
def revoke_2fa() -> Response:
    """
    Revoke 2FA for a specified user.

    Returns:
        Tuple[str, int]: A success message and HTTP status code.
    """
    user_id: int = request.args.get("user_id", default=None, type=int)

    if not user_id:
        return HTTPResponse.BAD_REQUEST

    user = User.query.get(user_id)
    if not user:
        return HTTPResponse.BAD_REQUEST

    tf_disable(user)
    # also clear all webauthn credentials
    for cred in user.webauthn:
        db.session.delete(cred)
    user.save()

    return f"2FA revoked for user {user_id} successfully", 200


@admin.post("/api/user/")
@roles_required("Admin")
@validate_with(UserRequestModel)
def api_user_create(
    validated_data: dict,
) -> Response:
    """
    Endpoint to create a user item.

    Args:
        - validated_data: validated data from the request.

    Returns:
        - success/error string based on the operation result.
    """
    # validate existing
    u = validated_data.get("item")
    username = u.get("username")

    exists = User.query.filter(User.username == username).first()
    if len(username) < 4:
        return "Error, username too short", 417
    if len(username) > 32:
        return "Error, username too long", 417
    if exists:
        return "Error, username already exists", 417
    user = User()
    user.fs_uniquifier = uuid4().hex
    user.from_json(u)
    result = user.save()
    if result:
        # Record activity
        Activity.create(
            current_user, Activity.ACTION_CREATE, Activity.STATUS_SUCCESS, user.to_mini(), "user"
        )
        # Notify admins
        NotificationUtils.send_notification_to_admins_for_event(
            Constants.NotificationEvent.NEW_USER,
            "New User Created",
            f"User {username} has been created by {current_user.username} successfully.",
            category=Notification.TYPE_GENERAL,
            is_urgent=True,
        )
        return f"User {username} has been created successfully", 200
    else:
        return "Error creating user", 417


@admin.post("/api/checkuser/")
@roles_required("Admin")
@validate_with(UserNameCheckValidationModel)
def api_user_check(
    validated_data: dict,
) -> Response:
    """
    API endpoint to validate a username.

    Args:
        - validated_data: validated data from the request.

    Returns:
        - success/error string based on the operation result.
    """
    data = validated_data.get("item")
    if not data:
        return "Please select a username", 417

    # validate illegal charachters
    uclean = bleach.clean(data.strip(), strip=True)
    if uclean != data:
        return "Illegal characters detected", 417

    # validate disallowed charachters
    cats = [unicodedata.category(c)[0] for c in data]
    if any([cat not in ["L", "N"] for cat in cats]):
        return "Disallowed characters detected", 417

    u = User.query.filter(User.username == data).first()
    if u:
        return "Username already exists", 417
    else:
        return "Username ok", 200


@admin.put("/api/user/")
@roles_required("Admin")
@validate_with(UserRequestModel)
def api_user_update(
    validated_data: dict,
) -> Response:
    """
    Endpoint to update a user.

    Args:
        - validated_data: validated data from the request.

    Returns:
        - success/error string based on the operation result.
    """
    item = validated_data.get("item")
    user = User.query.get(item.get("id"))
    if user is not None:
        u = validated_data.get("item")
        user = user.from_json(u)
        if user.save():
            # Record activity
            Activity.create(
                current_user,
                Activity.ACTION_UPDATE,
                Activity.STATUS_SUCCESS,
                user.to_mini(),
                "user",
            )
            # Notify admins
            NotificationUtils.send_notification_to_admins_for_event(
                Constants.NotificationEvent.UPDATE_USER,
                "User Updated",
                f"User {user.username} has been updated by {current_user.username} successfully.",
                category=Notification.TYPE_UPDATE,
                is_urgent=True,
            )
            return f"Saved User {user.id} {user.name}", 200
        else:
            return f"Error saving User {user.id} {user.name}", 417
    else:
        return HTTPResponse.NOT_FOUND


@admin.post("/api/password/")
@validate_with(UserPasswordCheckValidationModel)
def api_check_password(
    validated_data: dict,
) -> Response:
    """
    API Endpoint to validate a password and check its strength.

    Args:
        - validated_data: validated data from the request.

    Returns:
        - success/error string based on the operation result.
    """
    # Retrieve the password from the request's JSON body
    password = validated_data.get("password")

    # Check if the password is provided
    if not password:
        return "No password provided", 400

    result = zxcvbn(password)
    score = result.get("score")
    if score >= current_app.config.get("SECURITY_ZXCVBN_MINIMUM_SCORE"):
        return "Password is ok", 200
    else:
        return "Weak Password Score", 409


@admin.post("/api/user/force-reset")
@roles_required("Admin")
@validate_with(UserForceResetRequestModel)
def api_user_force_reset(validated_data: dict) -> Response:
    """
    Endpoint to force a password reset for a user.

    Args:
        - validated_data: validated data from the request.

    Returns:
        - success/error string based on the operation result.
    """
    item = validated_data.get("item")
    if not item:
        abort(400)
    user = User.query.get(item.get("id"))
    if not user:
        abort(400)
    if reset_key := user.security_reset_key:
        message = f"Forced password reset already requested: {reset_key}"
        return Response(message, mimetype="text/plain")
    user.set_security_reset_key()
    message = f"Forced password reset has been set for user {user.username}"
    # Notify user
    NotificationUtils.send_notification_to_user_for_event(
        Constants.NotificationEvent.FORCE_PASSWORD_CHANGE,
        user,
        "Password Reset",
        "Your password has been reset. Please change it to continue using the application.",
        category=Notification.TYPE_SECURITY,
        is_urgent=True,
    )
    return Response(message, mimetype="text/plain")


@admin.post("/api/user/force-reset-all")
@roles_required("Admin")
def api_user_force_reset_all() -> Response:
    """
    sets a redis flag to force password reset for all users.

    Returns:
        - success response after setting all redis flags (if not already set)
    """
    for user in User.query.all():
        # check if user already has a password reset flag
        if not user.security_reset_key:
            user.set_security_reset_key()
            # Notify user
            NotificationUtils.send_notification_to_user_for_event(
                Constants.NotificationEvent.FORCE_PASSWORD_CHANGE,
                user,
                "Password Reset",
                "Your password has been reset. Please change it to continue using the application.",
                category=Notification.TYPE_SECURITY,
                is_urgent=True,
            )
    return "Forced password reset has been set for all users", 200


@admin.delete("/api/user/<int:id>")
@roles_required("Admin")
def api_user_delete(
    id: t.id,
) -> Response:
    """
    Endpoint to delete a user.

    Args:
        - id: id of the user to be deleted.

    Returns:
        - success/error string based on the operation result.
    """
    user = User.query.get(id)
    if user is None:
        return HTTPResponse.NOT_FOUND

    if user.active:
        return "User is active, make inactive before deleting", 403

    if user.delete():
        # Record activity
        Activity.create(
            current_user, Activity.ACTION_DELETE, Activity.STATUS_SUCCESS, user.to_mini(), "user"
        )
        # Notify admins
        NotificationUtils.send_notification_to_admins_for_event(
            Constants.NotificationEvent.ITEM_DELETED,
            "User Deleted",
            f"User {user.username} has been deleted by {current_user.username} successfully.",
            category=Notification.TYPE_UPDATE,
            is_urgent=True,
        )
        return "Deleted", 200
    else:
        return "Error deleting User", 417


# Roles routes
@admin.route("/roles/")
@auth_required(within=15, grace=0)
@roles_required("Admin")
def roles() -> str:
    """
    Endpoint to redner roles backend page.

    Returns:
        - html page of the roles backend.
    """
    return render_template("admin/roles.html")


@admin.get("/api/roles/")
@roles_required("Admin")
def api_roles() -> Response:
    """
    API endpoint to feed roles items in josn format - supports paging and search.

    Returns:
        - json feed of roles / error.
    """
    query = []
    q = request.args.get("q", None)
    page = request.args.get("page", 1, int)
    per_page = request.args.get("per_page", PER_PAGE, int)
    if q is not None:
        query.append(Role.name.ilike("%" + q + "%"))
    result = (
        Role.query.filter(*query)
        .order_by(Role.id)
        .paginate(page=page, per_page=per_page, count=True)
    )
    response = {
        "items": [item.to_dict() for item in result.items],
        "perPage": per_page,
        "total": result.total,
    }
    return Response(json.dumps(response), content_type="application/json"), 200


@admin.post("/api/role/")
@roles_required("Admin")
@validate_with(RoleRequestModel)
def api_role_create(
    validated_data: dict,
) -> Response:
    """
    Endpoint to create a role item.

    Args:
        - validated_data: validated data from the request.

    Returns:
        - success/error string based on the operation result.
    """
    role = Role()
    created = role.from_json(validated_data["item"])
    if created.save():
        # Record activity
        Activity.create(
            current_user, Activity.ACTION_CREATE, Activity.STATUS_SUCCESS, role.to_mini(), "role"
        )
        # Notify admins
        NotificationUtils.send_notification_to_admins_for_event(
            Constants.NotificationEvent.NEW_GROUP,
            "New Group Created",
            f"Group {role.name} has been created by {current_user.username} successfully.",
            category=Notification.TYPE_UPDATE,
            is_urgent=True,
        )
        return "Created", 200

    else:
        return "Save Failed", 417


@admin.put("/api/role/<int:id>")
@roles_required("Admin")
@validate_with(RoleRequestModel)
def api_role_update(id: t.id, validated_data: dict) -> Response:
    """
    Endpoint to update a role item.

    Args:
        - id: id of the role to be updated.
        - validated_data: validated data from the request.

    Returns:
        - success/error string based on the operation result.
    """
    role = Role.query.get(id)
    if role is None:
        return HTTPResponse.NOT_FOUND

    if role.name in ["Admin", "Mod", "DA"]:
        return "Cannot edit System Roles", 403

    role = role.from_json(validated_data["item"])
    role.save()
    # Record activity
    Activity.create(
        current_user, Activity.ACTION_UPDATE, Activity.STATUS_SUCCESS, role.to_mini(), "role"
    )
    return f"Role {id} Updated", 200


@admin.delete("/api/role/<int:id>")
@roles_required("Admin")
def api_role_delete(
    id: t.id,
) -> Response:
    """
    Endpoint to delete a role item.

    Args:
        - id: id of the role to be deleted.

    Returns:
        - success/error string based on the operation result.
    """
    role = Role.query.get(id)

    if role is None:
        return HTTPResponse.NOT_FOUND

    # forbid deleting system roles
    if role.name in ["Admin", "Mod", "DA"]:
        return "Cannot delete System Roles", 403
    # forbid delete roles assigned to restricted items
    if role.bulletins.first() or role.actors.first() or role.incidents.first():
        return "Role assigned to restricted items", 403

    if role.delete():
        # Record activity
        Activity.create(
            current_user, Activity.ACTION_DELETE, Activity.STATUS_SUCCESS, role.to_mini(), "role"
        )
        return "Deleted", 200
    else:
        return "Error deleting Role", 417


@admin.post("/api/role/import/")
@roles_required("Admin")
def api_role_import() -> Response:
    """
    Endpoint to import role items from a CSV file.

    Returns:
        - success/error string based on the operation result.
    """
    if "csv" in request.files:
        Role.import_csv(request.files.get("csv"))
        return "Success", 200
    else:
        return "Error", 400


# Incident routes
@admin.route("/incidents/", defaults={"id": None})
@admin.route("/incidents/<int:id>")
def incidents(id: Optional[t.id]) -> str:
    """
    Endpoint to render incidents backend page.

    Args:
        - id: id of the incident item.

    Returns:
        - html page of the incidents backend.
    """

    statuses = [item.to_dict() for item in WorkflowStatus.query.all()]
    return render_template(
        "admin/incidents.html",
        statuses=statuses,
    )


@admin.route("/api/incidents/", methods=["POST", "GET"])
@validate_with(IncidentQueryRequestModel)
def api_incidents(validated_data: dict) -> Response:
    """
    Returns incidents in JSON format, allows search and paging.

    Args:
        - validated_data: validated data from the request.

    Returns:
        - incidents in json format / success or error
    """
    # log search query
    q = validated_data.get("q", None)
    if q and q != [{}]:
        Activity.create(
            current_user,
            Activity.ACTION_SEARCH,
            Activity.STATUS_SUCCESS,
            q,
            "incident",
        )

    query = []

    su = SearchUtils(validated_data, cls="incident")

    query = su.get_query()

    page = request.args.get("page", 1, int)
    per_page = request.args.get("per_page", PER_PAGE, int)

    result = (
        Incident.query.filter(*query)
        .order_by(Incident.updated_at.desc())
        .paginate(page=page, per_page=per_page, count=True)
    )
    # Select json encoding type
    mode = request.args.get("mode", "1")
    response = {
        "items": [item.to_dict(mode=mode) for item in result.items],
        "perPage": per_page,
        "total": result.total,
    }

    return Response(json.dumps(response), content_type="application/json"), 200


@admin.post("/api/incident/")
@roles_accepted("Admin", "DA")
@can_assign_roles
@validate_with(IncidentRequestModel)
def api_incident_create(
    validated_data: dict,
) -> Response:
    """
    API endpoint to create an incident.

    Args:
        - validated_data: validated data from the request.

    Returns:
        - success/error string based on the operation result.
    """
    incident = Incident()
    incident.from_json(validated_data["item"])

    # assign to creator by default
    incident.assigned_to_id = current_user.id

    roles = validated_data["item"].get("roles", [])
    if roles:
        role_ids = [x.get("id") for x in roles]
        new_roles = Role.query.filter(Role.id.in_(role_ids)).all()
        incident.roles = new_roles

    if incident.save():
        # the below will create the first revision by default
        incident.create_revision()
        # Record activity
        Activity.create(
            current_user,
            Activity.ACTION_CREATE,
            Activity.STATUS_SUCCESS,
            incident.to_mini(),
            "incident",
        )
        # Select json encoding type
        mode = request.args.get("mode", "1")
        return {
            "message": f"Created Incident #{incident.id}",
            "item": incident.to_dict(mode=mode),
        }, 201
    else:
        return {"message": "Error creating Incident"}, 417


# update incident endpoint
@admin.put("/api/incident/<int:id>")
@roles_accepted("Admin", "DA")
@validate_with(IncidentRequestModel)
def api_incident_update(id: t.id, validated_data: dict) -> Response:
    """
    API endpoint to update an incident.

    Args:
        - id: id of the incident.
        - validated_data: validated data from the request.

    Returns:
        - success/error string based on the operation result.
    """
    incident = Incident.query.get(id)

    if incident is not None:
        if not current_user.can_access(incident):
            Activity.create(
                current_user,
                Activity.ACTION_UPDATE,
                Activity.STATUS_DENIED,
                request.json,
                "incident",
                details=f"Unauthorized attempt to update restricted Incident {id}.",
            )
            # Notify admins
            NotificationUtils.send_notification_to_admins_for_event(
                Constants.NotificationEvent.UNAUTHORIZED_ACTION,
                "Unauthorized Action",
                f"Unauthorized attempt to update restricted Incident {id}. User: {current_user.username}",
                category=Notification.TYPE_SECURITY,
                is_urgent=True,
            )
            return "Restricted Access", 403

        if not current_user.has_role("Admin") and current_user != incident.assigned_to:
            Activity.create(
                current_user,
                Activity.ACTION_UPDATE,
                Activity.STATUS_DENIED,
                request.json,
                "incident",
                details=f"Unauthorized attempt to update unassigned Incident {id}.",
            )
            # Notify admins
            NotificationUtils.send_notification_to_admins_for_event(
                Constants.NotificationEvent.UNAUTHORIZED_ACTION,
                "Unauthorized Action",
                f"Unauthorized attempt to update unassigned Incident {id}. User: {current_user.username}",
                category=Notification.TYPE_SECURITY,
                is_urgent=True,
            )
            return "Restricted Access", 403

        incident = incident.from_json(validated_data["item"])

        # Create a revision using latest values
        # this method automatically commits
        # incident changes (referenced)
        if incident:
            incident.create_revision()
            # Record activity
            Activity.create(
                current_user,
                Activity.ACTION_UPDATE,
                Activity.STATUS_SUCCESS,
                incident.to_mini(),
                "incident",
            )
            return f"Saved Incident #{id}", 200
        else:
            return f"Error saving Incident {id}", 417
    else:
        return HTTPResponse.NOT_FOUND


# Add/Update review incident endpoint
@admin.put("/api/incident/review/<int:id>")
@roles_accepted("Admin", "DA")
@validate_with(IncidentReviewRequestModel)
def api_incident_review_update(id: t.id, validated_data: dict) -> Response:
    """
    Endpoint to update an incident review item.

    Args:
        - id: id of the incident
        - validated_data: validated data from the request.

    Returns:
        - success/error string based on the operation result.
    """
    incident = Incident.query.get(id)
    if incident is not None:
        if not current_user.can_access(incident):
            Activity.create(
                current_user,
                Activity.ACTION_REVIEW,
                Activity.STATUS_DENIED,
                validated_data,
                "incident",
                details=f"Unauthorized attempt to update restricted Incident {id}.",
            )
            # Notify admins
            NotificationUtils.send_notification_to_admins_for_event(
                Constants.NotificationEvent.UNAUTHORIZED_ACTION,
                "Unauthorized Action",
                f"Unauthorized attempt to update restricted Incident {id}. User: {current_user.username}",
                category=Notification.TYPE_SECURITY,
                is_urgent=True,
            )
            return "Restricted Access", 403

        incident.review = (
            validated_data["item"]["review"] if "review" in validated_data["item"] else ""
        )
        incident.review_action = (
            validated_data["item"]["review_action"]
            if "review_action" in validated_data["item"]
            else ""
        )

        incident.status = "Peer Reviewed"
        if incident.save():
            # Create a revision using latest values
            # this method automatically commi
            # incident changes (referenced)
            incident.create_revision()
            # Record activity
            Activity.create(
                current_user,
                Activity.ACTION_REVIEW,
                Activity.STATUS_SUCCESS,
                incident.to_mini(),
                "incident",
            )
            return f"Bulletin review updated #{id}", 200
        else:
            return f"Error saving Incident #{id}'s Review", 417
    else:
        return HTTPResponse.NOT_FOUND


# bulk update incident endpoint
@admin.put("/api/incident/bulk/")
@roles_accepted("Admin", "Mod")
@validate_with(IncidentBulkUpdateRequestModel)
def api_incident_bulk_update(
    validated_data: dict,
) -> Response:
    """
    endpoint to handle bulk incidents updates.

    Args:
        - validated_data: validated data from the request.

    Returns:
        - success/error string based on the operation result.
    """

    ids = validated_data["items"]
    bulk = validated_data["bulk"]

    # non-intrusive hard validation for access roles based on user
    if not current_user.has_role("Admin"):
        # silently discard access roles
        bulk.pop("roles", None)
        bulk.pop("rolesReplace", None)
        bulk.pop("restrictRelated", None)

    if ids and len(bulk):
        job = bulk_update_incidents.delay(ids, bulk, current_user.id)
        # store job id in user's session for status monitoring
        key = f"user{current_user.id}:{job.id}"
        rds.set(key, job.id)
        # expire in 3 hour
        rds.expire(key, 60 * 60 * 3)
        return "Bulk update queued successfully", 200
    else:
        return "No items selected, or nothing to update", 417


# get one incident
@admin.get("/api/incident/<int:id>")
def api_incident_get(
    id: t.id,
) -> Response:
    """
    Endopint to get a single incident by id.

    Args:
        - id: id of the incident.

    Returns:
        - incident data in json format / success or error in case of failure.
    """
    incident = Incident.query.get(id)
    if not incident:
        return HTTPResponse.NOT_FOUND
    else:
        mode = request.args.get("mode", None)
        if current_user.can_access(incident):
            Activity.create(
                current_user,
                Activity.ACTION_VIEW,
                Activity.STATUS_SUCCESS,
                incident.to_mini(),
                "incident",
            )
            return json.dumps(incident.to_dict(mode)), 200
        else:
            # block access altogether here, doesn't make sense to send only the id
            Activity.create(
                current_user,
                Activity.ACTION_VIEW,
                Activity.STATUS_DENIED,
                incident.to_mini(),
                "incident",
                details=f"Unauthorized attempt to view restricted Incident {id}.",
            )
            # Notify admins
            NotificationUtils.send_notification_to_admins_for_event(
                Constants.NotificationEvent.UNAUTHORIZED_ACTION,
                "Unauthorized Action",
                f"Unauthorized attempt to view restricted Incident {id}. User: {current_user.username}",
                category=Notification.TYPE_SECURITY,
                is_urgent=True,
            )
            return "Restricted Access", 403


# get incident relations
@admin.get("/api/incident/relations/<int:id>")
def incident_relations(id: t.id) -> Response:
    """
    Endpoint to return related entities of an Incident.

    Args:
        - id: id of the incident.

    Returns:
        - related entities in json format.
    """
    cls = request.args.get("class", None)
    page = request.args.get("page", 1, int)
    per_page = request.args.get("per_page", REL_PER_PAGE, int)
    if not cls or cls not in ["bulletin", "actor", "incident"]:
        return HTTPResponse.NOT_FOUND
    incident = Incident.query.get(id)
    if not incident:
        return HTTPResponse.NOT_FOUND
    items = []

    if cls == "bulletin":
        items = incident.bulletin_relations
    elif cls == "actor":
        items = incident.actor_relations
    elif cls == "incident":
        items = incident.incident_relations

    # add support for loading all relations at once
    if page == 0:
        if cls == "incident":
            data = [item.to_dict(exclude=incident) for item in items]
        else:
            data = [item.to_dict() for item in items]

        return json.dumps({"items": data, "more": False}), 200

    # pagination
    start = (page - 1) * per_page
    end = start + per_page
    data = items[start:end]

    load_more = False if end >= len(items) else True

    if data:
        if cls == "incident":
            data = [item.to_dict(exclude=incident) for item in data]
        else:
            data = [item.to_dict() for item in data]

    return json.dumps({"items": data, "more": load_more}), 200


@admin.post("/api/incident/import/")
@roles_required("Admin")
def api_incident_import() -> Response:
    """
    Endpoint to handle incident imports.

    Returns:
        - success/error string based on the operation result.
    """
    if "csv" in request.files:
        Incident.import_csv(request.files.get("csv"))
        return "Success", 200
    else:
        return "Error", 417


# Activity routes
@admin.route("/activity/")
@roles_required("Admin")
def activity() -> str:
    """
    Endpoint to render activity backend page.

    Returns:
        - html page of the activity backend.
    """
    atobInfo = [item.to_dict() for item in AtobInfo.query.all()]
    btobInfo = [item.to_dict() for item in BtobInfo.query.all()]
    atoaInfo = [item.to_dict() for item in AtoaInfo.query.all()]
    itobInfo = [item.to_dict() for item in ItobInfo.query.all()]
    itoaInfo = [item.to_dict() for item in ItoaInfo.query.all()]
    itoiInfo = [item.to_dict() for item in ItoiInfo.query.all()]
    statuses = [item.to_dict() for item in WorkflowStatus.query.all()]

    return render_template(
        "admin/activity.html",
        actions_types=Activity.get_action_values(),
        atoaInfo=atoaInfo,
        itoaInfo=itoaInfo,
        itoiInfo=itoiInfo,
        atobInfo=atobInfo,
        btobInfo=btobInfo,
        itobInfo=itobInfo,
        statuses=statuses,
    )


@admin.route("/api/activities/", methods=["POST", "GET"])
@roles_required("Admin")
def api_activities() -> Response:
    """Returns activities in JSON format, allows search and paging."""
    su = SearchUtils(request.json, cls="Activity")
    query = su.get_query()

    options = request.json.get("options")
    page = options.get("page", 1)
    per_page = options.get("itemsPerPage", PER_PAGE)

    result = (
        Activity.query.filter(*query)
        .order_by(-Activity.id)
        .paginate(page=page, per_page=per_page, count=True)
    )

    response = {
        "items": [item.to_dict() for item in result.items],
        "perPage": per_page,
        "total": result.total,
    }

    return Response(json.dumps(response), content_type="application/json"), 200


@admin.route("/api/bulk/status/")
@roles_accepted("Admin", "Mod")
def bulk_status() -> Response:
    """Endpoint to get status update about background bulk operations."""
    uid = current_user.id
    cursor, jobs = rds.scan(0, f"user{uid}:*", 1000)
    tasks = []
    for key in jobs:
        result = {}
        id = key.decode("utf-8").split(":")[-1]
        type = request.args.get("type")
        status = None
        if type == "bulletin":
            status = bulk_update_bulletins.AsyncResult(id).status
        elif type == "actor":
            status = bulk_update_incidents.AsyncResult(id).status
        elif type == "incident":
            status = bulk_update_actors.AsyncResult(id).status
        else:
            return HTTPResponse.NOT_FOUND

        # handle job failure
        if status == "FAILURE":
            rds.delete(key)
        if status != "SUCCESS":
            result["id"] = id
            result["status"] = status
            tasks.append(result)

        else:
            rds.delete(key)
    return json.dumps(tasks)


# Saved Searches
@admin.route("/api/queries/")
def api_queries() -> Response:
    """
    Endpoint to get user saved searches.

    Returns:
        - successful json feed of saved searches or error.
    """
    user_id = current_user.id
    query_type = request.args.get("type")
    if query_type not in Query.TYPES:
        return "Invalid query type", 400
    queries = Query.query.filter(Query.user_id == user_id, Query.query_type == query_type)
    return json.dumps([query.to_dict() for query in queries]), 200


@admin.get("/api/query/<string:name>/exists")
def api_query_check_name_exists(
    name: str,
) -> Response:
    """
    API Endpoint check if a query with that provided name exists.
    Queries are tied to the current (request) user.

    Args:
        - name: name of the query to check.

    Returns:
        - success/error string based on the operation result.
    """
    if Query.query.filter_by(name=name, user_id=current_user.id).first():
        return "Query name already exists", 409

    return "Query name is available", 200


@admin.post("/api/query/")
def api_query_create() -> Response:
    """
    API Endpoint save a query search object (advanced search.)

    Returns:
        - success/error string based on the operation result.
    """
    q = request.json.get("q", None)
    name = request.json.get("name", None)
    query_type = request.json.get("type")
    # current saved searches types
    if query_type not in Query.TYPES:
        return "Invalid Request", 400
    if q and name:
        query = Query()
        query.name = name
        query.data = q
        query.query_type = query_type
        query.user_id = current_user.id
        query.save()
        return "Query successfully saved", 200
    else:
        return "Error parsing query data", 417


@admin.put("/api/query/<int:id>")
def api_query_update(
    id: t.id,
) -> Response:
    """
    API Endpoint update a query search object (advanced search).
    Updated searches are tied to the current (request) user.

    Args:
        - id: id of the query to update.

    Returns:
        - success/error string based on the operation result.
    """
    if not (q := request.json.get("q")):
        return "q parameter not provided", 417

    query = Query.query.get(id)

    if not query:
        return "Query not found", 404

    if query.user_id != current_user.id:
        return HTTPResponse.FORBIDDEN

    query.data = q
    if query.save():
        return f"Query {query.name} updated", 200

    return "Query update failed", 409


@admin.delete("/api/query/<int:id>")
def api_query_delete(
    id: t.id,
) -> Response:
    """
    API Endpoint delete a query search object (advanced search).
    Deleted searches are tied to the current (request) user.

    Args:
        - id: id of the query to delete.

    Returns:
        - success/error string based on the operation result.
    """
    query = Query.query.get(id)

    if not query:
        return "Query not found", 404

    if query.user_id != current_user.id:
        return HTTPResponse.FORBIDDEN

    if query.delete():
        return f"Query {query.name} deleted", 200

    return "Query delete failed", 409


@admin.get("/api/graph/json")
def graph_json() -> Optional[str]:
    """
    API Endpoint to return graph data in json format.

    Returns:
        - graph data in json format.
    """
    id = request.args.get("id")
    entity_type = request.args.get("type")
    expanded = request.args.get("expanded")
    graph_utils = GraphUtils(current_user)
    if expanded == "false":
        return graph_utils.get_graph_json(entity_type, id)
    else:
        return graph_utils.expanded_graph(entity_type, id)


@admin.post("/api/graph/visualize")
@validate_with(GraphVisualizeRequestModel)
def graph_visualize(validated_data: dict) -> Response:
    """
    Endpoint to visualize a graph.

    Args:
        - validated_data: validated data from the request.

    Returns:
        - task_id of the graph visualization task.
    """
    user_id = current_user.id
    # Get the type from URL query parameter
    graph_type = request.args.get("type")

    # Check if the type is valid
    if graph_type not in ["actor", "bulletin", "incident"]:
        return abort(400, description="Invalid type provided")

    task_id = generate_graph.delay(validated_data, graph_type, user_id)
    return jsonify({"task_id": task_id.id})


@admin.get("/api/graph/data")
def get_graph_data() -> Response:
    """
    Endpoint to retrieve graph data from Redis.

    Returns:
        - graph data in JSON format.
    """
    user_id = current_user.id

    # Construct the key to retrieve the graph data from Redis
    graph_data_key = f"user{user_id}:graph:data"

    # Retrieve the graph data from Redis
    graph_data = rds.get(graph_data_key)

    if graph_data:
        # Return the graph data as a JSON response
        return Response(graph_data, mimetype="application/json")
    else:
        # If data is not found in Redis
        return HTTPResponse.NOT_FOUND


@admin.get("/api/graph/status")
def check_graph_status() -> Response:
    """Returns the status of the graph visualization task."""
    user_id = current_user.id

    status_key = f"user{user_id}:graph:status"
    status = rds.get(status_key)

    if not status:
        return HTTPResponse.NOT_FOUND

    response_body = json.dumps({"status": status.decode("utf-8")})
    return Response(response_body, status=200, content_type="application/json")


@admin.get("/system-administration/")
@auth_required(within=15, grace=0)
@roles_required("Admin")
def system_admin() -> str:
    """Endpoint for system administration."""
    return render_template("admin/system-administration.html")


@admin.get("/api/appconfig/")
@roles_required("Admin")
def api_app_config() -> Response:
    """
    Endpoint to get paged results of application configurations.

    Returns:
        - application configurations in JSON format.
    """
    page = request.args.get("page", 1, int)
    per_page = request.args.get("per_page", PER_PAGE, int)
    result = AppConfig.query.order_by(-AppConfig.id).paginate(
        page=page, per_page=per_page, count=True
    )
    response = {
        "items": [item.to_dict() for item in result.items],
        "perPage": per_page,
        "total": result.total,
    }
    return Response(json.dumps(response), content_type="application/json"), 200


@admin.get("/api/configuration/defaults/")
@roles_required("Admin")
def api_config_defaults() -> Response:
    """Returns default app configurations."""
    response = {
        "config": ConfigManager.get_all_default_configs(),
        "labels": dict(ConfigManager.CONFIG_LABELS),
    }
    return Response(json.dumps(response), content_type="application/json"), 200


@admin.get("/api/configuration/")
@roles_required("Admin")
def api_config() -> str:
    """Returns serialized app configurations."""
    response = {"config": ConfigManager.serialize(), "labels": dict(ConfigManager.CONFIG_LABELS)}
    return json.dumps(response)


@admin.put("/api/configuration/")
@roles_required("Admin")
@validate_with(ConfigRequestModel)
def api_config_write(
    validated_data: dict,
) -> Response:
    """
    Writes app configurations.

    Args:
        - validated_data: validated data from the request.

    Returns:
        - success/error string based on the operation result.
    """
    conf = validated_data.get("conf")

    if ConfigManager.write_config(conf):
        # Notify admins
        NotificationUtils.send_notification_to_admins_for_event(
            Constants.NotificationEvent.SYSTEM_SETTINGS_CHANGE,
            "System Settings Changed",
            f"System settings have been updated by {current_user.username} successfully.",
            category=Notification.TYPE_UPDATE,
            is_urgent=True,
        )
        return "Configuration Saved Successfully", 200
    else:
        return "Unable to Save Configuration", 417


@admin.post("/api/reload/")
@roles_required("Admin")
def api_app_reload() -> Response:
    """
    Reloads Flask and Celery.
    """
    from enferno.tasks import reload_app, reload_celery

    reload_app()
    reload_celery.delay()
    return "Reloaded Bayanat", 200


@admin.app_template_filter("to_config")
def to_config(items: list) -> list[dict[str, Any]]:
    """
    Filter to get translated config items.

    Args:
        - items: list of config items.

    Returns:
        - translated config items.
    """
    output = [{"en": item, "tr": gettext(item)} for item in items]
    return output


@admin.app_template_filter("get_data")
def get_data(table: str) -> list[dict[str, Any]] | list[dict[str, dict[str, Any | str]]] | None:
    """
    Filter to get data from an info/status table.

    Args:
        - table: table name. (atob, atoa, itoa, btob, itob, itoi, workflow_status)

    Returns:
        - data from the table.
    """
    if table == "atob":
        items = AtobInfo.query.all()
        return [{"en": item.title, "tr": item.title_tr or ""} for item in items]

    if table == "atoa":
        items = AtoaInfo.query.all()
        items_list = [
            {
                "en": {"text": item.title or "", "revtext": item.reverse_title or ""},
                "tr": {"text": item.title_tr or "", "revtext": item.reverse_title_tr or ""},
            }
            for item in items
        ]
        return items_list

    if table == "itoa":
        items = ItoaInfo.query.all()
        return [{"en": item.title, "tr": item.title_tr or ""} for item in items]

    if table == "btob":
        items = BtobInfo.query.all()
        return [{"en": item.title, "tr": item.title_tr or ""} for item in items]

    if table == "itob":
        items = ItobInfo.query.all()
        return [{"en": item.title, "tr": item.title_tr or ""} for item in items]

    if table == "itoi":
        items = ItoiInfo.query.all()
        return [{"en": item.title, "tr": item.title_tr or ""} for item in items]

    if table == "workflow_status":
        items = WorkflowStatus.query.all()
        return [{"en": item.title, "tr": item.title_tr or ""} for item in items]


# Logging


@admin.route("/logs/")
@roles_required("Admin")
def logs() -> str:
    """
    Endpoint to render the logs backend page.

    Returns:
        - html page of the logs backend.
    """
    return render_template("admin/system-logs.html")


@admin.route("/api/logfiles/")
@roles_required("Admin")
def api_logfiles() -> str:
    """Endpoint to return a dict containing list of log file names and
    the date of the current open log."""
    files = get_log_filenames()
    # read the current log file's first line and extract the date
    log_dir = current_app.config.get("LOG_DIR")
    log_file = current_app.config.get("LOG_FILE")
    log_path = os.path.join(log_dir, log_file)
    date = None
    if os.path.exists(log_path):
        with open(log_path, "r") as f:
            timestamp = json.loads(f.readline().strip())["timestamp"]
            date = datetime.fromtimestamp(timestamp).strftime("%Y-%m-%d")
    return json.dumps({"files": files, "date": date})


@admin.route("/api/logs/")
@roles_required("Admin")
def api_logs() -> Response:
    """Endpoint to return the content of the log file."""
    filename = request.args.get("filename", current_app.config.get("LOG_FILE"))
    log_file = secure_filename(filename)
    log_dir = current_app.config.get("LOG_DIR")
    if os.path.exists(safe_join(log_dir, log_file)):
        try:
            return send_from_directory(os.path.abspath(log_dir), log_file)
        except Exception as e:
            logger.error(f"Error sending log file: {e}", exc_info=True)
            return "Error sending log file", 417
    else:
        return "Log file not found", 404


# Notifications
@admin.route("/api/notifications")
def api_notifications() -> Response:
    """
    Endpoint to return paginated notifications for the current user.
    Accepts query parameters:
    - page: page number (default: 1)
    - per_page: number of notifications per page (default: 10)
    - status: status of the notifications to filter by (default: all, can be "read" or "unread", any other value will return all notifications)

    Returns:
        - JSON response containing notifications and pagination info
    """
    page = request.args.get("page", 1, type=int)
    per_page = request.args.get("per_page", 10, type=int)
    status = request.args.get("status")
    is_urgent = request.args.get("is_urgent")

    # Query notifications for current user, ordered by creation date descending
    notifications_query = (
        db.session.query(Notification)
        .filter(
            Notification.user_id == current_user.id,
            Notification.delivery_method == Notification.DELIVERY_METHOD_INTERNAL,
        )
        .order_by(Notification.created_at.desc())
    )

    if status:
        if status.lower() == Notification.STATUS_READ:
            notifications_query = notifications_query.filter(Notification.read_status == True)
        elif status.lower() == Notification.STATUS_UNREAD:
            notifications_query = notifications_query.filter(Notification.read_status == False)

    if is_urgent is not None:
        is_urgent_bool = is_urgent.lower() == "true"
        notifications_query = notifications_query.filter(Notification.is_urgent.is_(is_urgent_bool))

    # Paginate the results
    paginated_notifications = notifications_query.paginate(page=page, per_page=per_page, count=True)

    # Optimize unread count calculation
    if status and status.lower() == Notification.STATUS_UNREAD:
        # When filtering by unread status, use the pagination total
        unread_count = paginated_notifications.total
        # For urgent notifications check, we need a separate optimized query
        has_unread_urgent_notifications = (
            db.session.query(Notification.id)
            .filter(
                Notification.user_id == current_user.id,
                Notification.read_status == False,
                Notification.is_urgent == True,
                Notification.delivery_method == Notification.DELIVERY_METHOD_INTERNAL,
            )
            .first()
            is not None
        )
    else:
        # Use count() instead of all() for better performance
        unread_count = (
            db.session.query(Notification)
            .filter(
                Notification.user_id == current_user.id,
                Notification.read_status == False,
                Notification.delivery_method == Notification.DELIVERY_METHOD_INTERNAL,
            )
            .count()
        )
        has_unread_urgent_notifications = (
            db.session.query(Notification.id)
            .filter(
                Notification.user_id == current_user.id,
                Notification.read_status == False,
                Notification.is_urgent == True,
                Notification.delivery_method == Notification.DELIVERY_METHOD_INTERNAL,
            )
            .first()
            is not None
        )

    response = {
        "items": [notification.to_dict() for notification in paginated_notifications.items],
        "currentPage": page,
        "perPage": per_page,
        "total": paginated_notifications.total,
        "hasMore": paginated_notifications.has_next,
        "unreadCount": unread_count,
        "hasUnreadUrgentNotifications": has_unread_urgent_notifications,
    }

    return jsonify(response)


@admin.route("/api/notifications/<int:notification_id>/read", methods=["POST"])
def api_mark_notification_read(notification_id: int) -> Response:
    """
    Endpoint to mark a specific notification as read.

    Args:
        notification_id: ID of the notification to mark as read

    Returns:
        - Success response if notification is marked as read
        - Error response if notification doesn't exist or user doesn't have permission
    """
    notification = db.session.get(Notification, notification_id)

    if not notification:
        return HTTPResponse.NOT_FOUND

    # Verify the notification belongs to the current user
    if notification.user_id != current_user.id:
        return HTTPResponse.FORBIDDEN

    try:
        notification.mark_as_read()
        return (
            jsonify(
                {"message": "Notification marked as read", "notification": notification.to_dict()}
            ),
            200,
        )
    except Exception as e:
        logger.error(f"Error marking notification as read: {str(e)}", exc_info=True)
        return HTTPResponse.INTERNAL_SERVER_ERROR


@admin.post("/api/bulletin/web")
@roles_accepted("Admin", "DA")
@validate_with(WebImportValidationModel)
def api_bulletin_web_import(validated_data: dict) -> Response:
    """Import bulletin from web URL"""

    if not current_app.config.get("WEB_IMPORT"):
        return "Web import is disabled", 403

    if not (current_user.has_role("Admin") or current_user.can_import_web):
        return HTTPResponse.FORBIDDEN

    url = validated_data["url"]

    # Check for duplicate URL
    existing_bulletin = Bulletin.query.filter(Bulletin.source_link == url).first()
    if existing_bulletin:
        return (
            jsonify(
                {
                    "error": "Duplicate URL",
                    "message": f"This URL has already been imported in bulletin #{existing_bulletin.id}",
                    "bulletin_id": existing_bulletin.id,
                }
            ),
            409,
        )

    # Create import log
    data_import = DataImport(
        user_id=current_user.id,
        table="bulletin",
        file=url,
        batch_id=shortuuid.uuid()[:9],
        data={
            "mode": 3,  # Web import mode
            "optimize": False,
            "sources": [],
            "labels": [],
            "ver_labels": [],
            "locations": [],
            "tags": [],
            "roles": [],
        },
    )
    data_import.add_to_log(f"Started download from {url}")
    data_import.save()

    # Start async download
    download_media_from_web.delay(
        url=url, user_id=current_user.id, batch_id=data_import.batch_id, import_id=data_import.id
    )

    return jsonify({"batch_id": data_import.batch_id}), 202<|MERGE_RESOLUTION|>--- conflicted
+++ resolved
@@ -2932,26 +2932,24 @@
             bulletin.to_mini(),
             "bulletin",
         )
-<<<<<<< HEAD
 
         # Notify user
-        NotificationUtils.send_notification_to_user_for_event(
-            Constants.NotificationEvent.NEW_ASSIGNMENT,
-            bulletin.assigned_to,
-            "New Assignment",
-            f"You have been assigned to Bulletin {bulletin.id}.",
-            is_urgent=True,
-        )
-
-        return f"Created Bulletin #{bulletin.id}", 200
-=======
+        if bulletin.assigned_to:
+            NotificationUtils.send_notification_to_user_for_event(
+                Constants.NotificationEvent.NEW_ASSIGNMENT,
+                bulletin.assigned_to,
+                "New Assignment",
+                f"You have been assigned to Bulletin {bulletin.id}.",
+                category=Notification.TYPE_UPDATE,
+                is_urgent=True,
+            )
+
         # Select json encoding type
         mode = request.args.get("mode", "1")
         return {
             "message": f"Created Bulletin #{bulletin.id}",
             "item": bulletin.to_dict(mode=mode),
         }, 201
->>>>>>> c8ca0ed7
     else:
         return {"message": "Error creating Bulletin"}, 417
 
@@ -3500,10 +3498,7 @@
                 details="User attempted to upload unallowed file type.",
             )
             return "This file type is not allowed", 415
-<<<<<<< HEAD
-
-=======
->>>>>>> c8ca0ed7
+
     filename = Media.generate_file_name(file.filename)
     filepath = (Media.media_dir / filename).as_posix()
 
@@ -3673,7 +3668,7 @@
         # validate access control
         media = Media.query.filter(Media.media_file == filename).first()
 
-        s3_config = BotoConfig(signature_version='s3v4')
+        s3_config = BotoConfig(signature_version="s3v4")
 
         s3 = boto3.client(
             "s3",
