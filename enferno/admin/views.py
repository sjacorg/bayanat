from __future__ import annotations

import os
import shutil
import unicodedata
from datetime import datetime, timedelta
from functools import wraps
from typing import Any, Optional
from uuid import uuid4

import bleach
import boto3
from flask import Response, Blueprint, current_app, json, g, send_from_directory
from flask import request, jsonify, abort, session
from flask.templating import render_template
from flask_babel import gettext
from flask_security import logout_user
from flask_security.decorators import auth_required, current_user, roles_accepted, roles_required
from sqlalchemy import desc, or_
from werkzeug.utils import safe_join, secure_filename
from zxcvbn import zxcvbn
from flask_security.twofactor import tf_disable
import shortuuid

<<<<<<< HEAD
from enferno.admin.models.Notification import Notification
=======
from enferno.admin.constants import Constants
from enferno.admin.models.Notification import Notification
from enferno.utils.notification_utils import NotificationUtils
>>>>>>> 49f3e967
import enferno.utils.typing as t
from enferno.admin.models import (
    Bulletin,
    Label,
    Source,
    Location,
    Eventtype,
    Media,
    Actor,
    Incident,
    IncidentHistory,
    BulletinHistory,
    ActorHistory,
    LocationHistory,
    PotentialViolation,
    ClaimedViolation,
    Activity,
    Query,
    LocationAdminLevel,
    LocationType,
    AppConfig,
    AtobInfo,
    AtoaInfo,
    BtobInfo,
    ItoiInfo,
    ItoaInfo,
    ItobInfo,
    Country,
    Ethnography,
    Dialect,
    MediaCategory,
    GeoLocationType,
    WorkflowStatus,
    ActorProfile,
)
from enferno.data_import.models import DataImport

from enferno.admin.validation.models import (
    ActorBulkUpdateRequestModel,
    ActorQueryRequestModel,
    ActorRequestModel,
    ActorReviewRequestModel,
    ActorSelfAssignRequestModel,
    AtoaInfoRequestModel,
    AtobInfoRequestModel,
    BtobInfoRequestModel,
    BulkUpdateRequestModel,
    BulletinBulkUpdateRequestModel,
    BulletinQueryRequestModel,
    BulletinRequestModel,
    BulletinReviewRequestModel,
    BulletinSelfAssignRequestModel,
    ClaimedViolationRequestModel,
    ComponentDataMixinRequestModel,
    ConfigRequestModel,
    CountryRequestModel,
    EventtypeRequestModel,
    GeoLocationTypeRequestModel,
    GraphVisualizeRequestModel,
    IncidentBulkUpdateRequestModel,
    IncidentQueryRequestModel,
    IncidentRequestModel,
    IncidentReviewRequestModel,
    IncidentSelfAssignRequestModel,
    ItoaInfoRequestModel,
    ItobInfoRequestModel,
    ItoiInfoRequestModel,
    LabelRequestModel,
    LocationAdminLevelReorderRequestModel,
    LocationAdminLevelRequestModel,
    LocationQueryRequestModel,
    LocationRequestModel,
    LocationTypeRequestModel,
    MediaCategoryRequestModel,
    MediaRequestModel,
    PotentialViolationRequestModel,
    RoleRequestModel,
    SourceRequestModel,
    UserForceResetRequestModel,
    UserNameCheckValidationModel,
    UserPasswordCheckValidationModel,
    UserRequestModel,
    WebImportValidationModel,
)
from enferno.admin.validation.util import validate_with
from enferno.extensions import rds, db
from enferno.tasks import (
    bulk_update_bulletins,
    bulk_update_actors,
    bulk_update_incidents,
    download_media_from_web,
    generate_graph,
    regenerate_locations,
)
from enferno.user.models import User, Role, Session
from enferno.utils.config_utils import ConfigManager
from enferno.utils.data_helpers import get_file_hash
from enferno.utils.graph_utils import GraphUtils
from enferno.utils.http_response import HTTPResponse
from enferno.utils.logging_utils import get_log_filenames, get_logger
from enferno.utils.search_utils import SearchUtils

root = os.path.abspath(os.path.dirname(__file__))
admin = Blueprint(
    "admin",
    __name__,
    template_folder=os.path.join(root, "templates"),
    static_folder=os.path.join(root, "static"),
    url_prefix="/admin",
)

# default global items per page
PER_PAGE = 30
REL_PER_PAGE = 5

logger = get_logger()

# History access decorators


def require_view_history(f):
    """
    Decorator to ensure the user has the required permissions to view history.
    """

    @wraps(f)
    # Ensure the user is logged in before checking permissions
    @auth_required("session")
    def decorated_function(*args, **kwargs):
        # Check if user has the required view history permissions
        if not (
            current_user.has_role("Admin")
            or current_user.view_simple_history
            or current_user.view_full_history
        ):
            return HTTPResponse.FORBIDDEN
        return f(*args, **kwargs)

    return decorated_function


def can_assign_roles(func):
    """
    Decorator to ensure the user has the required permissions to assign roles.
    """

    @wraps(func)
    def decorated_function(*args, **kwargs):
        roles = request.json.get("item", {}).get("roles", [])
        if roles:
            if not has_role_assignment_permission(roles):
                Activity.create(
                    current_user,
                    Activity.ACTION_CREATE,
                    Activity.STATUS_DENIED,
                    request.json,
                    "bulletin",
                    details="Unauthorized attempt to assign roles.",
                )
                return HTTPResponse.UNAUTHORIZED
        return func(*args, **kwargs)

    return decorated_function


def has_role_assignment_permission(roles: list) -> bool:
    """
    Function to check if the current user has the required permissions to assign roles.

    Args:
        - roles: List of role ids to assign.

    Returns:
        - True if the user has the required permissions, False otherwise.
    """
    # admins can assign any roles
    if not current_user.has_role("Admin"):
        # non-admins can only assign their roles
        user_roles = {role.id for role in current_user.roles}
        requested_roles = set([role.get("id") for role in roles])
        if not requested_roles.issubset(user_roles) or not current_app.config.get(
            "AC_USERS_CAN_RESTRICT_NEW"
        ):
            return False

    return True


@admin.before_request
@auth_required("session")
def before_request() -> None:
    """
    Attaches the user object to all requests
    and a version number that is used to clear the static files cache globally.
    """
    g.user = current_user
    g.version = "5"


@admin.app_context_processor
def ctx() -> dict:
    """
    passes all users to the application, based on the current user's permissions.

    Returns:
        - dict of users
    """
    users = User.query.order_by(User.username).all()
    if current_user and current_user.is_authenticated:
        users = [u.to_compact() for u in users]
        return {"users": users}
    return {}


# Labels routes
@admin.route("/labels/")
@roles_accepted("Admin", "Mod")
def labels() -> str:
    """
    Endpoint to render the labels backend page.

    Returns:
        - html template of the labels backend page.
    """
    return render_template("admin/labels.html")


@admin.route("/api/labels/")
def api_labels() -> Response:
    """
    API endpoint feed and filter labels with paging

    Returns:
        - json response of label objects.
    """
    query = []
    q = request.args.get("q", None)

    if q:
        words = q.split(" ")
        query.extend([Label.title.ilike(f"%{word}%") for word in words])

    typ = request.args.get("typ", None)
    if typ and typ in ["for_bulletin", "for_actor", "for_incident", "for_offline"]:
        query.append(getattr(Label, typ) == True)
    fltr = request.args.get("fltr", None)

    if fltr == "verified":
        query.append(Label.verified == True)
    elif fltr == "all":
        pass
    else:
        query.append(Label.verified == False)

    page = request.args.get("page", 1, int)
    per_page = request.args.get("per_page", PER_PAGE, int)

    # pull children only when specific labels are searched
    if q:
        result = Label.query.filter(*query).all()
        labels = [label for label in result]
        ids = []
        children = Label.get_children(labels)
        for label in labels + children:
            ids.append(label.id)
        # remove dups
        ids = list(set(ids))
        result = Label.query.filter(Label.id.in_(ids)).paginate(
            page=page, per_page=per_page, count=True
        )
    else:
        result = Label.query.filter(*query).paginate(page=page, per_page=per_page, count=True)

    response = {
        "items": [item.to_dict(request.args.get("mode", 1)) for item in result.items],
        "perPage": per_page,
        "total": result.total,
    }
    return Response(json.dumps(response), content_type="application/json"), 200


@admin.post("/api/label/")
@roles_accepted("Admin", "Mod")
@validate_with(LabelRequestModel)
def api_label_create(
    validated_data: dict,
) -> Response:
    """
    Endpoint to create a label.

    Args:
        - validated_data: validated data from the request.

    Returns:
        - success/error string based on the operation result.
    """
    label = Label()
    created = label.from_json(validated_data["item"])
    if created.save():
        Activity.create(
            current_user, Activity.ACTION_CREATE, Activity.STATUS_SUCCESS, label.to_mini(), "label"
        )
        return f"Created Label #{label.id}", 200
    else:
        return "Save Failed", 417


@admin.put("/api/label/<int:id>")
@roles_accepted("Admin", "Mod")
@validate_with(LabelRequestModel)
def api_label_update(id: t.id, validated_data: dict) -> Response:
    """
    Endpoint to update a label.

    Args:
        - id: id of the label.
        - validated_data: validated data from the request.

    Returns:
        - success/error string based on the operation result.

    """
    label = Label.query.get(id)
    if label is not None:
        label = label.from_json(validated_data["item"])
        label.save()
        Activity.create(
            current_user, Activity.ACTION_UPDATE, Activity.STATUS_SUCCESS, label.to_mini(), "label"
        )
        return f"Saved Label #{label.id}", 200
    else:
        return HTTPResponse.NOT_FOUND


@admin.delete("/api/label/<int:id>")
@roles_required("Admin")
def api_label_delete(
    id: t.id,
) -> Response:
    """
    Endpoint to delete a label.

    Args:
        - id: id of the label.

    Returns:
        - success/error string based on the operation result.
    """
    label = Label.query.get(id)
    if label is None:
        return HTTPResponse.NOT_FOUND

    if label.delete():
        Activity.create(
            current_user, Activity.ACTION_DELETE, Activity.STATUS_SUCCESS, label.to_mini(), "label"
        )
        return f"Deleted Label #{label.id}", 200
    else:
        return "Error deleting Label", 417


@admin.post("/api/label/import/")
@roles_required("Admin")
def api_label_import() -> str:
    """
    Endpoint to import labels via CSV

    Returns:
        - success/error string based on the operation result.
    """
    if "csv" in request.files:
        Label.import_csv(request.files.get("csv"))
        return "Success", 200
    else:
        return "Error", 400


# EventType routes
@admin.route("/eventtypes/")
@roles_accepted("Admin", "Mod")
def eventtypes() -> str:
    """
    Endpoint to render event types backend

    Returns:
        - html template of the event types backend
    """
    return render_template("admin/eventtypes.html")


@admin.route("/api/eventtypes/")
def api_eventtypes() -> Response:
    """
    API endpoint to serve json feed of even types with paging support

    Returns:
        - json response of event types
    """
    query = []
    q = request.args.get("q", None)
    page = request.args.get("page", 1, int)
    per_page = request.args.get("per_page", PER_PAGE, int)

    if q is not None:
        query.append(Eventtype.title.ilike("%" + q + "%"))

    typ = request.args.get("typ", None)
    if typ and typ in ["for_bulletin", "for_actor"]:
        query.append(getattr(Eventtype, typ) == True)
    result = (
        Eventtype.query.filter(*query)
        .order_by(Eventtype.id)
        .paginate(page=page, per_page=per_page, count=True)
    )
    response = {
        "items": [item.to_dict() for item in result.items],
        "perPage": per_page,
        "total": result.total,
    }
    return Response(json.dumps(response), content_type="application/json"), 200


@admin.post("/api/eventtype/")
@roles_accepted("Admin", "Mod")
@validate_with(EventtypeRequestModel)
def api_eventtype_create(
    validated_data: dict,
) -> Response:
    """
    Endpoint to create an Event Type

    Args:
        - validated_data: validated data from the request.

    Returns:
        - success/error string based on the operation result.
    """

    eventtype = Eventtype()
    created = eventtype.from_json(validated_data["item"])
    if created.save():
        Activity.create(
            current_user,
            Activity.ACTION_CREATE,
            Activity.STATUS_SUCCESS,
            eventtype.to_mini(),
            "eventtype",
        )
        return f"Created Event #{eventtype.id}", 200
    else:
        return "Save Failed", 417


@admin.put("/api/eventtype/<int:id>")
@roles_accepted("Admin", "Mod")
@validate_with(EventtypeRequestModel)
def api_eventtype_update(id: t.id, validated_data: dict) -> Response:
    """
    Endpoint to update an Event Type

    Args:
        - id: id of the event type.
        - validated_data: validated data from the request.

    Returns:
        - success/error string based on the operation result.
    """
    eventtype = Eventtype.query.get(id)
    if eventtype is None:
        return HTTPResponse.NOT_FOUND

    eventtype = eventtype.from_json(validated_data["item"])
    if eventtype.save():
        Activity.create(
            current_user,
            Activity.ACTION_UPDATE,
            Activity.STATUS_SUCCESS,
            eventtype.to_mini(),
            "eventtype",
        )
        return f"Saved Event #{eventtype.id}", 200
    else:
        return "Save Failed", 417


@admin.delete("/api/eventtype/<int:id>")
@roles_required("Admin")
def api_eventtype_delete(
    id: t.id,
) -> Response:
    """
    Endpoint to delete an event type

    Args:
        - id: id of the event type.

    Returns:
        - success/error string based on the operation result.
    """
    eventtype = Eventtype.query.get(id)
    if eventtype is None:
        return HTTPResponse.NOT_FOUND

    if eventtype.delete():
        Activity.create(
            current_user,
            Activity.ACTION_DELETE,
            Activity.STATUS_SUCCESS,
            eventtype.to_mini(),
            "eventtype",
        )
        return f"Deleted Event Type #{eventtype.id}", 200
    else:
        return "Error deleting Event Type", 417


@admin.post("/api/eventtype/import/")
@roles_required("Admin")
def api_eventtype_import() -> Response:
    """
    Endpoint to bulk import event types from a CSV file

    Returns:
        - success/error string based on the operation result.
    """
    if "csv" in request.files:
        Eventtype.import_csv(request.files.get("csv"))
        return "Success", 200
    else:
        return "Error", 400


@admin.route("/api/potentialviolation/", defaults={"page": 1})
@admin.route("/api/potentialviolation/<int:page>/")
def api_potentialviolations(page: int) -> Response:
    """
    API endpoint that feeds json data of potential violations with paging and search support

    Args:
        - page: page number to fetch.

    Returns:
        - json response of potential violations.
    """
    query = []
    q = request.args.get("q", None)
    per_page = request.args.get("per_page", PER_PAGE, int)
    if q is not None:
        query.append(PotentialViolation.title.ilike("%" + q + "%"))
    result = (
        PotentialViolation.query.filter(*query)
        .order_by(PotentialViolation.id)
        .paginate(page=page, per_page=per_page, count=True)
    )
    response = {
        "items": [item.to_dict() for item in result.items],
        "perPage": PER_PAGE,
        "total": result.total,
    }
    return Response(json.dumps(response), content_type="application/json"), 200


@admin.post("/api/potentialviolation/")
@roles_accepted("Admin", "Mod")
@validate_with(PotentialViolationRequestModel)
def api_potentialviolation_create(
    validated_data: dict,
) -> Response:
    """
    Endpoint to create a potential violation

    Args:
        - validated_data: validated data from the request.

    Returns:
        - success/error string based on the operation result.
    """
    potentialviolation = PotentialViolation()
    potentialviolation = potentialviolation.from_json(validated_data["item"])
    if potentialviolation.save():
        Activity.create(
            current_user,
            Activity.ACTION_CREATE,
            Activity.STATUS_SUCCESS,
            potentialviolation.to_mini(),
            "potentialviolation",
        )
        return f"Created Potential Violation #{potentialviolation.id}", 200
    else:
        return "Save Failed", 417


@admin.put("/api/potentialviolation/<int:id>")
@roles_accepted("Admin", "Mod")
@validate_with(PotentialViolationRequestModel)
def api_potentialviolation_update(id: t.id, validated_data: dict) -> Response:
    """
    Endpoint to update a potential violation

    Args:
        - id: id of the item to update.

    Returns:
        - success/error string based on the operation result.
    """
    potentialviolation = PotentialViolation.query.get(id)
    if potentialviolation is None:
        return HTTPResponse.NOT_FOUND

    potentialviolation = potentialviolation.from_json(validated_data["item"])
    if potentialviolation.save():
        Activity.create(
            current_user,
            Activity.ACTION_UPDATE,
            Activity.STATUS_SUCCESS,
            potentialviolation.to_mini(),
            "potentialviolation",
        )
        return f"Saved Potential Violation #{potentialviolation.id}", 200
    else:
        return "Save Failed", 417


@admin.delete("/api/potentialviolation/<int:id>")
@roles_required("Admin")
def api_potentialviolation_delete(
    id: t.id,
) -> Response:
    """
    Endpoint to delete a potential violation

    Args:
        - id: id of the item to delete.

    Returns:
        - success/error string based on the operation result.
    """
    potentialviolation = PotentialViolation.query.get(id)
    if potentialviolation is None:
        return HTTPResponse.NOT_FOUND

    if potentialviolation.delete():
        Activity.create(
            current_user,
            Activity.ACTION_DELETE,
            Activity.STATUS_SUCCESS,
            potentialviolation.to_mini(),
            "potentialviolation",
        )
        return f"Deleted Potential Violation #{potentialviolation.id}", 200
    else:
        return "Error deleting Potential Violation", 417


@admin.post("/api/potentialviolation/import/")
@roles_required("Admin")
def api_potentialviolation_import() -> Response:
    """
    Endpoint to import potential violations from csv file

    Returns:
        - success/error string based on the operation result.
    """
    if "csv" in request.files:
        PotentialViolation.import_csv(request.files.get("csv"))
        return "Success", 200
    else:
        return "Error", 400


@admin.route("/api/claimedviolation/", defaults={"page": 1})
@admin.route("/api/claimedviolation/<int:page>")
def api_claimedviolations(page: int) -> Response:
    """
    API endpoint to feed json items of claimed violations, supports paging and search

    Args:
        - page: page number to fetch.

    Returns:
        - json response of claimed violations.
    """
    query = []
    q = request.args.get("q", None)
    per_page = request.args.get("per_page", PER_PAGE, int)
    if q is not None:
        query.append(ClaimedViolation.title.ilike("%" + q + "%"))
    result = (
        ClaimedViolation.query.filter(*query)
        .order_by(ClaimedViolation.id)
        .paginate(page=page, per_page=per_page, count=True)
    )
    response = {
        "items": [item.to_dict() for item in result.items],
        "perPage": PER_PAGE,
        "total": result.total,
    }
    return Response(json.dumps(response), content_type="application/json"), 200


@admin.post("/api/claimedviolation/")
@roles_accepted("Admin", "Mod")
@validate_with(ClaimedViolationRequestModel)
def api_claimedviolation_create(
    validated_data: dict,
) -> Response:
    """
    Endpoint to create a claimed violation.

    Args:
        - validated_data: validated data from the request.

    Returns:
        - success/error string based on the operation result.
    """
    claimedviolation = ClaimedViolation()
    claimedviolation = claimedviolation.from_json(validated_data["item"])
    if claimedviolation.save():
        Activity.create(
            current_user,
            Activity.ACTION_CREATE,
            Activity.STATUS_SUCCESS,
            claimedviolation.to_mini(),
            "claimedviolation",
        )
        return f"Created Claimed Violation #{claimedviolation.id}", 200
    else:
        return "Save Failed", 417


@admin.put("/api/claimedviolation/<int:id>")
@roles_accepted("Admin", "Mod")
@validate_with(ClaimedViolationRequestModel)
def api_claimedviolation_update(id: t.id, validated_data: dict) -> Response:
    """
    Endpoint to update a claimed violation.

    Args:
        - id: id of the item to update.
        - validated_data: validated data from the request.

    Returns:
        - success/error string based on the operation result.
    """
    claimedviolation = ClaimedViolation.query.get(id)
    if claimedviolation is None:
        return HTTPResponse.NOT_FOUND

    claimedviolation = claimedviolation.from_json(validated_data["item"])
    if claimedviolation.save():
        Activity.create(
            current_user,
            Activity.ACTION_UPDATE,
            Activity.STATUS_SUCCESS,
            claimedviolation.to_mini(),
            "claimedviolation",
        )
        return f"Saved Claimed Violation #{claimedviolation.id}", 200
    else:
        return "Save Failed", 417


@admin.delete("/api/claimedviolation/<int:id>")
@roles_required("Admin")
def api_claimedviolation_delete(
    id: t.id,
) -> Response:
    """
    Endpoint to delete a claimed violation

    Args:
        - id: id of the item to delete.

    Returns:
        - success/error string based on the operation result.
    """
    claimedviolation = ClaimedViolation.query.get(id)
    if claimedviolation is None:
        return HTTPResponse.NOT_FOUND

    if claimedviolation.delete():
        Activity.create(
            current_user,
            Activity.ACTION_DELETE,
            Activity.STATUS_SUCCESS,
            claimedviolation.to_mini(),
            "claimedviolation",
        )
        return f"Deleted Claimed Violation #{claimedviolation.id}", 200
    else:
        return "Error deleting Claimed Violation", 417


@admin.post("/api/claimedviolation/import/")
@roles_required("Admin")
def api_claimedviolation_import() -> Response:
    """
    Endpoint to import claimed violations from a CSV file.

    Returns:
        - success/error string based on the operation result.
    """
    if "csv" in request.files:
        ClaimedViolation.import_csv(request.files.get("csv"))
        return "Success", 200
    else:
        return "Error", 400


# Sources routes
@admin.route("/sources/")
@roles_accepted("Admin", "Mod")
def sources() -> str:
    """
    Endpoint to render sources backend page.

    Returns:
        - html template of the sources backend page.
    """
    return render_template("admin/sources.html")


@admin.route("/api/sources/")
def api_sources() -> Response:
    """

    API Endpoint to feed json data of sources, supports paging and search.

    Returns:
        - json response of sources.
    """
    q = request.args.get("q")
    page = request.args.get("page", 1, int)
    per_page = request.args.get("per_page", PER_PAGE, int)

    query = Source.query

    if q:
        words = q.split(" ")
        for word in words:
            query = query.filter(Source.title.ilike(f"%{word}%"))

        sources = query.all()
        children = Source.get_children(sources)
        ids = {source.id for source in sources + children}

        query = Source.query.filter(Source.id.in_(ids))

    result = query.order_by(desc(Source.id)).paginate(page=page, per_page=per_page, error_out=False)

    response = {
        "items": [item.to_dict() for item in result.items],
        "perPage": per_page,
        "total": result.total,
    }
    return Response(json.dumps(response), content_type="application/json"), 200


@admin.post("/api/source/")
@roles_accepted("Admin", "Mod")
@validate_with(SourceRequestModel)
def api_source_create(
    validated_data: dict,
) -> Response:
    """
    Endpoint to create a source.

    Args:
        - validated_data: validated data from the request.

    Returns:
        - success/error string based on the operation result.
    """
    source = Source()
    source = source.from_json(validated_data["item"])
    if source.save():
        Activity.create(
            current_user,
            Activity.ACTION_CREATE,
            Activity.STATUS_SUCCESS,
            source.to_mini(),
            "source",
        )
        return f"Created Source #{source.id}", 200
    else:
        return "Save Failed", 417


@admin.put("/api/source/<int:id>")
@roles_accepted("Admin", "Mod")
@validate_with(SourceRequestModel)
def api_source_update(id: t.id, validated_data: dict) -> Response:
    """
    Endpoint to update a source.

    Args:
        - id: id of the item to update.
        - validated_data: validated data from the request.

    Returns:
        - success/error string based on the operation result.
    """
    source = Source.query.get(id)
    if source is None:
        return HTTPResponse.NOT_FOUND

    source = source.from_json(validated_data["item"])
    if source.save():
        Activity.create(
            current_user,
            Activity.ACTION_UPDATE,
            Activity.STATUS_SUCCESS,
            source.to_mini(),
            "source",
        )
        return f"Saved Source #{source.id}", 200
    else:
        return "Save Failed", 417


@admin.delete("/api/source/<int:id>")
@roles_required("Admin")
def api_source_delete(
    id: t.id,
) -> Response:
    """
    Endopint to delete a source item.

    Args:
        - id: id of the item to delete.

    Returns:
        - success/error string based on the operation result.
    """
    source = Source.query.get(id)
    if source is None:
        return HTTPResponse.NOT_FOUND

    if source.delete():
        Activity.create(
            current_user,
            Activity.ACTION_DELETE,
            Activity.STATUS_SUCCESS,
            source.to_mini(),
            "source",
        )
        return f"Deleted Source #{source.id}", 200
    else:
        return "Error deleting Source", 417


@admin.post("/api/source/import/")
@roles_required("Admin")
def api_source_import() -> Response:
    """
    Endpoint to import sources from CSV data.

    Returns:
        - success/error string based on the operation result.
    """
    if "csv" in request.files:
        Source.import_csv(request.files.get("csv"))
        return "Success", 200
    else:
        return "Error", 400


# locations routes


@admin.route("/locations/", defaults={"id": None})
@admin.route("/locations/<int:id>")
@roles_accepted("Admin", "Mod", "DA")
def locations(id: Optional[t.id]) -> str:
    """
    Endpoint for locations management.

    Args:
        - id: id of the location.

    Returns:
        - html template of the locations backend page.
    """
    return render_template("admin/locations.html")


@admin.route("/api/locations/", methods=["POST", "GET"])
@validate_with(LocationQueryRequestModel)
def api_locations(validated_data: dict) -> Response:
    """
    Returns locations in JSON format, allows search and paging.

    Args:
        - validated_data: validated data from the request.

    Returns:
        - json response of locations.
    """
    query = []
    su = SearchUtils(validated_data, cls="location")
    query = su.get_query()

    options = validated_data.get("options")
    page = options.get("page", 1)
    per_page = options.get("itemsPerPage", PER_PAGE)

    result = (
        Location.query.filter(*query)
        .order_by(Location.id)
        .paginate(page=page, per_page=per_page, count=True)
    )
    response = {
        "items": [item.to_dict() for item in result.items],
        "perPage": per_page,
        "total": result.total,
    }

    return Response(json.dumps(response), content_type="application/json"), 200


@admin.post("/api/location/")
@roles_accepted("Admin", "Mod", "DA")
@validate_with(LocationRequestModel)
def api_location_create(
    validated_data: dict,
) -> Response:
    """
    Endpoint for creating locations.

    Args:
        - validated_data: validated data from the request.

    Returns:
        - success/error string based on the operation result.
    """
    if not current_user.roles_in(["Admin", "Mod"]) and not current_user.can_edit_locations:
        return "User not allowed to create Locations", 400

    location = Location()
    location = location.from_json(validated_data["item"])

    if location.save():
        location.full_location = location.get_full_string()
        location.id_tree = location.get_id_tree()
        location.create_revision()
        Activity.create(
            current_user,
            Activity.ACTION_CREATE,
            Activity.STATUS_SUCCESS,
            location.to_mini(),
            "location",
        )
        return f"Created Location #{location.id}", 200


@admin.put("/api/location/<int:id>")
@roles_accepted("Admin", "Mod", "DA")
@validate_with(LocationRequestModel)
def api_location_update(id: t.id, validated_data: dict) -> Response:
    """
    Endpoint for updating locations.

    Args:
        - id: id of the location.
        - validated_data: validated data from the request.

    Returns:
        - success/error string based on the operation result.
    """
    if not current_user.roles_in(["Admin", "Mod"]) and not current_user.can_edit_locations:
        return "User not allowed to create Locations", 400

    location = Location.query.get(id)
    if location is not None:
        location = location.from_json(validated_data["item"])
        # we need to commit this change to db first, to utilize CTE
        if location.save():
            # then update the location full string
            location.full_location = location.get_full_string()
            location.id_tree = location.get_id_tree()
            location.create_revision()
            Activity.create(
                current_user,
                Activity.ACTION_UPDATE,
                Activity.STATUS_SUCCESS,
                location.to_mini(),
                "location",
            )
            return f"Saved Location #{location.id}", 200
        else:
            return "Save Failed", 417
    else:
        return HTTPResponse.NOT_FOUND


@admin.delete("/api/location/<int:id>")
@roles_required("Admin")
def api_location_delete(
    id: t.id,
) -> Response:
    """Endpoint for deleting locations.

    Args:
        - id: id of the location.

    Returns:
        - success/error string based on the operation result.
    """
    location = Location.query.get(id)
    if location is None:
        return HTTPResponse.NOT_FOUND

    if location.delete():
        Activity.create(
            current_user,
            Activity.ACTION_DELETE,
            Activity.STATUS_SUCCESS,
            location.to_mini(),
            "location",
        )
        return f"Deleted Location #{location.id}", 200
    else:
        return "Error deleting Location", 417


@admin.post("/api/location/import/")
@roles_required("Admin")
def api_location_import() -> Response:
    """Endpoint for importing locations.

    Returns:
        - success/error string based on the operation result.
    """
    if "csv" in request.files:
        Location.import_csv(request.files.get("csv"))
        return "Success", 200
    else:
        return "Error", 400


# get one location
@admin.get("/api/location/<int:id>")
def api_location_get(id: t.id) -> Response:
    """
    Endpoint to get a single location

    Args:
        - id: id of the location.

    Returns:
        - location in json format / success or error.
    """
    location = Location.query.get(id)

    if location is None:
        return HTTPResponse.NOT_FOUND
    else:
        Activity.create(
            current_user,
            Activity.ACTION_VIEW,
            Activity.STATUS_SUCCESS,
            location.to_mini(),
            "location",
        )
        return json.dumps(location.to_dict()), 200


@admin.post("/api/location/regenerate/")
@roles_required("Admin")
def api_location_regenerate() -> Response:
    """Endpoint for regenerating locations."""
    if rds.get(Location.CELERY_FLAG):
        return (
            "Full Location texts regeneration already in progress, try again in a few moments.",
            429,
        )
    regenerate_locations.delay()
    return (
        "Full Location texts regeneration is queued successfully. This task will need a few moments to complete.",
        200,
    )


@admin.route("/component-data/", defaults={"id": None})
@roles_required("Admin")
def locations_config(id: Optional[t.id]):
    """Endpoint for locations configurations."""
    return render_template("admin/component-data.html")


# location admin level endpoints
@admin.route("/api/location-admin-levels/", methods=["GET", "POST"])
def api_location_admin_levels() -> Response:
    page = request.args.get("page", 1, int)
    per_page = request.args.get("per_page", PER_PAGE, int)

    query = []
    result = (
        LocationAdminLevel.query.filter(*query)
        .order_by(-LocationAdminLevel.id)
        .paginate(page=page, per_page=per_page, count=True)
    )
    response = {
        "items": [item.to_dict() for item in result.items],
        "perPage": per_page,
        "total": result.total,
    }
    return Response(json.dumps(response), content_type="application/json"), 200


@admin.post("/api/location-admin-level")
@roles_required("Admin")
@validate_with(LocationAdminLevelRequestModel)
def api_location_admin_level_create(
    validated_data: dict,
) -> Response:
    """
    Endpoint to create a location admin level

    Args:
        - validated_data: validated data from the request.

    Returns:
        - success/error string based on the operation result.
    """
    admin_level = LocationAdminLevel()
    admin_level.from_json(validated_data["item"])
    all_codes = [level.code for level in LocationAdminLevel.query.all()]
    max_code = max(all_codes) if len(all_codes) > 0 else 0

    if admin_level.code is None:
        admin_level.code = max_code + 1
    elif admin_level.code != max_code + 1:
        return "Code must be unique and one more than the highest code", 417

    if admin_level.save():
        Activity.create(
            current_user,
            Activity.ACTION_CREATE,
            Activity.STATUS_SUCCESS,
            admin_level.to_mini(),
            "adminlevel",
        )
        return f"Item created successfully ID ${admin_level.id}", 200
    else:
        return "Creation failed.", 417


@admin.put("/api/location-admin-level/<int:id>")
@roles_required("Admin")
@validate_with(LocationAdminLevelRequestModel)
def api_location_admin_level_update(id: t.id, validated_data: dict) -> Response:
    """
    Endpoint to update a location admin level

    Args:
        - id: id of the location admin level.
        - validated_data: validated data from the request.

    Returns:
        - success/error string based on the operation result.
    """
    admin_level = LocationAdminLevel.query.get(id)
    if admin_level:
        if validated_data["item"]["code"] != admin_level.code:
            return "Cannot change the code of a level", 417
        admin_level.from_json(validated_data["item"])
        if admin_level.save():
            Activity.create(
                current_user,
                Activity.ACTION_UPDATE,
                Activity.STATUS_SUCCESS,
                admin_level.to_mini(),
                "adminlevel",
            )
            return "Updated", 200
        else:
            return "Error saving item", 417
    else:
        return HTTPResponse.NOT_FOUND


@admin.delete("/api/location-admin-level/<int:id>")
@roles_required("Admin")
def api_location_admin_level_delete(id: t.id) -> Response:
    """
    Endpoint to delete a location admin level.

    Args:
        - id: id of the location admin level.

    Returns:
        - success/error string based on the operation result.
    """
    if id in [1, 2, 3] or LocationAdminLevel.query.count() <= 3:
        return "Cannot delete the first 3 levels", 417
    admin_level = LocationAdminLevel.query.get(id)
    if admin_level is None:
        return HTTPResponse.NOT_FOUND
    if Location.query.filter(Location.admin_level_id == id).count() > 0:
        return "Cannot delete a level that is in use by a location", 417

    max_code = max([level.code for level in LocationAdminLevel.query.all()])
    if admin_level.code != max_code:
        return "Only the highest level can be deleted.", 417

    if admin_level.delete():
        Activity.create(
            current_user,
            Activity.ACTION_DELETE,
            Activity.STATUS_SUCCESS,
            admin_level.to_mini(),
            "adminlevel",
        )
        return f"Location Admin Level Deleted #{admin_level.id}", 200
    else:
        return "Error deleting Location Admin Level", 417


@admin.post("/api/location-admin-levels/reorder")
@roles_required("Admin")
@validate_with(LocationAdminLevelReorderRequestModel)
def api_location_admin_levels_reorder(validated_data: dict) -> Response:
    """
    Endpoint to reorder location admin levels.
    """
    new_order = validated_data.get("order")
    try:
        LocationAdminLevel.reorder(new_order)
    except Exception as e:
        return str(e), 417
    return "Updated, user should regenerate full locations from system settings", 200


# location type endpoints
@admin.route("/api/location-types/", methods=["GET", "POST"])
def api_location_types() -> Response:
    """
    Endpoint to get location types with paging support

    Returns:
        - json response of location types.
    """
    page = request.args.get("page", 1, int)
    per_page = request.args.get("per_page", PER_PAGE, int)

    query = []
    result = (
        LocationType.query.filter(*query)
        .order_by(-LocationType.id)
        .paginate(page=page, per_page=per_page, count=True)
    )
    response = {
        "items": [item.to_dict() for item in result.items],
        "perPage": per_page,
        "total": result.total,
    }
    return Response(json.dumps(response), content_type="application/json"), 200


@admin.post("/api/location-type")
@roles_required("Admin")
@validate_with(LocationTypeRequestModel)
def api_location_type_create(
    validated_data: dict,
) -> Response:
    """
    Endpoint to create a location type

    Args:
        - validated_data: validated data from the request.

    Returns:
        - success/error string based on the operation result.
    """
    location_type = LocationType()
    location_type.from_json(validated_data["item"])

    if location_type.save():
        Activity.create(
            current_user,
            Activity.ACTION_CREATE,
            Activity.STATUS_SUCCESS,
            location_type.to_mini(),
            "locationtype",
        )
        return f"Item created successfully ID ${location_type.id}", 200
    else:
        return "Creation failed.", 417


@admin.put("/api/location-type/<int:id>")
@roles_required("Admin")
@validate_with(LocationTypeRequestModel)
def api_location_type_update(id: t.id, validated_data: dict) -> Response:
    """
    Endpoint to update a location type

    Args:
        - id: id of the location type.
        - validated_data: validated data from the request.

    Returns:
        - success/error string based on the operation result.
    """
    location_type = LocationType.query.get(id)

    if location_type:
        location_type.from_json(validated_data.get("item"))
        if location_type.save():
            Activity.create(
                current_user,
                Activity.ACTION_UPDATE,
                Activity.STATUS_SUCCESS,
                location_type.to_mini(),
                "locationtype",
            )
            return "Updated", 200
        else:
            return "Error saving item", 417
    else:
        return HTTPResponse.NOT_FOUND


@admin.delete("/api/location-type/<int:id>")
@roles_required("Admin")
def api_location_type_delete(
    id: t.id,
) -> Response:
    """
    Endpoint to delete a location type.

    Args:
        - id: id of the location type.

    Returns:
        - success/error string based on the operation result.
    """
    location_type = LocationType.query.get(id)
    if location_type is None:
        return HTTPResponse.NOT_FOUND

    if location_type.delete():
        Activity.create(
            current_user,
            Activity.ACTION_DELETE,
            Activity.STATUS_SUCCESS,
            location_type.to_mini(),
            "locationtype",
        )
        return f"Location Type Deleted #{location_type.id}", 200
    else:
        return "Error deleting Location Type", 417


@admin.route("/api/countries/", methods=["GET", "POST"])
def api_countries() -> Response:
    """
    Endpoint to get countries with paging support.

    Returns:
        - json response of countries.
    """
    page = request.args.get("page", 1, int)
    per_page = request.args.get("per_page", PER_PAGE, int)

    q = request.args.get("q")
    if q:
        result = (
            Country.query.filter(
                or_(Country.title.ilike(f"%{q}%"), Country.title_tr.ilike(f"%{q}%"))
            )
            .order_by(-Country.id)
            .paginate(page=page, per_page=per_page, count=True)
        )
    else:
        result = Country.query.order_by(-Country.id).paginate(
            page=page, per_page=per_page, count=True
        )

    response = {
        "items": [item.to_dict() for item in result.items],
        "perPage": per_page,
        "total": result.total,
    }
    return Response(json.dumps(response), content_type="application/json"), 200


@admin.post("/api/country")
@roles_required("Admin")
@validate_with(CountryRequestModel)
def api_country_create(
    validated_data: dict,
) -> Response:
    """
    Endpoint to create a country.

    Args:
        - validated_data: validated data from the request.

    Returns:
        - success/error string based on the operation result.
    """
    country = Country()
    country.from_json(validated_data["item"])

    if country.save():
        # Record Activity
        Activity.create(
            current_user,
            Activity.ACTION_CREATE,
            Activity.STATUS_SUCCESS,
            country.to_mini(),
            "country",
        )
        return f"Item created successfully ID ${country.id}", 200
    else:
        return "Creation failed.", 417


@admin.put("/api/country/<int:id>")
@roles_required("Admin")
@validate_with(CountryRequestModel)
def api_country_update(id: t.id, validated_data: dict) -> Response:
    """
    Endpoint to update a country.

    Args:
        - id: id of the country.
        - validated_data: validated data from the request.

    Returns:
        - success/error string based on the operation result.
    """
    country = Country.query.get(id)

    if country:
        country.from_json(validated_data.get("item"))
        if country.save():
            Activity.create(
                current_user,
                Activity.ACTION_UPDATE,
                Activity.STATUS_SUCCESS,
                country.to_mini(),
                "country",
            )
            return "Updated", 200
        else:
            return "Error saving item", 417
    else:
        return HTTPResponse.NOT_FOUND


@admin.delete("/api/country/<int:id>")
@roles_required("Admin")
def api_country_delete(
    id: t.id,
) -> Response:
    """
    Endpoint to delete a country.

    Args:
        - id: id of the country.

    Returns:
        - success/error string based on the operation result.
    """
    country = Country.query.get(id)
    if country is None:
        return HTTPResponse.NOT_FOUND

    if country.delete():
        # Record Activity
        Activity.create(
            current_user,
            Activity.ACTION_DELETE,
            Activity.STATUS_SUCCESS,
            country.to_mini(),
            "country",
        )
        return f"Country Deleted #{country.id}", 200
    else:
        return "Error deleting Country", 417


@admin.route("/api/ethnographies/", methods=["GET", "POST"])
def api_ethnographies() -> Response:
    """
    Endpoint to get ethnographies with paging support.

    Returns:
        - json response of ethnographies.
    """
    page = request.args.get("page", 1, int)
    per_page = request.args.get("per_page", PER_PAGE, int)

    q = request.args.get("q")
    if q:
        result = (
            Ethnography.query.filter(
                or_(Ethnography.title.ilike(f"%{q}%"), Ethnography.title_tr.ilike(f"%{q}%"))
            )
            .order_by(-Ethnography.id)
            .paginate(page=page, per_page=per_page, count=True)
        )
    else:
        result = Ethnography.query.order_by(-Ethnography.id).paginate(
            page=page, per_page=per_page, count=True
        )

    response = {
        "items": [item.to_dict() for item in result.items],
        "perPage": per_page,
        "total": result.total,
    }
    return Response(json.dumps(response), content_type="application/json"), 200


@admin.post("/api/ethnography")
@roles_required("Admin")
@validate_with(ComponentDataMixinRequestModel)
def api_ethnography_create(
    validated_data: dict,
) -> Response:
    """
    Endpoint to create an ethnography.

    Args:
        - validated_data: validated data from the request.

    Returns:
        - success/error string based on the operation result.
    """
    ethnography = Ethnography()
    ethnography.from_json(validated_data["item"])

    if ethnography.save():
        Activity.create(
            current_user,
            Activity.ACTION_CREATE,
            Activity.STATUS_SUCCESS,
            ethnography.to_mini(),
            "ethnography",
        )
        return f"Item created successfully ID ${ethnography.id}", 200
    else:
        return "Creation failed.", 417


@admin.put("/api/ethnography/<int:id>")
@roles_required("Admin")
@validate_with(ComponentDataMixinRequestModel)
def api_ethnography_update(id: t.id, validated_data: dict) -> Response:
    """
    Endpoint to update an ethnography.

    Args:
        - id: id of the ethnography.
        - validated_data: validated data from the request.

    Returns:
        - success/error string based on the operation result.
    """
    ethnography = Ethnography.query.get(id)

    if ethnography:
        ethnography.from_json(validated_data.get("item"))
        if ethnography.save():
            Activity.create(
                current_user,
                Activity.ACTION_UPDATE,
                Activity.STATUS_SUCCESS,
                ethnography.to_mini(),
                "ethnography",
            )
            return "Updated", 200
        else:
            return "Error saving item", 417
    else:
        return HTTPResponse.NOT_FOUND


@admin.delete("/api/ethnography/<int:id>")
@roles_required("Admin")
def api_ethnography_delete(
    id: t.id,
) -> Response:
    """
    Endpoint to delete an ethnography

    Args:
        - id: id of the ethnography.

    Returns:
        - success/error string based on the operation result.
    """
    ethnography = Ethnography.query.get(id)
    if ethnography is None:
        return HTTPResponse.NOT_FOUND

    if ethnography.delete():
        # Record Activity
        Activity.create(
            current_user,
            Activity.ACTION_DELETE,
            Activity.STATUS_SUCCESS,
            ethnography.to_mini(),
            "ethnography",
        )
        return f"Ethnography Deleted #{ethnography.id}", 200
    else:
        return "Error deleting Ethnography", 417


@admin.route("/api/dialects/", methods=["GET", "POST"])
def api_dialects() -> Response:
    """
    Returns Dialects in JSON format, allows search and paging.
    """
    page = request.args.get("page", 1, int)
    per_page = request.args.get("per_page", PER_PAGE, int)

    q = request.args.get("q")
    if q:
        result = (
            Dialect.query.filter(
                or_(Dialect.title.ilike(f"%{q}%"), Dialect.title_tr.ilike(f"%{q}%"))
            )
            .order_by(-Dialect.id)
            .paginate(page=page, per_page=per_page, count=True)
        )
    else:
        result = Dialect.query.order_by(-Dialect.id).paginate(
            page=page, per_page=per_page, count=True
        )

    response = {
        "items": [item.to_dict() for item in result.items],
        "perPage": per_page,
        "total": result.total,
    }
    return Response(json.dumps(response), content_type="application/json"), 200


@admin.post("/api/dialect")
@roles_required("Admin")
@validate_with(ComponentDataMixinRequestModel)
def api_dialect_create(
    validated_data: dict,
) -> Response:
    """
    Endpoint to create a dialect.

    Args:
        - validated_data: validated data from the request.

    Returns:
        - success/error string based on the operation result.
    """
    dialect = Dialect()
    dialect.from_json(validated_data["item"])

    if dialect.save():
        Activity.create(
            current_user,
            Activity.ACTION_CREATE,
            Activity.STATUS_SUCCESS,
            dialect.to_mini(),
            "dialect",
        )
        return f"Item created successfully ID ${dialect.id}", 200
    else:
        return "Creation failed.", 417


@admin.put("/api/dialect/<int:id>")
@roles_required("Admin")
@validate_with(ComponentDataMixinRequestModel)
def api_dialect_update(id: t.id, validated_data: dict) -> Response:
    """
    Endpoint to update a dialect.

    Args:
        - id: id of the dialect.
        - validated_data: validated data from the request.

    Returns:
        - success/error string based on the operation result.
    """
    dialect = Dialect.query.get(id)

    if dialect:
        dialect.from_json(validated_data.get("item"))
        if dialect.save():
            Activity.create(
                current_user,
                Activity.ACTION_UPDATE,
                Activity.STATUS_SUCCESS,
                dialect.to_mini(),
                "dialect",
            )
            return "Updated", 200
        else:
            return "Error saving item", 417
    else:
        return HTTPResponse.NOT_FOUND


@admin.delete("/api/dialect/<int:id>")
@roles_required("Admin")
def api_dialect_delete(
    id: t.id,
) -> Response:
    """
    Endpoint to delete a dialect.

    Args:
        - id: id of the dialect.

    Returns:
        - success/error string based on the operation result.
    """
    dialect = Dialect.query.get(id)
    if dialect is None:
        return HTTPResponse.NOT_FOUND

    if dialect.delete():
        # Record Activity
        Activity.create(
            current_user,
            Activity.ACTION_DELETE,
            Activity.STATUS_SUCCESS,
            dialect.to_mini(),
            "dialect",
        )
        return f"Dialect Deleted #{dialect.id}", 200
    else:
        return "Error deleting Dialect", 417


@admin.route("/api/atoainfos/", methods=["GET", "POST"])
def api_atoainfos() -> Response:
    """Returns AtoaInfos in JSON format, allows search and paging."""
    page = request.args.get("page", 1, int)
    per_page = request.args.get("per_page", PER_PAGE, int)

    query = []
    result = (
        AtoaInfo.query.filter(*query)
        .order_by(-AtoaInfo.id)
        .paginate(page=page, per_page=per_page, count=True)
    )
    response = {
        "items": [item.to_dict() for item in result.items],
        "perPage": per_page,
        "total": result.total,
    }
    return Response(json.dumps(response), content_type="application/json"), 200


@admin.post("/api/atoainfo")
@roles_required("Admin")
@validate_with(AtoaInfoRequestModel)
def api_atoainfo_create(
    validated_data: dict,
) -> Response:
    """
    Endpoint to create an AtoaInfo

    Args:
        - validated_data: validated data from the request.

    Returns:
        - success/error string based on the operation result.
    """
    atoainfo = AtoaInfo()
    atoainfo.from_json(validated_data["item"])

    if not (atoainfo.title and atoainfo.reverse_title):
        return "Title and Reverse Title are required.", 417

    if atoainfo.save():
        Activity.create(
            current_user,
            Activity.ACTION_CREATE,
            Activity.STATUS_SUCCESS,
            atoainfo.to_mini(),
            "atoainfo",
        )
        return f"Item created successfully ID ${atoainfo.id}", 200
    else:
        return "Creation failed.", 417


@admin.put("/api/atoainfo/<int:id>")
@roles_required("Admin")
@validate_with(AtoaInfoRequestModel)
def api_atoainfo_update(id: t.id, validated_data: dict) -> Response:
    """
    Endpoint to update an AtoaInfo

    Args:
        - id: id of the AtoaInfo
        - validated_data: validated data from the request.

    Returns:
        - success/error string based on the operation result.
    """
    atoainfo = AtoaInfo.query.get(id)

    if atoainfo:
        atoainfo.from_json(validated_data.get("item"))
        if atoainfo.save():
            Activity.create(
                current_user,
                Activity.ACTION_UPDATE,
                Activity.STATUS_SUCCESS,
                atoainfo.to_mini(),
                "atoainfo",
            )
            return "Updated", 200
        else:
            return "Error saving item", 417
    else:
        return HTTPResponse.NOT_FOUND


@admin.delete("/api/atoainfo/<int:id>")
@roles_required("Admin")
def api_atoainfo_delete(
    id: t.id,
) -> Response:
    """
    Endpoint to delete an AtoaInfo.

    Args:
        - id: id of the AtoaInfo to be deleted.

    Returns:
        - success/error string based on the operation result.
    """
    atoainfo = AtoaInfo.query.get(id)
    if atoainfo is None:
        return HTTPResponse.NOT_FOUND

    if atoainfo.delete():
        # Record Activity
        Activity.create(
            current_user,
            Activity.ACTION_DELETE,
            Activity.STATUS_SUCCESS,
            atoainfo.to_mini(),
            "atoainfo",
        )
        return f"AtoaInfo Deleted #{atoainfo.id}", 200
    else:
        return "Error deleting Atoa Info", 417


@admin.route("/api/atobinfos/", methods=["GET", "POST"])
def api_atobinfos() -> Response:
    """Returns AtobInfos in JSON format, allows search and paging."""
    page = request.args.get("page", 1, int)
    per_page = request.args.get("per_page", PER_PAGE, int)

    query = []
    result = (
        AtobInfo.query.filter(*query)
        .order_by(-AtobInfo.id)
        .paginate(page=page, per_page=per_page, count=True)
    )
    response = {
        "items": [item.to_dict() for item in result.items],
        "perPage": per_page,
        "total": result.total,
    }
    return Response(json.dumps(response), content_type="application/json"), 200


@admin.post("/api/atobinfo")
@roles_required("Admin")
@validate_with(AtobInfoRequestModel)
def api_atobinfo_create(
    validated_data: dict,
) -> Response:
    """
    Endpoint to create an AtobInfo.

    Args:
        - validated_data: validated data from the request.

    Returns:
        - success/error string based on the operation result.
    """
    atobinfo = AtobInfo()
    atobinfo.from_json(validated_data["item"])

    if atobinfo.save():
        Activity.create(
            current_user,
            Activity.ACTION_CREATE,
            Activity.STATUS_SUCCESS,
            atobinfo.to_mini(),
            "atobinfo",
        )
        return f"Item created successfully ID ${atobinfo.id}", 200
    else:
        return "Creation failed.", 417


@admin.put("/api/atobinfo/<int:id>")
@roles_required("Admin")
@validate_with(AtobInfoRequestModel)
def api_atobinfo_update(id: t.id, validated_data: dict) -> Response:
    """
    Endpoint to update an AtobInfo.

    Args:
        - id: id of the AtobInfo
        - validated_data: validated data from the request.

    Returns:
        - success/error string based on the operation result.
    """
    atobinfo = AtobInfo.query.get(id)

    if atobinfo:
        atobinfo.from_json(validated_data.get("item"))
        if atobinfo.save():
            Activity.create(
                current_user,
                Activity.ACTION_UPDATE,
                Activity.STATUS_SUCCESS,
                atobinfo.to_mini(),
                "atobinfo",
            )
            return "Updated", 200
        else:
            return "Error saving item", 417
    else:
        return HTTPResponse.NOT_FOUND


@admin.delete("/api/atobinfo/<int:id>")
@roles_required("Admin")
def api_atobinfo_delete(
    id: t.id,
) -> Response:
    """
    Endpoint to delete an AtobInfo.

    Args:
        - id: id of the AtobInfo to be deleted.

    Returns:
        - success/error string based on the operation result.
    """
    atobinfo = AtobInfo.query.get(id)
    if atobinfo is None:
        return HTTPResponse.NOT_FOUND

    if atobinfo.delete():
        # Record Activity
        Activity.create(
            current_user,
            Activity.ACTION_DELETE,
            Activity.STATUS_SUCCESS,
            atobinfo.to_mini(),
            "atobinfo",
        )
        return f"AtobInfo Deleted #{atobinfo.id}", 200
    else:
        return "Error deleting Atob Info", 417


@admin.route("/api/btobinfos/", methods=["GET", "POST"])
def api_btobinfos() -> Response:
    """Returns BtobInfos in JSON format, allows search and paging."""
    page = request.args.get("page", 1, int)
    per_page = request.args.get("per_page", PER_PAGE, int)

    query = []
    result = (
        BtobInfo.query.filter(*query)
        .order_by(-BtobInfo.id)
        .paginate(page=page, per_page=per_page, count=True)
    )
    response = {
        "items": [item.to_dict() for item in result.items],
        "perPage": per_page,
        "total": result.total,
    }
    return Response(json.dumps(response), content_type="application/json"), 200


@admin.post("/api/btobinfo")
@roles_required("Admin")
@validate_with(BtobInfoRequestModel)
def api_btobinfo_create(
    validated_data: dict,
) -> Response:
    """
    Endpoint to create a BtobInfo.

    Args:
        - validated_data: validated data from the request.

    Returns:
        - success/error string based on the operation result.
    """
    btobinfo = BtobInfo()
    btobinfo.from_json(validated_data["item"])

    if btobinfo.save():
        Activity.create(
            current_user,
            Activity.ACTION_CREATE,
            Activity.STATUS_SUCCESS,
            btobinfo.to_mini(),
            "btobinfo",
        )
        return f"Item created successfully ID ${btobinfo.id}", 200
    else:
        return "Creation failed.", 417


@admin.put("/api/btobinfo/<int:id>")
@roles_required("Admin")
@validate_with(BtobInfoRequestModel)
def api_btobinfo_update(id: t.id, validated_data: dict) -> Response:
    """
    Endpoint to update a BtobInfo.

    Args:
        - id: id of the BtobInfo
        - validated_data: validated data from the request.

    Returns:
        - success/error string based on the operation result.
    """
    btobinfo = BtobInfo.query.get(id)

    if btobinfo:
        btobinfo.from_json(validated_data.get("item"))
        if btobinfo.save():
            Activity.create(
                current_user,
                Activity.ACTION_UPDATE,
                Activity.STATUS_SUCCESS,
                btobinfo.to_mini(),
                "btobinfo",
            )
            return "Item created successfully ID ${btobinfo.id}", 200
        else:
            return "Error saving item", 417
    else:
        return HTTPResponse.NOT_FOUND


@admin.delete("/api/btobinfo/<int:id>")
@roles_required("Admin")
def api_btobinfo_delete(
    id: t.id,
) -> Response:
    """
    Endpoint to delete a BtobInfo.

    Args:
        - id: id of the BtobInfo to be deleted.

    Returns:
        - success/error string based on the operation result.
    """
    btobinfo = BtobInfo.query.get(id)
    if btobinfo is None:
        return HTTPResponse.NOT_FOUND

    if btobinfo.delete():
        # Record Activity
        Activity.create(
            current_user,
            Activity.ACTION_DELETE,
            Activity.STATUS_SUCCESS,
            btobinfo.to_mini(),
            "btobinfo",
        )
        return f"BtobInfo Deleted #{btobinfo.id}", 200
    else:
        return "Error deleting Btob Info", 417


@admin.route("/api/itoainfos/", methods=["GET", "POST"])
def api_itoainfos() -> Response:
    """Returns ItoaInfos in JSON format, allows search and paging."""
    page = request.args.get("page", 1, int)
    per_page = request.args.get("per_page", PER_PAGE, int)

    query = []
    result = (
        ItoaInfo.query.filter(*query)
        .order_by(-ItoaInfo.id)
        .paginate(page=page, per_page=per_page, count=True)
    )
    response = {
        "items": [item.to_dict() for item in result.items],
        "perPage": per_page,
        "total": result.total,
    }
    return Response(json.dumps(response), content_type="application/json"), 200


@admin.post("/api/itoainfo")
@roles_required("Admin")
@validate_with(ItoaInfoRequestModel)
def api_itoainfo_create(
    validated_data: dict,
) -> Response:
    """
    Endpoint to create an ItoaInfo.

    Args:
        - validated_data: validated data from the request.

    Returns:
        - success/error string based on the operation result.
    """
    itoainfo = ItoaInfo()
    itoainfo.from_json(validated_data["item"])

    if itoainfo.save():
        Activity.create(
            current_user,
            Activity.ACTION_CREATE,
            Activity.STATUS_SUCCESS,
            itoainfo.to_mini(),
            "itoainfo",
        )
        return f"Item created successfully ID ${itoainfo.id}", 200
    else:
        return "Creation failed.", 417


@admin.put("/api/itoainfo/<int:id>")
@roles_required("Admin")
@validate_with(ItoaInfoRequestModel)
def api_itoainfo_update(id: t.id, validated_data: dict) -> Response:
    """
    Endpoint to update an ItoaInfo.

    Args:
        - id: id of the ItoaInfo
        - validated_data: validated data from the request.

    Returns:
        - success/error string based on the operation result.
    """
    itoainfo = ItoaInfo.query.get(id)

    if itoainfo:
        itoainfo.from_json(validated_data.get("item"))
        if itoainfo.save():
            Activity.create(
                current_user,
                Activity.ACTION_UPDATE,
                Activity.STATUS_SUCCESS,
                itoainfo.to_mini(),
                "itoainfo",
            )
            return "Updated", 200
        else:
            return "Error saving item", 417
    else:
        return HTTPResponse.NOT_FOUND


@admin.delete("/api/itoainfo/<int:id>")
@roles_required("Admin")
def api_itoainfo_delete(
    id: t.id,
) -> Response:
    """
    Endpoint to delete an ItoaInfo.

    Args:
        - id: id of the ItoaInfo to be deleted.

    Returns:
        - success/error string based on the operation result.
    """
    itoainfo = ItoaInfo.query.get(id)
    if itoainfo is None:
        return HTTPResponse.NOT_FOUND

    if itoainfo.delete():
        # Record Activity
        Activity.create(
            current_user,
            Activity.ACTION_DELETE,
            Activity.STATUS_SUCCESS,
            itoainfo.to_mini(),
            "itoainfo",
        )
        return f"ItoaInfo Deleted #{itoainfo.id}", 200
    else:
        return "Error deleting Itoa Info", 417


@admin.route("/api/itobinfos/", methods=["GET", "POST"])
def api_itobinfos() -> Response:
    """Returns ItobInfos in JSON format, allows search and paging."""
    page = request.args.get("page", 1, int)
    per_page = request.args.get("per_page", PER_PAGE, int)

    query = []
    result = (
        ItobInfo.query.filter(*query)
        .order_by(-ItobInfo.id)
        .paginate(page=page, per_page=per_page, count=True)
    )
    response = {
        "items": [item.to_dict() for item in result.items],
        "perPage": per_page,
        "total": result.total,
    }
    return Response(json.dumps(response), content_type="application/json"), 200


@admin.post("/api/itobinfo")
@roles_required("Admin")
@validate_with(ItobInfoRequestModel)
def api_itobinfo_create(
    validated_data: dict,
) -> Response:
    """
    Endpoint to create an ItobInfo.

    Args:
        - validated_data: validated data from the request.

    Returns:
        - success/error string based on the operation result.
    """
    itobinfo = ItobInfo()
    itobinfo.from_json(validated_data["item"])

    if itobinfo.save():
        Activity.create(
            current_user,
            Activity.ACTION_CREATE,
            Activity.STATUS_SUCCESS,
            itobinfo.to_mini(),
            "itobinfo",
        )
        return f"Item created successfully ID ${itobinfo.id}", 200
    else:
        return "Creation failed.", 417


@admin.put("/api/itobinfo/<int:id>")
@roles_required("Admin")
@validate_with(ItobInfoRequestModel)
def api_itobinfo_update(id: t.id, validated_data: dict) -> Response:
    """
    Endpoint to update an ItobInfo.

    Args:
        - id: id of the ItobInfo
        - validated_data: validated data from the request.

    Returns:
        - success/error string based on the operation result.
    """
    itobinfo = ItobInfo.query.get(id)

    if itobinfo:
        itobinfo.from_json(validated_data.get("item"))
        if itobinfo.save():
            Activity.create(
                current_user,
                Activity.ACTION_UPDATE,
                Activity.STATUS_SUCCESS,
                itobinfo.to_mini(),
                "itobinfo",
            )
            return "Updated", 200
        else:
            return "Error saving item", 417
    else:
        return HTTPResponse.NOT_FOUND


@admin.delete("/api/itobinfo/<int:id>")
@roles_required("Admin")
def api_itobinfo_delete(
    id: t.id,
) -> Response:
    """
    Endpoint to delete an ItobInfo
    :param id: id of the ItobInfo to be deleted
    :return: success/error
    """
    itobinfo = ItobInfo.query.get(id)
    if itobinfo is None:
        return HTTPResponse.NOT_FOUND

    if itobinfo.delete():
        # Record Activity
        Activity.create(
            current_user,
            Activity.ACTION_DELETE,
            Activity.STATUS_SUCCESS,
            itobinfo.to_mini(),
            "itobinfo",
        )
        return f"ItobInfo Deleted #{itobinfo.id}", 200
    else:
        return "Error deleting Itob Info", 417


@admin.route("/api/itoiinfos/", methods=["GET", "POST"])
def api_itoiinfos() -> Response:
    """Returns ItoiInfos in JSON format, allows search and paging."""
    page = request.args.get("page", 1, int)
    per_page = request.args.get("per_page", PER_PAGE, int)

    query = []
    result = (
        ItoiInfo.query.filter(*query)
        .order_by(-ItoiInfo.id)
        .paginate(page=page, per_page=per_page, count=True)
    )
    response = {
        "items": [item.to_dict() for item in result.items],
        "perPage": per_page,
        "total": result.total,
    }
    return Response(json.dumps(response), content_type="application/json"), 200


@admin.post("/api/itoiinfo")
@roles_required("Admin")
@validate_with(ItoiInfoRequestModel)
def api_itoiinfo_create(
    validated_data: dict,
) -> Response:
    """
    Endpoint to create an ItoiInfo.

    Args:
        - validated_data: validated data from the request.

    Returns:
        - success/error string based on the operation result.
    """
    itoiinfo = ItoiInfo()
    itoiinfo.from_json(validated_data["item"])

    if itoiinfo.save():
        Activity.create(
            current_user,
            Activity.ACTION_CREATE,
            Activity.STATUS_SUCCESS,
            itoiinfo.to_mini(),
            "itoiinfo",
        )
        return f"Item created successfully ID ${itoiinfo.id}", 200
    else:
        return "Creation failed.", 417


@admin.put("/api/itoiinfo/<int:id>")
@roles_required("Admin")
@validate_with(ItoiInfoRequestModel)
def api_itoiinfo_update(id: t.id, validated_data: dict) -> Response:
    """
    Endpoint to update an ItoiInfo.

    Args:
        - id: id of the ItoiInfo
        - validated_data: validated data from the request.

    Returns:
        - success/error string based on the operation result.
    """
    itoiinfo = ItoiInfo.query.get(id)

    if itoiinfo:
        itoiinfo.from_json(validated_data.get("item"))
        if itoiinfo.save():
            Activity.create(
                current_user,
                Activity.ACTION_UPDATE,
                Activity.STATUS_SUCCESS,
                itoiinfo.to_mini(),
                "itoiinfo",
            )
            return "Updated", 200
        else:
            return "Error saving item", 417
    else:
        return HTTPResponse.NOT_FOUND


@admin.delete("/api/itoiinfo/<int:id>")
@roles_required("Admin")
def api_itoiinfo_delete(
    id: t.id,
) -> Response:
    """
    Endpoint to delete an ItoiInfo.

    Args:
        - id: id of the ItoiInfo to be deleted.

    Returns:
        - success/error string based on the operation result.
    """
    itoiinfo = ItoiInfo.query.get(id)
    if itoiinfo is None:
        return HTTPResponse.NOT_FOUND

    if itoiinfo.delete():
        # Record Activity
        Activity.create(
            current_user,
            Activity.ACTION_DELETE,
            Activity.STATUS_SUCCESS,
            itoiinfo.to_mini(),
            "itoiinfo",
        )
        return f"ItoiInfo Deleted #{itoiinfo.id}", 200
    else:
        return "Error deleting Itoi Info", 417


@admin.route("/api/mediacategories/", methods=["GET", "POST"])
def api_mediacategories() -> Response:
    """Returns MediaCategories in JSON format, allows search and paging."""
    page = request.args.get("page", 1, int)
    per_page = request.args.get("per_page", PER_PAGE, int)

    query = []
    result = (
        MediaCategory.query.filter(*query)
        .order_by(-MediaCategory.id)
        .paginate(page=page, per_page=per_page, count=True)
    )
    response = {
        "items": [item.to_dict() for item in result.items],
        "perPage": per_page,
        "total": result.total,
    }
    return Response(json.dumps(response), content_type="application/json"), 200


@admin.post("/api/mediacategory")
@roles_required("Admin")
@validate_with(MediaCategoryRequestModel)
def api_mediacategory_create(
    validated_data: dict,
) -> Response:
    """
    Endpoint to create a MediaCategory.

    Args:
        - validated_data: validated data from the request.

    Returns:
        - success/error string based on the operation result.
    """
    mediacategory = MediaCategory()
    mediacategory.from_json(validated_data["item"])

    if mediacategory.save():
        Activity.create(
            current_user,
            Activity.ACTION_CREATE,
            Activity.STATUS_SUCCESS,
            mediacategory.to_mini(),
            "mediacategory",
        )
        return f"Item created successfully ID {mediacategory.id}", 200
    else:
        return "Creation failed.", 417


@admin.put("/api/mediacategory/<int:id>")
@roles_required("Admin")
@validate_with(MediaCategoryRequestModel)
def api_mediacategory_update(id: t.id, validated_data: dict) -> Response:
    """
    Endpoint to update a MediaCategory.

    Args:
        - id: id of the MediaCategory
        - validated_data: validated data from the request.

    Returns:
        - success/error string based on the operation result.
    """
    mediacategory = MediaCategory.query.get(id)

    if mediacategory:
        mediacategory.from_json(validated_data.get("item"))
        if mediacategory.save():
            Activity.create(
                current_user,
                Activity.ACTION_UPDATE,
                Activity.STATUS_SUCCESS,
                mediacategory.to_mini(),
                "mediacategory",
            )
            return "Updated", 200
        else:
            return "Error saving item", 417
    else:
        return HTTPResponse.NOT_FOUND


@admin.delete("/api/mediacategory/<int:id>")
@roles_required("Admin")
def api_mediacategory_delete(
    id: t.id,
) -> Response:
    """
    Endpoint to delete a MediaCategory.

    Args:
        - id: id of the MediaCategory to be deleted.

    Returns:
        - success/error string based on the operation result.
    """
    mediacategory = MediaCategory.query.get(id)
    if mediacategory is None:
        return HTTPResponse.NOT_FOUND

    if mediacategory.delete():
        # Record Activity
        Activity.create(
            current_user,
            Activity.ACTION_DELETE,
            Activity.STATUS_SUCCESS,
            mediacategory.to_mini(),
            "mediacategory",
        )
        return f"MediaCategory Deleted #{mediacategory.id}", 200
    else:
        return "Error deleting Media Category", 417


@admin.route("/api/geolocationtypes/", methods=["GET", "POST"])
def api_geolocationtypes() -> Response:
    """Returns GeoLocationTypes in JSON format, allows search and paging."""
    page = request.args.get("page", 1, int)
    per_page = request.args.get("per_page", PER_PAGE, int)

    query = []
    result = (
        GeoLocationType.query.filter(*query)
        .order_by(-GeoLocationType.id)
        .paginate(page=page, per_page=per_page, count=True)
    )
    response = {
        "items": [item.to_dict() for item in result.items],
        "perPage": per_page,
        "total": result.total,
    }
    return Response(json.dumps(response), content_type="application/json"), 200


@admin.post("/api/geolocationtype")
@roles_required("Admin")
@validate_with(GeoLocationTypeRequestModel)
def api_geolocationtype_create(
    validated_data: dict,
) -> Response:
    """
    Endpoint to create a GeoLocationType.

    Args:
        - validated_data: validated data from the request.

    Returns:
        - success/error string based on the operation result.
    """
    geolocationtype = GeoLocationType()
    geolocationtype.from_json(validated_data["item"])

    if geolocationtype.save():
        Activity.create(
            current_user,
            Activity.ACTION_CREATE,
            Activity.STATUS_SUCCESS,
            geolocationtype.to_mini(),
            "geolocationtype",
        )
        return f"Item created successfully ID {geolocationtype.id}", 200
    else:
        return "Creation failed.", 417


@admin.put("/api/geolocationtype/<int:id>")
@roles_required("Admin")
@validate_with(GeoLocationTypeRequestModel)
def api_geolocationtype_update(id: t.id, validated_data: dict) -> Response:
    """
    Endpoint to update a GeoLocationType.

    Args:
        - id: id of the GeoLocationType
        - validated_data: validated data from the request.

    Returns:
        - success/error string based on the operation result.
    """
    geolocationtype = GeoLocationType.query.get(id)

    if geolocationtype:
        geolocationtype.from_json(validated_data.get("item"))
        if geolocationtype.save():
            Activity.create(
                current_user,
                Activity.ACTION_UPDATE,
                Activity.STATUS_SUCCESS,
                geolocationtype.to_mini(),
                "geolocationtype",
            )
            return "Updated", 200
        else:
            return "Error saving item", 417
    else:
        return HTTPResponse.NOT_FOUND


@admin.delete("/api/geolocationtype/<int:id>")
@roles_required("Admin")
def api_geolocationtype_delete(
    id: t.id,
) -> Response:
    """
    Endpoint to delete a GeoLocationType.

    Args:
        - id: id of the GeoLocationType to be deleted.

    Returns:
        - success/error string based on the operation result.
    """
    geolocationtype = GeoLocationType.query.get(id)
    if geolocationtype is None:
        return HTTPResponse.NOT_FOUND

    if geolocationtype.delete():
        # Record Activity
        Activity.create(
            current_user,
            Activity.ACTION_DELETE,
            Activity.STATUS_SUCCESS,
            geolocationtype.to_mini(),
            "geolocationtype",
        )
        return f"GeoLocationType Deleted #{geolocationtype.id}", 200
    else:
        return "Error deleting GeoLocation Type", 417


@admin.route("/api/relation/info")
def relationship_info() -> Response:
    """Fetches information about various relationships and returns it as JSON."""
    atobInfo = [item.to_dict() for item in AtobInfo.query.all()]
    itobInfo = [item.to_dict() for item in ItobInfo.query.all()]
    btobInfo = [item.to_dict() for item in BtobInfo.query.all()]
    atoaInfo = [item.to_dict() for item in AtoaInfo.query.all()]
    itoaInfo = [item.to_dict() for item in ItoaInfo.query.all()]
    itoiInfo = [item.to_dict() for item in ItoiInfo.query.all()]

    return jsonify(
        {
            "atobInfo": atobInfo,
            "itobInfo": itobInfo,
            "btobInfo": btobInfo,
            "atoaInfo": atoaInfo,
            "itoaInfo": itoaInfo,
            "itoiInfo": itoiInfo,
        }
    )


# Bulletin routes
@admin.route("/bulletins/", defaults={"id": None})
@admin.route("/bulletins/<int:id>")
def bulletins(id: Optional[t.id]) -> str:
    """Endpoint for bulletins management."""

    statuses = [item.to_dict() for item in WorkflowStatus.query.all()]
    return render_template(
        "admin/bulletins.html",
        statuses=statuses,
    )


@admin.route("/api/bulletins/", methods=["POST", "GET"])
@validate_with(BulletinQueryRequestModel)
def api_bulletins(validated_data: dict) -> Response:
    """
    Returns bulletins in JSON format, allows search and paging.

    Args:
        - validated_data: validated data from the request.

    Returns:
        - response: Response object
        - status code: 200
    """
    # log search query
    q = validated_data.get("q", None)
    if q and q != [{}]:
        Activity.create(
            current_user,
            Activity.ACTION_SEARCH,
            Activity.STATUS_SUCCESS,
            q,
            "bulletin",
        )

    su = SearchUtils(validated_data, cls="bulletin")
    queries, ops = su.get_query()
    result = Bulletin.query.filter(*queries.pop(0))

    # nested queries
    if len(queries) > 0:
        while queries:
            nextOp = ops.pop(0)
            nextQuery = queries.pop(0)
            if nextOp == "union":
                result = result.union(Bulletin.query.filter(*nextQuery))
            elif nextOp == "intersect":
                result = result.intersect(Bulletin.query.filter(*nextQuery))

    page = request.args.get("page", 1, int)
    per_page = request.args.get("per_page", PER_PAGE, int)
    result = result.order_by(Bulletin.updated_at.desc()).paginate(
        page=page, per_page=per_page, count=True
    )

    # Select json encoding type
    mode = request.args.get("mode", "1")
    response = {
        "items": [item.to_dict(mode=mode) for item in result.items],
        "perPage": per_page,
        "total": result.total,
    }

    return Response(json.dumps(response), content_type="application/json"), 200


@admin.post("/api/bulletin/")
@roles_accepted("Admin", "DA")
@can_assign_roles
@validate_with(BulletinRequestModel)
def api_bulletin_create(
    validated_data: dict,
) -> Response:
    """
    Creates a new bulletin.

    Args:
        - validated_data: validated data from the request.

    Returns:
        - success/error string based on the operation result.
    """
    bulletin = Bulletin()
    bulletin.from_json(validated_data["item"])

    # assign automatically to the creator user
    bulletin.assigned_to_id = current_user.id

    roles = validated_data["item"].get("roles", [])
    if roles:
        role_ids = [x.get("id") for x in roles]
        new_roles = Role.query.filter(Role.id.in_(role_ids)).all()
        bulletin.roles = new_roles

    if bulletin.save():
        bulletin.create_revision()
        Activity.create(
            current_user,
            Activity.ACTION_CREATE,
            Activity.STATUS_SUCCESS,
            bulletin.to_mini(),
            "bulletin",
        )

        # Notify user
        NotificationUtils.send_notification_to_user_for_event(
            Constants.NotificationEvent.NEW_ASSIGNMENT,
            bulletin.assigned_to,
            "New Assignment",
            f"You have been assigned to Bulletin {bulletin.id}.",
            is_urgent=True,
        )

        return f"Created Bulletin #{bulletin.id}", 200
    else:
        return "Error creating Bulletin", 417


@admin.put("/api/bulletin/<int:id>")
@roles_accepted("Admin", "DA")
@validate_with(BulletinRequestModel)
def api_bulletin_update(id: t.id, validated_data: dict) -> Response:
    """
    Updates a bulletin.

    Args:
        - id: id of the bulletin
        - validated_data: validated data from the request.

    Returns:
        - success/error string based on the operation result.
    """

    bulletin = Bulletin.query.get(id)
    if bulletin is not None:
        if not current_user.can_access(bulletin):
            Activity.create(
                current_user,
                Activity.ACTION_UPDATE,
                Activity.STATUS_DENIED,
                request.json,
                "bulletin",
                details=f"Unauthorized attempt to update restricted Bulletin {id}.",
            )
            # Notify admins
            NotificationUtils.send_notification_to_admins_for_event(
                Constants.NotificationEvent.UNAUTHORIZED_ACTION,
                "Unauthorized Action",
                f"Unauthorized attempt to update restricted Bulletin {id}. User: {current_user.username}",
                is_urgent=True,
            )
            return "Restricted Access", 403

        if not current_user.has_role("Admin") and current_user != bulletin.assigned_to:
            Activity.create(
                current_user,
                Activity.ACTION_UPDATE,
                Activity.STATUS_DENIED,
                request.json,
                "bulletin",
                details=f"Unauthorized attempt to update unassigned Bulletin {id}.",
            )
            # Notify admins
            NotificationUtils.send_notification_to_admins_for_event(
                Constants.NotificationEvent.UNAUTHORIZED_ACTION,
                "Unauthorized Action",
                f"Unauthorized attempt to update unassigned Bulletin {id}. User: {current_user.username}",
            )
            return "Restricted Access", 403

        pre_status = bulletin.status

        bulletin = bulletin.from_json(validated_data["item"])

        bulletin.create_revision()
        # Record Activity
        Activity.create(
            current_user,
            Activity.ACTION_UPDATE,
            Activity.STATUS_SUCCESS,
            bulletin.to_mini(),
            "bulletin",
        )
        if pre_status != bulletin.status and bulletin.status == "Peer Review Assigned":
            # Notify assigned user
            NotificationUtils.send_notification_to_user_for_event(
                Constants.NotificationEvent.REVIEW_NEEDED,
                bulletin.first_peer_reviewer,
                "Review Needed",
                f"Bulletin {bulletin.id} needs to be reviewed by you.",
                is_urgent=True,
            )
        return f"Saved Bulletin #{bulletin.id}", 200
    else:
        return HTTPResponse.NOT_FOUND


# Add/Update review bulletin endpoint
@admin.put("/api/bulletin/review/<int:id>")
@roles_accepted("Admin", "DA")
@validate_with(BulletinReviewRequestModel)
def api_bulletin_review_update(id: t.id, validated_data: dict) -> Response:
    """
    Endpoint to update a bulletin review.

    Args:
        - id: id of the bulletin
        - validated_data: validated data from the request.

    Returns:
        - success/error string based on the operation result.
    """
    bulletin = Bulletin.query.get(id)
    if bulletin is not None:
        if not current_user.can_access(bulletin):
            Activity.create(
                current_user,
                Activity.ACTION_REVIEW,
                Activity.STATUS_DENIED,
                validated_data,
                "bulletin",
                details=f"Unauthorized attempt to update restricted Bulletin {id}.",
            )
            # Notify admins
            NotificationUtils.send_notification_to_admins_for_event(
                Constants.NotificationEvent.UNAUTHORIZED_ACTION,
                "Unauthorized Action",
                f"Unauthorized attempt to update restricted Bulletin {id}. User: {current_user.username}",
            )
            return "Restricted Access", 403

        bulletin.review = (
            validated_data["item"]["review"] if "review" in validated_data["item"] else ""
        )
        bulletin.review_action = (
            validated_data["item"]["review_action"]
            if "review_action" in validated_data["item"]
            else ""
        )

        if bulletin.status == "Peer Review Assigned":
            bulletin.comments = "Added Peer Review"
        if bulletin.status == "Peer Reviewed":
            bulletin.comments = "Updated Peer Review"

        bulletin.status = "Peer Reviewed"

        # append refs
        tags = validated_data.get("item", {}).get("revTags", [])

        if bulletin.tags is None:
            bulletin.tags = []
        bulletin.tags = list(set(bulletin.tags + tags))

        if bulletin.save():
            # Create a revision using latest values
            # this method automatically commits
            #  bulletin changes (referenced)
            bulletin.create_revision()

            # Record Activity
            Activity.create(
                current_user,
                Activity.ACTION_REVIEW,
                Activity.STATUS_SUCCESS,
                bulletin.to_mini(),
                "bulletin",
            )
            return f"Bulletin review updated #{bulletin.id}", 200
        else:
            return f"Error saving Bulletin #{id}", 417
    else:
        return HTTPResponse.NOT_FOUND


# bulk update bulletin endpoint
@admin.put("/api/bulletin/bulk/")
@roles_accepted("Admin", "Mod")
@validate_with(BulletinBulkUpdateRequestModel)
def api_bulletin_bulk_update(
    validated_data: dict,
) -> Response:
    """
    Endpoint to bulk update bulletins.

    Args:
        - validated_data: validated data from the request.

    Returns:
        - success/error string based on the operation result.
    """
    ids = validated_data["items"]
    bulk = validated_data["bulk"]

    # non-intrusive hard validation for access roles based on user
    if not current_user.has_role("Admin"):
        # silently discard access roles
        bulk.pop("roles", None)

    if ids and len(bulk):
        job = bulk_update_bulletins.delay(ids, bulk, current_user.id)
        # store job id in user's session for status monitoring
        key = f"user{current_user.id}:{job.id}"
        rds.set(key, job.id)
        # expire in 3 hours
        rds.expire(key, 60 * 60 * 3)
        return "Bulk update queued successfully", 200
    else:
        return "No items selected, or nothing to update", 417


# get one bulletin
@admin.get("/api/bulletin/<int:id>")
def api_bulletin_get(
    id: t.id,
) -> Response:
    """
    Endpoint to get a single bulletin.

    Args:
        - id: id of the bulletin

    Returns:
        - bulletin in json format / success or error
    """
    bulletin = Bulletin.query.get(id)
    mode = request.args.get("mode", None)
    if not bulletin:
        return HTTPResponse.NOT_FOUND
    else:
        # hide review from view-only users
        if not current_user.roles:
            bulletin.review = None
        if current_user.can_access(bulletin):
            Activity.create(
                current_user,
                Activity.ACTION_VIEW,
                Activity.STATUS_SUCCESS,
                bulletin.to_mini(),
                "bulletin",
            )
            return json.dumps(bulletin.to_dict(mode)), 200
        else:
            # block access altogether here, doesn't make sense to send only the id
            Activity.create(
                current_user,
                Activity.ACTION_VIEW,
                Activity.STATUS_DENIED,
                bulletin.to_mini(),
                "bulletin",
                details=f"Unauthorized attempt to view restricted Bulletin {id}.",
            )
            # Notify admins
            NotificationUtils.send_notification_to_admins_for_event(
                Constants.NotificationEvent.UNAUTHORIZED_ACTION,
                "Unauthorized Action",
                f"Unauthorized attempt to view restricted Bulletin {id}. User: {current_user.username}",
            )
            return "Restricted Access", 403


# get bulletin relations
@admin.get("/api/bulletin/relations/<int:id>")
def bulletin_relations(id: t.id) -> Response:
    """
    Endpoint to return related entities of a bulletin.

    Args:
        - id: id of the bulletin

    Returns:
        - related entities in json format / success or error
    """
    cls = request.args.get("class", None)
    page = request.args.get("page", 1, int)
    per_page = request.args.get("per_page", REL_PER_PAGE, int)
    if not cls or cls not in ["bulletin", "actor", "incident"]:
        return HTTPResponse.NOT_FOUND
    bulletin = Bulletin.query.get(id)
    if not bulletin:
        return HTTPResponse.NOT_FOUND
    items = []

    if cls == "bulletin":
        items = bulletin.bulletin_relations
    elif cls == "actor":
        items = bulletin.actor_relations
    elif cls == "incident":
        items = bulletin.incident_relations

    start = (page - 1) * per_page
    end = start + per_page
    data = items[start:end]

    load_more = False if end >= len(items) else True
    if data:
        if cls == "bulletin":
            data = [item.to_dict(exclude=bulletin) for item in data]
        else:
            data = [item.to_dict() for item in data]

    return json.dumps({"items": data, "more": load_more}), 200


@admin.post("/api/bulletin/import/")
@roles_required("Admin")
def api_bulletin_import() -> Response:
    """
    Endpoint to import bulletins from csv data.

    Returns:
        - success/error string based on the operation result.
    """
    if "csv" in request.files:
        Bulletin.import_csv(request.files.get("csv"))
        return "Success", 200
    else:
        return "Error", 400


# ----- self assign endpoints -----


@admin.put("/api/bulletin/assign/<int:id>")
@roles_accepted("Admin", "DA")
@validate_with(BulletinSelfAssignRequestModel)
def api_bulletin_self_assign(id: t.id, validated_data: dict) -> Response:
    """
    assign a bulletin to the user.

    Args:
        - id: id of the bulletin
        - validated_data: validated data from the request.

    Returns:
        - success/error string based on the operation result.
    """

    # permission check
    if not (current_user.has_role("Admin") or current_user.can_self_assign):
        return "User not allowed to self assign", 403

    bulletin = Bulletin.query.get(id)

    if not current_user.can_access(bulletin):
        Activity.create(
            current_user,
            Activity.ACTION_SELF_ASSIGN,
            Activity.STATUS_DENIED,
            bulletin.to_mini(),
            "bulletin",
            details=f"Unauthorized attempt to self-assign restricted Bulletin {id}.",
        )
        return "Restricted Access", 403

    if bulletin:
        b = validated_data.get("bulletin")
        # workflow check
        if bulletin.assigned_to_id and bulletin.assigned_to.active:
            return "Item already assigned to an active user", 400

        # update bulletin assignement
        bulletin.assigned_to_id = current_user.id
        bulletin.comments = b.get("comments")
        bulletin.tags = bulletin.tags or []
        bulletin.tags = bulletin.tags + b.get("tags", [])

        # Change status to assigned if needed
        if bulletin.status == "Machine Created" or bulletin.status == "Human Created":
            bulletin.status = "Assigned"

        # Create a revision using latest values
        # this method automatically commits
        # bulletin changes (referenced)
        bulletin.create_revision()

        # Record Activity
        Activity.create(
            current_user,
            Activity.ACTION_SELF_ASSIGN,
            Activity.STATUS_SUCCESS,
            bulletin.to_mini(),
            "bulletin",
        )
        return f"Saved Bulletin #{bulletin.id}", 200
    else:
        return HTTPResponse.NOT_FOUND


@admin.put("/api/actor/assign/<int:id>")
@roles_accepted("Admin", "DA")
@validate_with(ActorSelfAssignRequestModel)
def api_actor_self_assign(id: t.id, validated_data: dict) -> Response:
    """
    self assign an actor to the user.

    Args:
        - id: id of the actor
        - validated_data: validated data from the request.

    Returns:
        - success/error string based on the operation result.
    """

    # permission check
    if not (current_user.has_role("Admin") or current_user.can_self_assign):
        return "User not allowed to self assign", 403

    actor = Actor.query.get(id)

    if not current_user.can_access(actor):
        Activity.create(
            current_user,
            Activity.ACTION_SELF_ASSIGN,
            Activity.STATUS_DENIED,
            validated_data,
            "actor",
            details=f"Unauthorized attempt to self-assign restricted Actor {id}.",
        )
        return "Restricted Access", 403

    if actor:
        a = validated_data.get("actor")
        # workflow check
        if actor.assigned_to_id and actor.assigned_to.active:
            return "Item already assigned to an active user", 400

        # update bulletin assignement
        actor.assigned_to_id = current_user.id
        actor.comments = a.get("comments")

        # Change status to assigned if needed
        if actor.status == "Machine Created" or actor.status == "Human Created":
            actor.status = "Assigned"

        actor.create_revision()

        # Record Activity
        Activity.create(
            current_user, Activity.ACTION_UPDATE, Activity.STATUS_SUCCESS, actor.to_mini(), "actor"
        )
        return f"Saved Actor #{actor.id}", 200
    else:
        return HTTPResponse.NOT_FOUND


@admin.put("/api/incident/assign/<int:id>")
@roles_accepted("Admin", "DA")
@validate_with(IncidentSelfAssignRequestModel)
def api_incident_self_assign(id: t.id, validated_data: dict) -> Response:
    """
    self assign an incident to the user.

    Args:
        - id: id of the incident
        - validated_data: validated data from the request.

    Returns:
        - success/error string based on the operation result.
    """

    # permission check
    if not (current_user.has_role("Admin") or current_user.can_self_assign):
        return "User not allowed to self assign", 403

    incident = Incident.query.get(id)

    if not current_user.can_access(incident):
        Activity.create(
            current_user,
            Activity.ACTION_SELF_ASSIGN,
            Activity.STATUS_DENIED,
            validated_data,
            "incident",
            details=f"Unauthorized attempt to self-assign restricted Incident {id}.",
        )
        return "Restricted Access", 403

    if incident:
        i = validated_data.get("incident")
        # workflow check
        if incident.assigned_to_id and incident.assigned_to.active:
            return "Item already assigned to an active user", 400

        # update bulletin assignement
        incident.assigned_to_id = current_user.id
        incident.comments = i.get("comments")

        # Change status to assigned if needed
        if incident.status == "Machine Created" or incident.status == "Human Created":
            incident.status = "Assigned"

        incident.create_revision()

        # Record Activity
        Activity.create(
            current_user,
            Activity.ACTION_UPDATE,
            Activity.STATUS_SUCCESS,
            incident.to_mini(),
            "incident",
        )
        return f"Saved Incident #{incident.id}", 200
    else:
        return HTTPResponse.NOT_FOUND


# Media special endpoints


@admin.post("/api/media/chunk")
@roles_accepted("Admin", "DA")
def api_medias_chunk() -> Response:
    """
    Endpoint for uploading media files based on file system settings.

    Returns:
        - success/error string based on the operation result.
    """
    file = request.files["file"]

    # to check if file is uploaded from media import tool
    import_upload = "/import/media/" in request.referrer
    # validate file extensions based on user and referrer
    if import_upload:
        # uploads from media import tool
        # must be Admin user
        if current_user.has_role("Admin"):
            allowed_extensions = current_app.config["ETL_VID_EXT"]
            if not Media.validate_file_extension(file.filename, allowed_extensions):
                return "This file type is not allowed", 415
        else:
            Activity.create(
                current_user,
                Activity.ACTION_UPLOAD,
                Activity.STATUS_DENIED,
                request.json,
                "media",
                details="Non-admin user attempted to upload media file using import endpoint.",
            )
            return HTTPResponse.UNAUTHORIZED
    else:
        # normal uploads by DA or Admin users
        allowed_extensions = current_app.config["MEDIA_ALLOWED_EXTENSIONS"]
        if not Media.validate_file_extension(file.filename, allowed_extensions):
            Activity.create(
                current_user,
                Activity.STATUS_DENIED,
                Activity.ACTION_UPLOAD,
                request.json,
                "media",
                details="User attempted to upload unallowed file type.",
            )
            return "This file type is not allowed", 415

    filename = Media.generate_file_name(file.filename)
    filepath = (Media.media_dir / filename).as_posix()

    dz_uuid = request.form.get("dzuuid")

    # Chunked upload
    try:
        current_chunk = int(request.form["dzchunkindex"])
        total_chunks = int(request.form["dztotalchunkcount"])
        total_size = int(request.form["dztotalfilesize"])
    except KeyError as err:
        raise abort(400, body=f"Not all required fields supplied, missing {err}")
    except ValueError:
        raise abort(400, body=f"Values provided were not in expected format")

    # validate dz_uuid
    if not safe_join(str(Media.media_file), dz_uuid):
        return "Invalid Request", 425

    save_dir = Media.media_dir / secure_filename(dz_uuid)

    # validate current chunk
    if not safe_join(str(save_dir), str(current_chunk)) or current_chunk.__class__ != int:
        return "Invalid Request", 425

    if not save_dir.exists():
        save_dir.mkdir(exist_ok=True, parents=True)

    # Save the individual chunk
    with open(save_dir / secure_filename(str(current_chunk)), "wb") as f:
        file.save(f)

    # See if we have all the chunks downloaded
    completed = current_chunk == total_chunks - 1

    # Concat all the files into the final file when all are downloaded
    if completed:
        with open(filepath, "wb") as f:
            for file_number in range(total_chunks):
                f.write((save_dir / str(file_number)).read_bytes())

        if os.stat(filepath).st_size != total_size:
            raise abort(400, body=f"Error uploading the file")

        shutil.rmtree(save_dir)
        # get md5 hash
        etag = get_file_hash(filepath)

        # validate etag here // if it exists // reject the upload and send an error code
        if Media.query.filter(Media.etag == etag, Media.deleted.is_not(True)).first():
            return "Error, file already exists", 409

        if not current_app.config["FILESYSTEM_LOCAL"] and not import_upload:
            s3 = boto3.resource(
                "s3",
                aws_access_key_id=current_app.config["AWS_ACCESS_KEY_ID"],
                aws_secret_access_key=current_app.config["AWS_SECRET_ACCESS_KEY"],
                region_name=current_app.config["AWS_REGION"],
            )
            s3.Bucket(current_app.config["S3_BUCKET"]).upload_file(filepath, filename)
            # Clean up file if s3 mode is selected
            try:
                os.remove(filepath)
            except Exception as e:
                logger.error(e, exc_info=True)

        response = {"etag": etag, "filename": filename, "original_filename": file.filename}
        Activity.create(
            current_user, Activity.ACTION_UPLOAD, Activity.STATUS_SUCCESS, response, "media"
        )
        return Response(json.dumps(response), content_type="application/json"), 200

    return "Chunk upload successful", 200


@admin.post("/api/media/upload/")
@roles_accepted("Admin", "DA")
def api_medias_upload() -> Response:
    """
    Endpoint to upload screenshots based on file system settings.

    Returns:
        - success/error string based on the operation result.
    """
    file = request.files.get("file")
    if not file:
        return "Invalid request params", 417

    # normal uploads by DA or Admin users
    allowed_extensions = current_app.config["MEDIA_ALLOWED_EXTENSIONS"]
    if not Media.validate_file_extension(file.filename, allowed_extensions):
        Activity.create(
            current_user,
            Activity.STATUS_DENIED,
            Activity.ACTION_UPLOAD,
            request.json,
            "media",
            details="User attempted to upload unallowed file type.",
        )
        return "This file type is not allowed", 415

    if current_app.config["FILESYSTEM_LOCAL"]:
        file = request.files.get("file")
        # final file
        filename = Media.generate_file_name(file.filename)
        filepath = (Media.media_dir / filename).as_posix()

        with open(filepath, "wb") as f:
            file.save(f)
        # get md5 hash
        etag = get_file_hash(filepath)
        # check if file already exists
        if Media.query.filter(Media.etag == etag, Media.deleted is not True).first():
            return "Error: File already exists", 409

        response = {"etag": etag, "filename": filename}

        return Response(json.dumps(response), content_type="application/json"), 200
    else:
        s3 = boto3.resource(
            "s3",
            aws_access_key_id=current_app.config["AWS_ACCESS_KEY_ID"],
            aws_secret_access_key=current_app.config["AWS_SECRET_ACCESS_KEY"],
        )

        # final file
        filename = Media.generate_file_name(file.filename)
        # filepath = (Media.media_dir/filename).as_posix()

        response = s3.Bucket(current_app.config["S3_BUCKET"]).put_object(Key=filename, Body=file)

        etag = response.get()["ETag"].replace('"', "")

        # check if file already exists
        if Media.query.filter(Media.etag == etag, Media.deleted is not True).first():
            return "Error: File already exists", 409

        return json.dumps({"filename": filename, "etag": etag}), 200


GRACE_PERIOD = timedelta(hours=2)  # 2 hours
S3_URL_EXPIRY = 3600  # 2 hours


# return signed url from s3 valid for some time
@admin.route("/api/media/<filename>")
def serve_media(
    filename: str,
) -> Response:
    """
    Endpoint to generate file urls to be served (based on file system type.)

    Args:
        - filename: name of the file.

    Returns:
        - temporarily accessible url of the file.
    """

    if current_app.config["FILESYSTEM_LOCAL"]:
        file_path = safe_join("/admin/api/serve/media", filename)
        if file_path:
            return file_path, 200
        else:
            return "Invalid Request", 425
    else:
        # validate access control
        media = Media.query.filter(Media.media_file == filename).first()

        s3 = boto3.client(
            "s3",
            aws_access_key_id=current_app.config["AWS_ACCESS_KEY_ID"],
            aws_secret_access_key=current_app.config["AWS_SECRET_ACCESS_KEY"],
            region_name=current_app.config["AWS_REGION"],
        )

        # allow generation of s3 urls for a short period while the media is not created
        if media is None:
            # this means the file is not in the database
            # we allow serving it briefly while the user is still creating the media
            try:
                # Get the last modified time of the file
                resp = s3.head_object(Bucket=current_app.config["S3_BUCKET"], Key=filename)
                last_modified = resp["LastModified"]

                # Check if file is uploaded within the grace period
                if datetime.utcnow() - last_modified.replace(tzinfo=None) <= GRACE_PERIOD:
                    params = {"Bucket": current_app.config["S3_BUCKET"], "Key": filename}
                    url = s3.generate_presigned_url("get_object", Params=params, ExpiresIn=36000)
                    return url, 200
                else:
                    Activity.create(
                        current_user,
                        Activity.ACTION_VIEW,
                        Activity.STATUS_DENIED,
                        {"file": filename},
                        "media",
                        details="Unauthorized attempt to access restricted media file.",
                    )
                    return HTTPResponse.FORBIDDEN
            except s3.exceptions.NoSuchKey:
                return HTTPResponse.NOT_FOUND
            except Exception as e:
                return HTTPResponse.INTERNAL_SERVER_ERROR
        else:
            # media exists in the database, check access control restrictions
            if not current_user.can_access(media):
                Activity.create(
                    current_user,
                    Activity.ACTION_VIEW,
                    Activity.STATUS_DENIED,
                    request.json,
                    "media",
                    details="Unauthorized attempt to access restricted media file.",
                )
                return "Restricted Access", 403

            params = {"Bucket": current_app.config["S3_BUCKET"], "Key": filename}
            if filename.lower().endswith("pdf"):
                params["ResponseContentType"] = "application/pdf"
            return s3.generate_presigned_url("get_object", Params=params, ExpiresIn=S3_URL_EXPIRY)


@admin.route("/api/serve/media/<filename>")
def api_local_serve_media(
    filename: str,
) -> Response:
    """
    serves file from local file system.

    Args:
        - filename: name of the file.

    Returns:
        - file to be served.
    """

    media = Media.query.filter(Media.media_file == filename).first()

    if media and not current_user.can_access(media):
        Activity.create(
            current_user,
            Activity.ACTION_VIEW,
            Activity.STATUS_DENIED,
            request.json,
            "media",
            details="Unauthorized attempt to access restricted media file.",
        )
        return "Restricted Access", 403
    else:
        if media:
            Activity.create(
                current_user,
                Activity.ACTION_VIEW,
                Activity.STATUS_SUCCESS,
                media.to_mini() if media else {"file": filename},
                "media",
            )
        return send_from_directory("media", filename)


@admin.post("/api/inline/upload")
@roles_accepted("Admin", "DA")
def api_inline_medias_upload() -> Response:
    """
    Endpoint to upload inline media files.

    Returns:
        - success/error string based on the operation result.
    """
    try:
        f = request.files.get("file")

        # final file
        filename = Media.generate_file_name(f.filename)
        filepath = (Media.inline_dir / filename).as_posix()
        f.save(filepath)
        response = {"location": filename}

        return Response(json.dumps(response), content_type="application/json"), 200
    except Exception as e:
        logger.error(e, exc_info=True)
        return "Request Failed", 417


@admin.route("/api/serve/inline/<filename>")
def api_local_serve_inline_media(filename: str) -> Response:
    """
    serves inline media files - only for authenticated users.

    Args:
        - filename: name of the file.

    Returns:
        - file to be served.
    """
    return send_from_directory("media/inline", filename)


# Medias routes


@admin.put("/api/media/<int:id>")
@roles_accepted("Admin", "DA")
@validate_with(MediaRequestModel)
def api_media_update(id: t.id, validated_data: dict) -> Response:
    """
    Endpoint to update a media item.

    Args:
        - id: id of the media
        - validated_data: validated data from the request.

    Returns:
        - success/error string based on the operation result.
    """
    media = Media.query.get(id)
    if media is None:
        return HTTPResponse.NOT_FOUND

    if not current_user.can_access(media):
        Activity.create(
            current_user,
            Activity.ACTION_VIEW,
            Activity.STATUS_DENIED,
            validated_data,
            "media",
            details="Unauthorized attempt to update restricted media.",
        )
        return "Restricted Access", 403

    media = media.from_json(validated_data["item"])
    if media.save():
        Activity.create(
            current_user,
            Activity.ACTION_VIEW,
            Activity.STATUS_SUCCESS,
            validated_data,
            "media",
        )
        return "Media {id} updated", 200
    else:
        return "Error updating Media", 417


# Actor routes
@admin.route("/actors/", defaults={"id": None})
@admin.route("/actors/<int:id>")
def actors(id: Optional[t.id]) -> str:
    """Endpoint to render actors page."""

    statuses = [item.to_dict() for item in WorkflowStatus.query.all()]
    return render_template(
        "admin/actors.html",
        statuses=statuses,
    )


@admin.route("/api/actors/", methods=["POST", "GET"])
@validate_with(ActorQueryRequestModel)
def api_actors(validated_data: dict) -> Response:
    """
    Returns actors in JSON format, allows search and paging.

    Args:
        - validated_data: validated data from the request.

    Returns:
        - actors in json format / success or error
    """
    # log search query
    if request.method == "POST":
        q = validated_data.get("q", [{}])
    else:
        q = request.args.get("q", [{}])
    if q and q != [{}]:
        Activity.create(
            current_user,
            Activity.ACTION_SEARCH,
            Activity.STATUS_SUCCESS,
            q,
            "actor",
        )

    su = SearchUtils({"q": q}, cls="actor")
    queries, ops = su.get_query()
    result = Actor.query.filter(*queries.pop(0))

    # nested queries
    if len(queries) > 0:
        while queries:
            nextOp = ops.pop(0)
            nextQuery = queries.pop(0)
            if nextOp == "union":
                result = result.union(Actor.query.filter(*nextQuery))
            elif nextOp == "intersect":
                result = result.intersect(Actor.query.filter(*nextQuery))

    page = request.args.get("page", 1, int)
    per_page = request.args.get("per_page", PER_PAGE, int)
    result = result.order_by(Actor.updated_at.desc()).paginate(
        page=page, per_page=per_page, count=True
    )
    # Select json encoding type
    mode = request.args.get("mode", "1")
    response = {
        "items": [item.to_dict(mode=mode) for item in result.items],
        "perPage": per_page,
        "total": result.total,
    }

    return Response(json.dumps(response), content_type="application/json"), 200


# create actor endpoint
@admin.post("/api/actor/")
@roles_accepted("Admin", "DA")
@validate_with(ActorRequestModel)
@can_assign_roles
def api_actor_create(
    validated_data: dict,
) -> Response:
    """
    Endpoint to create an Actor item.

    Args:
        - validated_data: validated data from the request.

    Returns:
        - success/error string based on the operation result.
    """
    actor = Actor()
    actor.from_json(validated_data["item"])

    # assign actor to creator by default
    actor.assigned_to_id = current_user.id

    roles = validated_data["item"].get("roles")
    if roles:
        role_ids = [x.get("id") for x in roles]
        new_roles = Role.query.filter(Role.id.in_(role_ids)).all()
        actor.roles = new_roles

    if actor.save():
        # the below will create the first revision by default
        actor.create_revision()
        # Record activity
        Activity.create(
            current_user, Activity.ACTION_CREATE, Activity.STATUS_SUCCESS, actor.to_mini(), "actor"
        )
        return f"Created Actor #{actor.id}", 200
    else:
        return "Error creating Actor", 417


# update actor endpoint
@admin.put("/api/actor/<int:id>")
@roles_accepted("Admin", "DA")
@validate_with(ActorRequestModel)
def api_actor_update(id: t.id, validated_data: dict) -> Response:
    """
    Endpoint to update an Actor item.

    Args:
        - id: id of the actor
        - validated_data: validated data from the request.

    Returns:
        - success/error string based on the operation result.
    """
    actor = Actor.query.get(id)
    if actor is not None:
        # check for restrictions
        if not current_user.can_access(actor):
            Activity.create(
                current_user,
                Activity.ACTION_UPDATE,
                Activity.STATUS_DENIED,
                request.json,
                "actor",
                details=f"Unauthorized attempt to update restricted Actor {id}.",
            )
            # Notify admins
            NotificationUtils.send_notification_to_admins_for_event(
                Constants.NotificationEvent.UNAUTHORIZED_ACTION,
                "Unauthorized Action",
                f"Unauthorized attempt to update restricted Actor {id}. User: {current_user.username}",
            )
            return "Restricted Access", 403

        if not current_user.has_role("Admin") and current_user != actor.assigned_to:
            Activity.create(
                current_user,
                Activity.ACTION_UPDATE,
                Activity.STATUS_DENIED,
                request.json,
                "actor",
                details=f"Unauthorized attempt to update unassigned Actor {id}.",
            )
            # Notify admins
            NotificationUtils.send_notification_to_admins_for_event(
                Constants.NotificationEvent.UNAUTHORIZED_ACTION,
                "Unauthorized Action",
                f"Unauthorized attempt to update unassigned Actor {id}. User: {current_user.username}",
            )
            return "Restricted Access", 403
        actor = actor.from_json(validated_data["item"])
        # Create a revision using latest values
        # this method automatically commits
        # actor changes (referenced)
        if actor.save():
            actor.create_revision()
            # Record activity
            Activity.create(
                current_user,
                Activity.ACTION_UPDATE,
                Activity.STATUS_SUCCESS,
                actor.to_mini(),
                "actor",
            )
            return f"Saved Actor #{actor.id}", 200
        else:
            return f"Error saving Actor #{id}", 417
    else:
        return HTTPResponse.NOT_FOUND


# Add/Update review actor endpoint
@admin.put("/api/actor/review/<int:id>")
@roles_accepted("Admin", "DA")
@validate_with(ActorReviewRequestModel)
def api_actor_review_update(id: t.id, validated_data: dict) -> Response:
    """
    Endpoint to update an Actor's review item.

    Args:
        - id: id of the actor
        - validated_data: validated data from the request.

    Returns:
        - success/error string based on the operation result.
    """
    actor = Actor.query.get(id)
    if actor is not None:
        if not current_user.can_access(actor):
            Activity.create(
                current_user,
                Activity.ACTION_REVIEW,
                Activity.STATUS_DENIED,
                validated_data,
                "actor",
                details=f"Unauthorized attempt to update restricted Actor {id}.",
            )
            # Notify admins
            NotificationUtils.send_notification_to_admins_for_event(
                Constants.NotificationEvent.UNAUTHORIZED_ACTION,
                "Unauthorized Action",
                f"Unauthorized attempt to update restricted Actor {id}. User: {current_user.username}",
            )
            return "Restricted Access", 403

        actor.review = (
            validated_data["item"]["review"] if "review" in validated_data["item"] else ""
        )
        actor.review_action = (
            validated_data["item"]["review_action"]
            if "review_action" in validated_data["item"]
            else ""
        )

        actor.status = "Peer Reviewed"

        # Create a revision using latest values
        # this method automatically commits
        #  actor changes (referenced)
        if actor.save():
            actor.create_revision()
            # Record activity
            Activity.create(
                current_user,
                Activity.ACTION_REVIEW,
                Activity.STATUS_SUCCESS,
                actor.to_mini(),
                "actor",
            )
            return f"Actor review updated #{id}", 200
        else:
            return f"Error saving Actor #{id}'s Review", 417
    else:
        return HTTPResponse.NOT_FOUND


# bulk update actor endpoint
@admin.put("/api/actor/bulk/")
@roles_accepted("Admin", "Mod")
@validate_with(ActorBulkUpdateRequestModel)
def api_actor_bulk_update(
    validated_data: dict,
) -> Response:
    """
    Endpoint to bulk update actors.

    Args:
        - validated_data: validated data from the request.

    Returns:
        - success/error string based on the operation result.
    """

    ids = validated_data["items"]
    bulk = validated_data["bulk"]

    # non-intrusive hard validation for access roles based on user
    if not current_user.has_role("Admin"):
        # silently discard access roles
        bulk.pop("roles", None)

    if ids and len(bulk):
        job = bulk_update_actors.delay(ids, bulk, current_user.id)
        # store job id in user's session for status monitoring
        key = f"user{current_user.id}:{job.id}"
        rds.set(key, job.id)
        # expire in 3 hour
        rds.expire(key, 60 * 60 * 3)
        return "Bulk update queued successfully.", 200
    else:
        return "No items selected, or nothing to update", 417


# get one actor


@admin.get("/api/actor/<int:id>")
def api_actor_get(
    id: t.id,
) -> Response:
    """
    Endpoint to get a single actor.

    Args:
        - id: id of the actor

    Returns:
        - actor data in json format / success or error in case of failure.
    """
    actor = Actor.query.get(id)
    if not actor:
        return HTTPResponse.NOT_FOUND
    else:
        mode = request.args.get("mode", None)
        if current_user.can_access(actor):
            Activity.create(
                current_user,
                Activity.ACTION_VIEW,
                Activity.STATUS_SUCCESS,
                actor.to_mini(),
                "actor",
            )
            return json.dumps(actor.to_dict(mode)), 200
        else:
            # block access altogether here, doesn't make sense to send only the id
            Activity.create(
                current_user,
                Activity.ACTION_VIEW,
                Activity.STATUS_DENIED,
                actor.to_mini(),
                "actor",
                details="Unauthorized attempt to view restricted Actor.",
            )
            # Notify admins
            NotificationUtils.send_notification_to_admins_for_event(
                Constants.NotificationEvent.UNAUTHORIZED_ACTION,
                "Unauthorized Action",
                f"Unauthorized attempt to view restricted Actor {id}. User: {current_user.username}",
            )
            return "Restricted Access", 403


@admin.get("/api/actor/<int:actor_id>/profiles")
def api_actor_profiles(actor_id: t.id) -> Response:
    """
    Endpoint to get all profiles associated with a specific actor.

    Args:
        - actor_id: ID of the actor.

    Returns:
        - JSON array of actor profiles or an error message.
    """
    actor = Actor.query.get(actor_id)
    if not actor:
        return HTTPResponse.NOT_FOUND

    if not current_user.can_access(actor):
        Activity.create(
            current_user,
            Activity.ACTION_VIEW,
            Activity.STATUS_DENIED,
            actor.to_mini(),
            "actor",
            details="Unauthorized attempt to view restricted Actor profiles.",
        )
        # Notify admins
        NotificationUtils.send_notification_to_admins_for_event(
            Constants.NotificationEvent.UNAUTHORIZED_ACTION,
            "Unauthorized Action",
            f"Unauthorized attempt to view restricted Actor profiles. User: {current_user.username}",
        )
        return HTTPResponse.FORBIDDEN

    profiles = actor.actor_profiles
    profiles_data = [profile.to_dict() for profile in profiles]
    return json.dumps(profiles_data), 200


# get actor relations
@admin.get("/api/actor/relations/<int:id>")
def actor_relations(id: t.id) -> Response:
    """
    Endpoint to return related entities of an Actor.

    Args:
        - id: id of the actor.

    Returns:
        - related entities in json format.
    """
    cls = request.args.get("class", None)
    page = request.args.get("page", 1, int)
    per_page = request.args.get("per_page", REL_PER_PAGE, int)
    if not cls or cls not in ["bulletin", "actor", "incident"]:
        return HTTPResponse.NOT_FOUND
    actor = Actor.query.get(id)
    if not actor:
        return HTTPResponse.NOT_FOUND
    items = []

    if cls == "bulletin":
        items = actor.bulletin_relations
    elif cls == "actor":
        items = actor.actor_relations
    elif cls == "incident":
        items = actor.incident_relations

    # pagination
    start = (page - 1) * per_page
    end = start + per_page
    data = items[start:end]

    load_more = False if end >= len(items) else True

    if data:
        if cls == "actor":
            data = [item.to_dict(exclude=actor) for item in data]
        else:
            data = [item.to_dict() for item in data]

    return json.dumps({"items": data, "more": load_more}), 200


@admin.get("/api/actormp/<int:id>")
def api_actor_mp_get(id: t.id) -> Response:
    """
    Endpoint to get missing person data for an actor profile.

    Args:
        - id: id of the actor profile.

    Returns:
        - actor profile data in json format / success or error in case of failure.
    """
    profile = ActorProfile.query.get(id)
    if not profile:
        return HTTPResponse.NOT_FOUND

    if not current_user.can_access(profile.actor):
        Activity.create(
            current_user,
            Activity.ACTION_VIEW,
            Activity.STATUS_DENIED,
            profile.actor.to_mini(),
            "actor",
            details="Unauthorized attempt to view restricted Actor.",
        )
        return HTTPResponse.FORBIDDEN

    return json.dumps(profile.mp_json()), 200


# Bulletin History Helpers


@admin.route("/api/bulletinhistory/<int:bulletinid>")
@require_view_history
def api_bulletinhistory(bulletinid: t.id) -> Response:
    """
    Endpoint to get revision history of a bulletin.

    Args:
        - bulletinid: id of the bulletin item.

    Returns:
        - json feed of item's history / error.
    """
    result = (
        BulletinHistory.query.filter_by(bulletin_id=bulletinid)
        .order_by(desc(BulletinHistory.created_at))
        .all()
    )

    # For standardization
    response = {"items": [item.to_dict() for item in result]}
    return Response(json.dumps(response), content_type="application/json"), 200


# Actor History Helpers


@admin.route("/api/actorhistory/<int:actorid>")
@require_view_history
def api_actorhistory(actorid: t.id) -> Response:
    """
    Endpoint to get revision history of an actor.

    Args:
        - actorid: id of the actor item.

    Returns:
        - json feed of item's history / error.
    """
    result = (
        ActorHistory.query.filter_by(actor_id=actorid).order_by(desc(ActorHistory.created_at)).all()
    )
    # For standardization
    response = {"items": [item.to_dict() for item in result]}
    return Response(json.dumps(response), content_type="application/json"), 200


# Incident History Helpers


@admin.route("/api/incidenthistory/<int:incidentid>")
@require_view_history
def api_incidenthistory(incidentid: t.id) -> Response:
    """
    Endpoint to get revision history of an incident item.

    Args:
        - incidentid: id of the incident item.

    Returns:
        - json feed of item's history / error.
    """
    result = (
        IncidentHistory.query.filter_by(incident_id=incidentid)
        .order_by(desc(IncidentHistory.created_at))
        .all()
    )
    # For standardization
    response = {"items": [item.to_dict() for item in result]}
    return Response(json.dumps(response), content_type="application/json"), 200


# Location History Helpers


@admin.route("/api/locationhistory/<int:locationid>")
@require_view_history
def api_locationhistory(locationid: t.id) -> Response:
    """
    Endpoint to get revision history of a location.

    Args:
        - locationid: id of the location item.

    Returns:
        - json feed of item's history / error.
    """
    result = (
        LocationHistory.query.filter_by(location_id=locationid)
        .order_by(desc(LocationHistory.created_at))
        .all()
    )
    # For standardization
    response = {"items": [item.to_dict() for item in result]}
    return Response(json.dumps(response), content_type="application/json"), 200


# user management routes


@admin.route("/api/users/")
@roles_accepted("Admin", "Mod")
def api_users() -> Response:
    """
    API endpoint to feed users data in json format , supports paging and search.

    Returns:
        - json feed of users / error.
    """
    page = request.args.get("page", 1, int)
    per_page = request.args.get("per_page", PER_PAGE, int)
    q = request.args.get("q")
    query = []
    if q is not None:
        query.append(User.name.ilike("%" + q + "%"))
    result = (
        User.query.filter(*query)
        .order_by(User.username)
        .paginate(page=page, per_page=per_page, count=True)
    )

    response = {
        "items": [
            item.to_dict() if current_user.has_role("Admin") else item.to_compact()
            for item in result.items
        ],
        "perPage": per_page,
        "total": result.total,
    }

    return Response(json.dumps(response), content_type="application/json"), 200


@admin.get("/users/", defaults={"id": None})
@admin.get("/users/<int:id>")
@auth_required(within=15, grace=0)
@roles_required("Admin")
def users(id) -> str:
    """
    Endpoint to render the users backend page.

    Returns:
        - html page of the users backend.
    """
    return render_template("admin/users.html")


@admin.get("/api/user/<int:id>")
@roles_required("Admin")
def api_user_get(id) -> Response:
    """
    Endpoint to get a user
    :param id: id of the user
    :return: user data in json format + success or error in case of failure
    """
    user = User.query.get(id)
    if not user:
        return HTTPResponse.NOT_FOUND
    else:
        return user.to_dict()


@admin.get("/api/user/<int:id>/sessions")
@roles_required("Admin")
def api_user_sessions(id: int) -> Any:
    """
    Retrieve paginated session data for a specific user.

    Args:
        id (int): The ID of the user whose sessions are to be retrieved.

    Returns:
        Any: A dictionary with session details and pagination info, or an error message and HTTP status code.
    """

    session_redis = current_app.config["SESSION_REDIS"]
    session_interface = current_app.session_interface
    per_page = request.args.get("per_page", PER_PAGE, int)
    page = request.args.get("page", 1, int)

    try:
        # Fetch the user to ensure they exist and to collect their session tokens
        user = User.query.get(id)
        if not user:
            return HTTPResponse.NOT_FOUND
        sessions_paginated = (
            Session.query.filter(Session.user_id == id).order_by(Session.created_at.desc())
        ).paginate(page=page, per_page=per_page, error_out=False)

        # Collect tokens from user's sessions to filter Redis keys
        user_session_tokens = {s.session_token for s in sessions_paginated.items}

        user_redis_keys = [f"session:{token}" for token in user_session_tokens if token]

        # Retrieve and decode session details from Redis, storing in a dictionary
        redis_sessions_details = {}
        for key in user_redis_keys:
            data = session_redis.get(key)
            if data:
                token = key.split(":")[1]
                session_data = session_interface.serializer.decode(data)
                # hide session details from the response
                redis_sessions_details[token] = {"_fresh": session_data.get("_fresh")}

        # Prepare the session data for response including the details
        sessions_data = []

        for s in sessions_paginated.items:
            session_info = s.to_dict()
            if s.session_token in redis_sessions_details:
                session_info["details"] = redis_sessions_details[s.session_token]
            session_info["active"] = s.session_token == session.sid
            sessions_data.append(session_info)

        # Determine if there are more items left
        more = sessions_paginated.has_next

        return {"items": sessions_data, "more": more}

    except Exception as e:
        return {"error": "Expectation failed", "message": str(e)}, 417


@admin.delete("/api/session/logout")
@roles_required("Admin")
def logout_session() -> Response:
    """
    Handle session logout by session id (admin only).

    Returns appropriate messages based on the success or failure of the logout operation.
    """

    # get the sessid from the JSON payload
    sessid = request.json.get("sessid", None)
    if not sessid:
        return "Invalid request. Please provide a session ID.", 400
    try:
        # Query the database to get the session token using the sessid
        session_ = Session.query.get(sessid)

        if not session_:
            return f"Session ID {sessid} not found.", 404

        token = session_.session_token

        if token == session.sid:
            logout_user()
            # Use a custom JSON response with a specific field to signal a redirect to the front-end
            return {"logout": "successful", "redirect": True}

        rds = current_app.config["SESSION_REDIS"]
        session_key = f"session:{token}"

        # Check if the session key exists in Redis
        if rds.exists(session_key):
            # Delete the session key from Redis
            rds.delete(session_key)
            return f"Session {sessid} logged out successfully."
        else:
            return f"Session {sessid} not found in Redis.", 404

    except Exception as e:
        return f"Error while logging out session: {str(e)}", 500


@admin.delete("/api/user/<int:user_id>/sessions/logout")
@roles_required("Admin")
def logout_all_sessions(user_id: int) -> Any:
    """
    Log out all sessions for a given user.

    Args:
        user_id (int): The ID of the user whose sessions will be logged out.

    Returns:
        Tuple[Union[str, dict], int]: A response message and HTTP status code.
    """
    # Fetch the user to ensure they exist
    user = User.query.get(user_id)
    if not user:
        return "User not found", 404

    rds = current_app.config["SESSION_REDIS"]
    errors = []
    current_session_logout_needed = False

    # Iterate over user's sessions and delete them from Redis, except the current session
    for s in user.sessions:
        if s.session_token == session.sid:
            current_session_logout_needed = True
            continue

        try:
            session_key = f"session:{s.session_token}"
            if rds.exists(session_key):
                rds.delete(session_key)
        except Exception as e:
            errors.append(f"Failed to delete session {s.session_token}: {str(e)}")

    # Logout current session last if needed
    if current_session_logout_needed:
        logout_user()

    # Build response
    if errors:
        return {"errors": errors}, 500
    return f"All sessions for user {user_id} logged out successfully", 200


@admin.delete("/api/user/revoke_2fa")
@roles_required("Admin")
def revoke_2fa() -> Response:
    """
    Revoke 2FA for a specified user.

    Returns:
        Tuple[str, int]: A success message and HTTP status code.
    """
    user_id: int = request.args.get("user_id", default=None, type=int)

    if not user_id:
        return HTTPResponse.BAD_REQUEST

    user = User.query.get(user_id)
    if not user:
        return HTTPResponse.BAD_REQUEST

    tf_disable(user)
    # also clear all webauthn credentials
    for cred in user.webauthn:
        db.session.delete(cred)
    user.save()

    return f"2FA revoked for user {user_id} successfully", 200


@admin.post("/api/user/")
@roles_required("Admin")
@validate_with(UserRequestModel)
def api_user_create(
    validated_data: dict,
) -> Response:
    """
    Endpoint to create a user item.

    Args:
        - validated_data: validated data from the request.

    Returns:
        - success/error string based on the operation result.
    """
    # validate existing
    u = validated_data.get("item")
    username = u.get("username")

    exists = User.query.filter(User.username == username).first()
    if len(username) < 4:
        return "Error, username too short", 417
    if len(username) > 32:
        return "Error, username too long", 417
    if exists:
        return "Error, username already exists", 417
    user = User()
    user.fs_uniquifier = uuid4().hex
    user.from_json(u)
    result = user.save()
    if result:
        # Record activity
        Activity.create(
            current_user, Activity.ACTION_CREATE, Activity.STATUS_SUCCESS, user.to_mini(), "user"
        )
        # Notify admins
        NotificationUtils.send_notification_to_admins_for_event(
            Constants.NotificationEvent.NEW_USER,
            "New User Created",
            f"User {username} has been created by {current_user.username} successfully.",
            is_urgent=True,
        )
        return f"User {username} has been created successfully", 200
    else:
        return "Error creating user", 417


@admin.post("/api/checkuser/")
@roles_required("Admin")
@validate_with(UserNameCheckValidationModel)
def api_user_check(
    validated_data: dict,
) -> Response:
    """
    API endpoint to validate a username.

    Args:
        - validated_data: validated data from the request.

    Returns:
        - success/error string based on the operation result.
    """
    data = validated_data.get("item")
    if not data:
        return "Please select a username", 417

    # validate illegal charachters
    uclean = bleach.clean(data.strip(), strip=True)
    if uclean != data:
        return "Illegal characters detected", 417

    # validate disallowed charachters
    cats = [unicodedata.category(c)[0] for c in data]
    if any([cat not in ["L", "N"] for cat in cats]):
        return "Disallowed characters detected", 417

    u = User.query.filter(User.username == data).first()
    if u:
        return "Username already exists", 417
    else:
        return "Username ok", 200


@admin.put("/api/user/")
@roles_required("Admin")
@validate_with(UserRequestModel)
def api_user_update(
    validated_data: dict,
) -> Response:
    """
    Endpoint to update a user.

    Args:
        - validated_data: validated data from the request.

    Returns:
        - success/error string based on the operation result.
    """
    item = validated_data.get("item")
    user = User.query.get(item.get("id"))
    if user is not None:
        u = validated_data.get("item")
        user = user.from_json(u)
        if user.save():
            # Record activity
            Activity.create(
                current_user,
                Activity.ACTION_UPDATE,
                Activity.STATUS_SUCCESS,
                user.to_mini(),
                "user",
            )
            # Notify admins
            NotificationUtils.send_notification_to_admins_for_event(
                Constants.NotificationEvent.UPDATE_USER,
                "User Updated",
                f"User {user.username} has been updated by {current_user.username} successfully.",
                is_urgent=True,
            )
            return f"Saved User {user.id} {user.name}", 200
        else:
            return f"Error saving User {user.id} {user.name}", 417
    else:
        return HTTPResponse.NOT_FOUND


@admin.post("/api/password/")
@validate_with(UserPasswordCheckValidationModel)
def api_check_password(
    validated_data: dict,
) -> Response:
    """
    API Endpoint to validate a password and check its strength.

    Args:
        - validated_data: validated data from the request.

    Returns:
        - success/error string based on the operation result.
    """
    # Retrieve the password from the request's JSON body
    password = validated_data.get("password")

    # Check if the password is provided
    if not password:
        return "No password provided", 400

    result = zxcvbn(password)
    score = result.get("score")
    if score >= current_app.config.get("SECURITY_ZXCVBN_MINIMUM_SCORE"):
        return "Password is ok", 200
    else:
        return "Weak Password Score", 409


@admin.post("/api/user/force-reset")
@roles_required("Admin")
@validate_with(UserForceResetRequestModel)
def api_user_force_reset(validated_data: dict) -> Response:
    """
    Endpoint to force a password reset for a user.

    Args:
        - validated_data: validated data from the request.

    Returns:
        - success/error string based on the operation result.
    """
    item = validated_data.get("item")
    if not item:
        abort(400)
    user = User.query.get(item.get("id"))
    if not user:
        abort(400)
    if reset_key := user.security_reset_key:
        message = f"Forced password reset already requested: {reset_key}"
        return Response(message, mimetype="text/plain")
    user.set_security_reset_key()
    message = f"Forced password reset has been set for user {user.username}"
    # Notify user
    NotificationUtils.send_notification_to_user_for_event(
        Constants.NotificationEvent.FORCE_PASSWORD_CHANGE,
        user,
        "Password Reset",
        "Your password has been reset. Please change it to continue using the application.",
    )
    return Response(message, mimetype="text/plain")


@admin.post("/api/user/force-reset-all")
@roles_required("Admin")
def api_user_force_reset_all() -> Response:
    """
    sets a redis flag to force password reset for all users.

    Returns:
        - success response after setting all redis flags (if not already set)
    """
    for user in User.query.all():
        # check if user already has a password reset flag
        if not user.security_reset_key:
            user.set_security_reset_key()
            # Notify user
            NotificationUtils.send_notification_to_user_for_event(
                Constants.NotificationEvent.FORCE_PASSWORD_CHANGE,
                user,
                "Password Reset",
                "Your password has been reset. Please change it to continue using the application.",
            )
    return "Forced password reset has been set for all users", 200


@admin.delete("/api/user/<int:id>")
@roles_required("Admin")
def api_user_delete(
    id: t.id,
) -> Response:
    """
    Endpoint to delete a user.

    Args:
        - id: id of the user to be deleted.

    Returns:
        - success/error string based on the operation result.
    """
    user = User.query.get(id)
    if user is None:
        return HTTPResponse.NOT_FOUND

    if user.active:
        return "User is active, make inactive before deleting", 403

    if user.delete():
        # Record activity
        Activity.create(
            current_user, Activity.ACTION_DELETE, Activity.STATUS_SUCCESS, user.to_mini(), "user"
        )
        # Notify admins
        NotificationUtils.send_notification_to_admins_for_event(
            Constants.NotificationEvent.ITEM_DELETED,
            "User Deleted",
            f"User {user.username} has been deleted by {current_user.username} successfully.",
        )
        return "Deleted", 200
    else:
        return "Error deleting User", 417


# Roles routes
@admin.route("/roles/")
@auth_required(within=15, grace=0)
@roles_required("Admin")
def roles() -> str:
    """
    Endpoint to redner roles backend page.

    Returns:
        - html page of the roles backend.
    """
    return render_template("admin/roles.html")


@admin.get("/api/roles/")
@roles_required("Admin")
def api_roles() -> Response:
    """
    API endpoint to feed roles items in josn format - supports paging and search.

    Returns:
        - json feed of roles / error.
    """
    query = []
    q = request.args.get("q", None)
    page = request.args.get("page", 1, int)
    per_page = request.args.get("per_page", PER_PAGE, int)
    if q is not None:
        query.append(Role.name.ilike("%" + q + "%"))
    result = (
        Role.query.filter(*query)
        .order_by(Role.id)
        .paginate(page=page, per_page=per_page, count=True)
    )
    response = {
        "items": [item.to_dict() for item in result.items],
        "perPage": per_page,
        "total": result.total,
    }
    return Response(json.dumps(response), content_type="application/json"), 200


@admin.post("/api/role/")
@roles_required("Admin")
@validate_with(RoleRequestModel)
def api_role_create(
    validated_data: dict,
) -> Response:
    """
    Endpoint to create a role item.

    Args:
        - validated_data: validated data from the request.

    Returns:
        - success/error string based on the operation result.
    """
    role = Role()
    created = role.from_json(validated_data["item"])
    if created.save():
        # Record activity
        Activity.create(
            current_user, Activity.ACTION_CREATE, Activity.STATUS_SUCCESS, role.to_mini(), "role"
        )
        # Notify admins
        NotificationUtils.send_notification_to_admins_for_event(
            Constants.NotificationEvent.NEW_GROUP,
            "New Group Created",
            f"Group {role.name} has been created by {current_user.username} successfully.",
            is_urgent=True,
        )
        return "Created", 200

    else:
        return "Save Failed", 417


@admin.put("/api/role/<int:id>")
@roles_required("Admin")
@validate_with(RoleRequestModel)
def api_role_update(id: t.id, validated_data: dict) -> Response:
    """
    Endpoint to update a role item.

    Args:
        - id: id of the role to be updated.
        - validated_data: validated data from the request.

    Returns:
        - success/error string based on the operation result.
    """
    role = Role.query.get(id)
    if role is None:
        return HTTPResponse.NOT_FOUND

    if role.name in ["Admin", "Mod", "DA"]:
        return "Cannot edit System Roles", 403

    role = role.from_json(validated_data["item"])
    role.save()
    # Record activity
    Activity.create(
        current_user, Activity.ACTION_UPDATE, Activity.STATUS_SUCCESS, role.to_mini(), "role"
    )
    return f"Role {id} Updated", 200


@admin.delete("/api/role/<int:id>")
@roles_required("Admin")
def api_role_delete(
    id: t.id,
) -> Response:
    """
    Endpoint to delete a role item.

    Args:
        - id: id of the role to be deleted.

    Returns:
        - success/error string based on the operation result.
    """
    role = Role.query.get(id)

    if role is None:
        return HTTPResponse.NOT_FOUND

    # forbid deleting system roles
    if role.name in ["Admin", "Mod", "DA"]:
        return "Cannot delete System Roles", 403
    # forbid delete roles assigned to restricted items
    if role.bulletins.first() or role.actors.first() or role.incidents.first():
        return "Role assigned to restricted items", 403

    if role.delete():
        # Record activity
        Activity.create(
            current_user, Activity.ACTION_DELETE, Activity.STATUS_SUCCESS, role.to_mini(), "role"
        )
        return "Deleted", 200
    else:
        return "Error deleting Role", 417


@admin.post("/api/role/import/")
@roles_required("Admin")
def api_role_import() -> Response:
    """
    Endpoint to import role items from a CSV file.

    Returns:
        - success/error string based on the operation result.
    """
    if "csv" in request.files:
        Role.import_csv(request.files.get("csv"))
        return "Success", 200
    else:
        return "Error", 400


# Incident routes
@admin.route("/incidents/", defaults={"id": None})
@admin.route("/incidents/<int:id>")
def incidents(id: Optional[t.id]) -> str:
    """
    Endpoint to render incidents backend page.

    Args:
        - id: id of the incident item.

    Returns:
        - html page of the incidents backend.
    """

    statuses = [item.to_dict() for item in WorkflowStatus.query.all()]
    return render_template(
        "admin/incidents.html",
        statuses=statuses,
    )


@admin.route("/api/incidents/", methods=["POST", "GET"])
@validate_with(IncidentQueryRequestModel)
def api_incidents(validated_data: dict) -> Response:
    """
    Returns incidents in JSON format, allows search and paging.

    Args:
        - validated_data: validated data from the request.

    Returns:
        - incidents in json format / success or error
    """
    # log search query
    q = validated_data.get("q", None)
    if q and q != [{}]:
        Activity.create(
            current_user,
            Activity.ACTION_SEARCH,
            Activity.STATUS_SUCCESS,
            q,
            "incident",
        )

    query = []

    su = SearchUtils(validated_data, cls="incident")

    query = su.get_query()

    page = request.args.get("page", 1, int)
    per_page = request.args.get("per_page", PER_PAGE, int)

    result = (
        Incident.query.filter(*query)
        .order_by(Incident.updated_at.desc())
        .paginate(page=page, per_page=per_page, count=True)
    )
    # Select json encoding type
    mode = request.args.get("mode", "1")
    response = {
        "items": [item.to_dict(mode=mode) for item in result.items],
        "perPage": per_page,
        "total": result.total,
    }

    return Response(json.dumps(response), content_type="application/json"), 200


@admin.post("/api/incident/")
@roles_accepted("Admin", "DA")
@can_assign_roles
@validate_with(IncidentRequestModel)
def api_incident_create(
    validated_data: dict,
) -> Response:
    """
    API endpoint to create an incident.

    Args:
        - validated_data: validated data from the request.

    Returns:
        - success/error string based on the operation result.
    """
    incident = Incident()
    incident.from_json(validated_data["item"])

    # assign to creator by default
    incident.assigned_to_id = current_user.id

    roles = validated_data["item"].get("roles", [])
    if roles:
        role_ids = [x.get("id") for x in roles]
        new_roles = Role.query.filter(Role.id.in_(role_ids)).all()
        incident.roles = new_roles

    if incident.save():
        # the below will create the first revision by default
        incident.create_revision()
        # Record activity
        Activity.create(
            current_user,
            Activity.ACTION_CREATE,
            Activity.STATUS_SUCCESS,
            incident.to_mini(),
            "incident",
        )
        return f"Created Incident #{incident.id}", 200
    else:
        return "Error creating Incident", 417


# update incident endpoint
@admin.put("/api/incident/<int:id>")
@roles_accepted("Admin", "DA")
@validate_with(IncidentRequestModel)
def api_incident_update(id: t.id, validated_data: dict) -> Response:
    """
    API endpoint to update an incident.

    Args:
        - id: id of the incident.
        - validated_data: validated data from the request.

    Returns:
        - success/error string based on the operation result.
    """
    incident = Incident.query.get(id)

    if incident is not None:
        if not current_user.can_access(incident):
            Activity.create(
                current_user,
                Activity.ACTION_UPDATE,
                Activity.STATUS_DENIED,
                request.json,
                "incident",
                details=f"Unauthorized attempt to update restricted Incident {id}.",
            )
            # Notify admins
            NotificationUtils.send_notification_to_admins_for_event(
                Constants.NotificationEvent.UNAUTHORIZED_ACTION,
                "Unauthorized Action",
                f"Unauthorized attempt to update restricted Incident {id}. User: {current_user.username}",
            )
            return "Restricted Access", 403

        if not current_user.has_role("Admin") and current_user != incident.assigned_to:
            Activity.create(
                current_user,
                Activity.ACTION_UPDATE,
                Activity.STATUS_DENIED,
                request.json,
                "incident",
                details=f"Unauthorized attempt to update unassigned Incident {id}.",
            )
            # Notify admins
            NotificationUtils.send_notification_to_admins_for_event(
                Constants.NotificationEvent.UNAUTHORIZED_ACTION,
                "Unauthorized Action",
                f"Unauthorized attempt to update unassigned Incident {id}. User: {current_user.username}",
            )
            return "Restricted Access", 403

        incident = incident.from_json(validated_data["item"])

        # Create a revision using latest values
        # this method automatically commits
        # incident changes (referenced)
        if incident:
            incident.create_revision()
            # Record activity
            Activity.create(
                current_user,
                Activity.ACTION_UPDATE,
                Activity.STATUS_SUCCESS,
                incident.to_mini(),
                "incident",
            )
            return f"Saved Incident #{id}", 200
        else:
            return f"Error saving Incident {id}", 417
    else:
        return HTTPResponse.NOT_FOUND


# Add/Update review incident endpoint
@admin.put("/api/incident/review/<int:id>")
@roles_accepted("Admin", "DA")
@validate_with(IncidentReviewRequestModel)
def api_incident_review_update(id: t.id, validated_data: dict) -> Response:
    """
    Endpoint to update an incident review item.

    Args:
        - id: id of the incident
        - validated_data: validated data from the request.

    Returns:
        - success/error string based on the operation result.
    """
    incident = Incident.query.get(id)
    if incident is not None:
        if not current_user.can_access(incident):
            Activity.create(
                current_user,
                Activity.ACTION_REVIEW,
                Activity.STATUS_DENIED,
                validated_data,
                "incident",
                details=f"Unauthorized attempt to update restricted Incident {id}.",
            )
            # Notify admins
            NotificationUtils.send_notification_to_admins_for_event(
                Constants.NotificationEvent.UNAUTHORIZED_ACTION,
                "Unauthorized Action",
                f"Unauthorized attempt to update restricted Incident {id}. User: {current_user.username}",
            )
            return "Restricted Access", 403

        incident.review = (
            validated_data["item"]["review"] if "review" in validated_data["item"] else ""
        )
        incident.review_action = (
            validated_data["item"]["review_action"]
            if "review_action" in validated_data["item"]
            else ""
        )

        incident.status = "Peer Reviewed"
        if incident.save():
            # Create a revision using latest values
            # this method automatically commi
            # incident changes (referenced)
            incident.create_revision()
            # Record activity
            Activity.create(
                current_user,
                Activity.ACTION_REVIEW,
                Activity.STATUS_SUCCESS,
                incident.to_mini(),
                "incident",
            )
            return f"Bulletin review updated #{id}", 200
        else:
            return f"Error saving Incident #{id}'s Review", 417
    else:
        return HTTPResponse.NOT_FOUND


# bulk update incident endpoint
@admin.put("/api/incident/bulk/")
@roles_accepted("Admin", "Mod")
@validate_with(IncidentBulkUpdateRequestModel)
def api_incident_bulk_update(
    validated_data: dict,
) -> Response:
    """
    endpoint to handle bulk incidents updates.

    Args:
        - validated_data: validated data from the request.

    Returns:
        - success/error string based on the operation result.
    """

    ids = validated_data["items"]
    bulk = validated_data["bulk"]

    # non-intrusive hard validation for access roles based on user
    if not current_user.has_role("Admin"):
        # silently discard access roles
        bulk.pop("roles", None)
        bulk.pop("rolesReplace", None)
        bulk.pop("restrictRelated", None)

    if ids and len(bulk):
        job = bulk_update_incidents.delay(ids, bulk, current_user.id)
        # store job id in user's session for status monitoring
        key = f"user{current_user.id}:{job.id}"
        rds.set(key, job.id)
        # expire in 3 hour
        rds.expire(key, 60 * 60 * 3)
        return "Bulk update queued successfully", 200
    else:
        return "No items selected, or nothing to update", 417


# get one incident
@admin.get("/api/incident/<int:id>")
def api_incident_get(
    id: t.id,
) -> Response:
    """
    Endopint to get a single incident by id.

    Args:
        - id: id of the incident.

    Returns:
        - incident data in json format / success or error in case of failure.
    """
    incident = Incident.query.get(id)
    if not incident:
        return HTTPResponse.NOT_FOUND
    else:
        mode = request.args.get("mode", None)
        if current_user.can_access(incident):
            Activity.create(
                current_user,
                Activity.ACTION_VIEW,
                Activity.STATUS_SUCCESS,
                incident.to_mini(),
                "incident",
            )
            return json.dumps(incident.to_dict(mode)), 200
        else:
            # block access altogether here, doesn't make sense to send only the id
            Activity.create(
                current_user,
                Activity.ACTION_VIEW,
                Activity.STATUS_DENIED,
                incident.to_mini(),
                "incident",
                details=f"Unauthorized attempt to view restricted Incident {id}.",
            )
            # Notify admins
            NotificationUtils.send_notification_to_admins_for_event(
                Constants.NotificationEvent.UNAUTHORIZED_ACTION,
                "Unauthorized Action",
                f"Unauthorized attempt to view restricted Incident {id}. User: {current_user.username}",
            )
            return "Restricted Access", 403


# get incident relations
@admin.get("/api/incident/relations/<int:id>")
def incident_relations(id: t.id) -> Response:
    """
    Endpoint to return related entities of an Incident.

    Args:
        - id: id of the incident.

    Returns:
        - related entities in json format.
    """
    cls = request.args.get("class", None)
    page = request.args.get("page", 1, int)
    per_page = request.args.get("per_page", REL_PER_PAGE, int)
    if not cls or cls not in ["bulletin", "actor", "incident"]:
        return HTTPResponse.NOT_FOUND
    incident = Incident.query.get(id)
    if not incident:
        return HTTPResponse.NOT_FOUND
    items = []

    if cls == "bulletin":
        items = incident.bulletin_relations
    elif cls == "actor":
        items = incident.actor_relations
    elif cls == "incident":
        items = incident.incident_relations

    # add support for loading all relations at once
    if page == 0:
        if cls == "incident":
            data = [item.to_dict(exclude=incident) for item in items]
        else:
            data = [item.to_dict() for item in items]

        return json.dumps({"items": data, "more": False}), 200

    # pagination
    start = (page - 1) * per_page
    end = start + per_page
    data = items[start:end]

    load_more = False if end >= len(items) else True

    if data:
        if cls == "incident":
            data = [item.to_dict(exclude=incident) for item in data]
        else:
            data = [item.to_dict() for item in data]

    return json.dumps({"items": data, "more": load_more}), 200


@admin.post("/api/incident/import/")
@roles_required("Admin")
def api_incident_import() -> Response:
    """
    Endpoint to handle incident imports.

    Returns:
        - success/error string based on the operation result.
    """
    if "csv" in request.files:
        Incident.import_csv(request.files.get("csv"))
        return "Success", 200
    else:
        return "Error", 417


# Activity routes
@admin.route("/activity/")
@roles_required("Admin")
def activity() -> str:
    """
    Endpoint to render activity backend page.

    Returns:
        - html page of the activity backend.
    """
    atobInfo = [item.to_dict() for item in AtobInfo.query.all()]
    btobInfo = [item.to_dict() for item in BtobInfo.query.all()]
    atoaInfo = [item.to_dict() for item in AtoaInfo.query.all()]
    itobInfo = [item.to_dict() for item in ItobInfo.query.all()]
    itoaInfo = [item.to_dict() for item in ItoaInfo.query.all()]
    itoiInfo = [item.to_dict() for item in ItoiInfo.query.all()]
    statuses = [item.to_dict() for item in WorkflowStatus.query.all()]

    return render_template(
        "admin/activity.html",
        actions_types=Activity.get_action_values(),
        atoaInfo=atoaInfo,
        itoaInfo=itoaInfo,
        itoiInfo=itoiInfo,
        atobInfo=atobInfo,
        btobInfo=btobInfo,
        itobInfo=itobInfo,
        statuses=statuses,
    )


@admin.route("/api/activities/", methods=["POST", "GET"])
@roles_required("Admin")
def api_activities() -> Response:
    """Returns activities in JSON format, allows search and paging."""
    su = SearchUtils(request.json, cls="Activity")
    query = su.get_query()

    options = request.json.get("options")
    page = options.get("page", 1)
    per_page = options.get("itemsPerPage", PER_PAGE)

    result = (
        Activity.query.filter(*query)
        .order_by(-Activity.id)
        .paginate(page=page, per_page=per_page, count=True)
    )

    response = {
        "items": [item.to_dict() for item in result.items],
        "perPage": per_page,
        "total": result.total,
    }

    return Response(json.dumps(response), content_type="application/json"), 200


@admin.route("/api/bulk/status/")
@roles_accepted("Admin", "Mod")
def bulk_status() -> Response:
    """Endpoint to get status update about background bulk operations."""
    uid = current_user.id
    cursor, jobs = rds.scan(0, f"user{uid}:*", 1000)
    tasks = []
    for key in jobs:
        result = {}
        id = key.decode("utf-8").split(":")[-1]
        type = request.args.get("type")
        status = None
        if type == "bulletin":
            status = bulk_update_bulletins.AsyncResult(id).status
        elif type == "actor":
            status = bulk_update_incidents.AsyncResult(id).status
        elif type == "incident":
            status = bulk_update_actors.AsyncResult(id).status
        else:
            return HTTPResponse.NOT_FOUND

        # handle job failure
        if status == "FAILURE":
            rds.delete(key)
        if status != "SUCCESS":
            result["id"] = id
            result["status"] = status
            tasks.append(result)

        else:
            rds.delete(key)
    return json.dumps(tasks)


# Saved Searches
@admin.route("/api/queries/")
def api_queries() -> Response:
    """
    Endpoint to get user saved searches.

    Returns:
        - successful json feed of saved searches or error.
    """
    user_id = current_user.id
    query_type = request.args.get("type")
    if query_type not in Query.TYPES:
        return "Invalid query type", 400
    queries = Query.query.filter(Query.user_id == user_id, Query.query_type == query_type)
    return json.dumps([query.to_dict() for query in queries]), 200


@admin.get("/api/query/<string:name>/exists")
def api_query_check_name_exists(
    name: str,
) -> Response:
    """
    API Endpoint check if a query with that provided name exists.
    Queries are tied to the current (request) user.

    Args:
        - name: name of the query to check.

    Returns:
        - success/error string based on the operation result.
    """
    if Query.query.filter_by(name=name, user_id=current_user.id).first():
        return "Query name already exists", 409

    return "Query name is available", 200


@admin.post("/api/query/")
def api_query_create() -> Response:
    """
    API Endpoint save a query search object (advanced search.)

    Returns:
        - success/error string based on the operation result.
    """
    q = request.json.get("q", None)
    name = request.json.get("name", None)
    query_type = request.json.get("type")
    # current saved searches types
    if query_type not in Query.TYPES:
        return "Invalid Request", 400
    if q and name:
        query = Query()
        query.name = name
        query.data = q
        query.query_type = query_type
        query.user_id = current_user.id
        query.save()
        return "Query successfully saved", 200
    else:
        return "Error parsing query data", 417


@admin.put("/api/query/<int:id>")
def api_query_update(
    id: t.id,
) -> Response:
    """
    API Endpoint update a query search object (advanced search).
    Updated searches are tied to the current (request) user.

    Args:
        - id: id of the query to update.

    Returns:
        - success/error string based on the operation result.
    """
    if not (q := request.json.get("q")):
        return "q parameter not provided", 417

    query = Query.query.get(id)

    if not query:
        return "Query not found", 404

    if query.user_id != current_user.id:
        return HTTPResponse.FORBIDDEN

    query.data = q
    if query.save():
        return f"Query {query.name} updated", 200

    return "Query update failed", 409


@admin.delete("/api/query/<int:id>")
def api_query_delete(
    id: t.id,
) -> Response:
    """
    API Endpoint delete a query search object (advanced search).
    Deleted searches are tied to the current (request) user.

    Args:
        - id: id of the query to delete.

    Returns:
        - success/error string based on the operation result.
    """
    query = Query.query.get(id)

    if not query:
        return "Query not found", 404

    if query.user_id != current_user.id:
        return HTTPResponse.FORBIDDEN

    if query.delete():
        return f"Query {query.name} deleted", 200

    return "Query delete failed", 409


@admin.get("/api/graph/json")
def graph_json() -> Optional[str]:
    """
    API Endpoint to return graph data in json format.

    Returns:
        - graph data in json format.
    """
    id = request.args.get("id")
    entity_type = request.args.get("type")
    expanded = request.args.get("expanded")
    graph_utils = GraphUtils(current_user)
    if expanded == "false":
        return graph_utils.get_graph_json(entity_type, id)
    else:
        return graph_utils.expanded_graph(entity_type, id)


@admin.post("/api/graph/visualize")
@validate_with(GraphVisualizeRequestModel)
def graph_visualize(validated_data: dict) -> Response:
    """
    Endpoint to visualize a graph.

    Args:
        - validated_data: validated data from the request.

    Returns:
        - task_id of the graph visualization task.
    """
    user_id = current_user.id
    # Get the type from URL query parameter
    graph_type = request.args.get("type")

    # Check if the type is valid
    if graph_type not in ["actor", "bulletin", "incident"]:
        return abort(400, description="Invalid type provided")

    task_id = generate_graph.delay(validated_data, graph_type, user_id)
    return jsonify({"task_id": task_id.id})


@admin.get("/api/graph/data")
def get_graph_data() -> Response:
    """
    Endpoint to retrieve graph data from Redis.

    Returns:
        - graph data in JSON format.
    """
    user_id = current_user.id

    # Construct the key to retrieve the graph data from Redis
    graph_data_key = f"user{user_id}:graph:data"

    # Retrieve the graph data from Redis
    graph_data = rds.get(graph_data_key)

    if graph_data:
        # Return the graph data as a JSON response
        return Response(graph_data, mimetype="application/json")
    else:
        # If data is not found in Redis
        return HTTPResponse.NOT_FOUND


@admin.get("/api/graph/status")
def check_graph_status() -> Response:
    """Returns the status of the graph visualization task."""
    user_id = current_user.id

    status_key = f"user{user_id}:graph:status"
    status = rds.get(status_key)

    if not status:
        return HTTPResponse.NOT_FOUND

    response_body = json.dumps({"status": status.decode("utf-8")})
    return Response(response_body, status=200, content_type="application/json")


@admin.get("/system-administration/")
@auth_required(within=15, grace=0)
@roles_required("Admin")
def system_admin() -> str:
    """Endpoint for system administration."""
    return render_template("admin/system-administration.html")


@admin.get("/api/appconfig/")
@roles_required("Admin")
def api_app_config() -> Response:
    """
    Endpoint to get paged results of application configurations.

    Returns:
        - application configurations in JSON format.
    """
    page = request.args.get("page", 1, int)
    per_page = request.args.get("per_page", PER_PAGE, int)
    result = AppConfig.query.order_by(-AppConfig.id).paginate(
        page=page, per_page=per_page, count=True
    )
    response = {
        "items": [item.to_dict() for item in result.items],
        "perPage": per_page,
        "total": result.total,
    }
    return Response(json.dumps(response), content_type="application/json"), 200


@admin.get("/api/configuration/defaults/")
@roles_required("Admin")
def api_config_defaults() -> Response:
    """Returns default app configurations."""
    response = {
        "config": ConfigManager.get_all_default_configs(),
        "labels": dict(ConfigManager.CONFIG_LABELS),
    }
    return Response(json.dumps(response), content_type="application/json"), 200


@admin.get("/api/configuration/")
@roles_required("Admin")
def api_config() -> str:
    """Returns serialized app configurations."""
    response = {"config": ConfigManager.serialize(), "labels": dict(ConfigManager.CONFIG_LABELS)}
    return json.dumps(response)


@admin.put("/api/configuration/")
@roles_required("Admin")
@validate_with(ConfigRequestModel)
def api_config_write(
    validated_data: dict,
) -> Response:
    """
    Writes app configurations.

    Args:
        - validated_data: validated data from the request.

    Returns:
        - success/error string based on the operation result.
    """
    conf = validated_data.get("conf")

    if ConfigManager.write_config(conf):
        # Notify admins
        NotificationUtils.send_notification_to_admins_for_event(
            Constants.NotificationEvent.SYSTEM_SETTINGS_CHANGE,
            "System Settings Changed",
            f"System settings have been updated by {current_user.username} successfully.",
            is_urgent=True,
        )
        return "Configuration Saved Successfully", 200
    else:
        return "Unable to Save Configuration", 417


@admin.post("/api/reload/")
@roles_required("Admin")
def api_app_reload() -> Response:
    """
    Reloads Flask and Celery.
    """
    from enferno.tasks import reload_app, reload_celery

    reload_app()
    reload_celery.delay()
    return "Reloaded Bayanat", 200


@admin.app_template_filter("to_config")
def to_config(items: list) -> list[dict[str, Any]]:
    """
    Filter to get translated config items.

    Args:
        - items: list of config items.

    Returns:
        - translated config items.
    """
    output = [{"en": item, "tr": gettext(item)} for item in items]
    return output


@admin.app_template_filter("get_data")
def get_data(table: str) -> list[dict[str, Any]] | list[dict[str, dict[str, Any | str]]] | None:
    """
    Filter to get data from an info/status table.

    Args:
        - table: table name. (atob, atoa, itoa, btob, itob, itoi, workflow_status)

    Returns:
        - data from the table.
    """
    if table == "atob":
        items = AtobInfo.query.all()
        return [{"en": item.title, "tr": item.title_tr or ""} for item in items]

    if table == "atoa":
        items = AtoaInfo.query.all()
        items_list = [
            {
                "en": {"text": item.title or "", "revtext": item.reverse_title or ""},
                "tr": {"text": item.title_tr or "", "revtext": item.reverse_title_tr or ""},
            }
            for item in items
        ]
        return items_list

    if table == "itoa":
        items = ItoaInfo.query.all()
        return [{"en": item.title, "tr": item.title_tr or ""} for item in items]

    if table == "btob":
        items = BtobInfo.query.all()
        return [{"en": item.title, "tr": item.title_tr or ""} for item in items]

    if table == "itob":
        items = ItobInfo.query.all()
        return [{"en": item.title, "tr": item.title_tr or ""} for item in items]

    if table == "itoi":
        items = ItoiInfo.query.all()
        return [{"en": item.title, "tr": item.title_tr or ""} for item in items]

    if table == "workflow_status":
        items = WorkflowStatus.query.all()
        return [{"en": item.title, "tr": item.title_tr or ""} for item in items]


# Logging


@admin.route("/logs/")
@roles_required("Admin")
def logs() -> str:
    """
    Endpoint to render the logs backend page.

    Returns:
        - html page of the logs backend.
    """
    return render_template("admin/system-logs.html")


@admin.route("/api/logfiles/")
@roles_required("Admin")
def api_logfiles() -> str:
    """Endpoint to return a dict containing list of log file names and
    the date of the current open log."""
    files = get_log_filenames()
    # read the current log file's first line and extract the date
    log_dir = current_app.config.get("LOG_DIR")
    log_file = current_app.config.get("LOG_FILE")
    log_path = os.path.join(log_dir, log_file)
    date = None
    if os.path.exists(log_path):
        with open(log_path, "r") as f:
            timestamp = json.loads(f.readline().strip())["timestamp"]
            date = datetime.fromtimestamp(timestamp).strftime("%Y-%m-%d")
    return json.dumps({"files": files, "date": date})


@admin.route("/api/logs/")
@roles_required("Admin")
def api_logs() -> Response:
    """Endpoint to return the content of the log file."""
    filename = request.args.get("filename", current_app.config.get("LOG_FILE"))
    log_file = secure_filename(filename)
    log_dir = current_app.config.get("LOG_DIR")
    if os.path.exists(safe_join(log_dir, log_file)):
        try:
            return send_from_directory(os.path.abspath(log_dir), log_file)
        except Exception as e:
            logger.error(f"Error sending log file: {e}", exc_info=True)
            return "Error sending log file", 417
    else:
        return "Log file not found", 404


# Notifications
@admin.route("/api/notifications")
def api_notifications() -> Response:
    """
    Endpoint to return paginated notifications for the current user.
    Accepts query parameters:
    - page: page number (default: 1)
    - per_page: number of notifications per page (default: 10)
    - status: status of the notifications to filter by (default: all, can be "read" or "unread", any other value will return all notifications)

    Returns:
        - JSON response containing notifications and pagination info
    """
    page = request.args.get("page", 1, type=int)
    per_page = request.args.get("per_page", 10, type=int)
    status = request.args.get("status")
    is_urgent = request.args.get("is_urgent")

    # Query notifications for current user, ordered by creation date descending
    notifications_query = (
        db.session.query(Notification)
        .filter(
            Notification.user_id == current_user.id,
            Notification.delivery_method == Notification.DELIVERY_METHOD_INTERNAL,
        )
        .order_by(Notification.created_at.desc())
    )

    if status:
        if status.lower() == "read":
            notifications_query = notifications_query.filter(Notification.read_status == True)
        elif status.lower() == "unread":
            notifications_query = notifications_query.filter(Notification.read_status == False)

    if is_urgent is not None:
        is_urgent_bool = is_urgent.lower() == "true"
        notifications_query = notifications_query.filter(Notification.is_urgent.is_(is_urgent_bool))

    # Paginate the results
    paginated_notifications = notifications_query.paginate(page=page, per_page=per_page, count=True)
    unread_notifications = (
        db.session.query(Notification)
        .filter(
            Notification.user_id == current_user.id,
            Notification.read_status == False,
            Notification.delivery_method == Notification.DELIVERY_METHOD_INTERNAL,
        )
        .all()
    )

    unread_count = len(unread_notifications)
    has_unread_urgent_notifications = any(n.is_urgent for n in unread_notifications)

    response = {
        "items": [notification.to_dict() for notification in paginated_notifications.items],
        "currentPage": page,
        "perPage": per_page,
        "total": paginated_notifications.total,
        "hasMore": paginated_notifications.has_next,
        "unreadCount": unread_count,
        "hasUnreadUrgentNotifications": has_unread_urgent_notifications,
    }

    return jsonify(response)


@admin.route("/api/notifications/unread/count")
def api_notifications_unread_count() -> Response:
    """
    Returns the count of unread internal notifications for the current user,
    and whether any of them are marked as urgent.

    Example response:
    {
        "unread_count": 5,
        "has_unread_urgent_notifications": true
    }
    """
    # Get all relevant unread internal notifications for the current user
    unread_notifications = (
        db.session.query(Notification)
        .filter(
            Notification.user_id == current_user.id,
            Notification.read_status == False,
            Notification.delivery_method == Notification.DELIVERY_METHOD_INTERNAL,
        )
        .all()
    )

    unread_count = len(unread_notifications)
    has_unread_urgent_notifications = any(n.is_urgent for n in unread_notifications)

<<<<<<< HEAD
    return jsonify({
        "unread_count": unread_count,
        "has_unread_urgent_notifications": has_unread_urgent_notifications
    })
=======
    return jsonify(
        {
            "unread_count": unread_count,
            "has_unread_urgent_notifications": has_unread_urgent_notifications,
        }
    )
>>>>>>> 49f3e967


@admin.route("/api/notifications/<int:notification_id>/read", methods=["POST"])
def api_mark_notification_read(notification_id: int) -> Response:
    """
    Endpoint to mark a specific notification as read.

    Args:
        notification_id: ID of the notification to mark as read

    Returns:
        - Success response if notification is marked as read
        - Error response if notification doesn't exist or user doesn't have permission
    """
    notification = db.session.get(Notification, notification_id)

    if not notification:
        return HTTPResponse.NOT_FOUND

    # Verify the notification belongs to the current user
    if notification.user_id != current_user.id:
        return HTTPResponse.FORBIDDEN

    try:
        notification.mark_as_read()
        return (
            jsonify(
                {"message": "Notification marked as read", "notification": notification.to_dict()}
            ),
            200,
        )
    except Exception as e:
        logger.error(f"Error marking notification as read: {str(e)}", exc_info=True)
        return HTTPResponse.INTERNAL_SERVER_ERROR


@admin.post("/api/bulletin/web")
@roles_accepted("Admin", "DA")
@validate_with(WebImportValidationModel)
def api_bulletin_web_import(validated_data: dict) -> Response:
    """Import bulletin from web URL"""

    if not current_app.config.get("WEB_IMPORT"):
        return "Web import is disabled", 403

    if not (current_user.has_role("Admin") or current_user.can_import_web):
        return HTTPResponse.FORBIDDEN

    url = validated_data["url"]

    # Check for duplicate URL
    existing_bulletin = Bulletin.query.filter(Bulletin.source_link == url).first()
    if existing_bulletin:
        return (
            jsonify(
                {
                    "error": "Duplicate URL",
                    "message": f"This URL has already been imported in bulletin #{existing_bulletin.id}",
                    "bulletin_id": existing_bulletin.id,
                }
            ),
            409,
        )

    # Create import log
    data_import = DataImport(
        user_id=current_user.id,
        table="bulletin",
        file=url,
        batch_id=shortuuid.uuid()[:9],
        data={
            "mode": 3,  # Web import mode
            "optimize": False,
            "sources": [],
            "labels": [],
            "ver_labels": [],
            "locations": [],
            "tags": [],
            "roles": [],
        },
    )
    data_import.add_to_log(f"Started download from {url}")
    data_import.save()

    # Start async download
    download_media_from_web.delay(
        url=url, user_id=current_user.id, batch_id=data_import.batch_id, import_id=data_import.id
    )

    return jsonify({"batch_id": data_import.batch_id}), 202<|MERGE_RESOLUTION|>--- conflicted
+++ resolved
@@ -22,13 +22,9 @@
 from flask_security.twofactor import tf_disable
 import shortuuid
 
-<<<<<<< HEAD
-from enferno.admin.models.Notification import Notification
-=======
 from enferno.admin.constants import Constants
 from enferno.admin.models.Notification import Notification
 from enferno.utils.notification_utils import NotificationUtils
->>>>>>> 49f3e967
 import enferno.utils.typing as t
 from enferno.admin.models import (
     Bulletin,
@@ -6008,19 +6004,12 @@
     unread_count = len(unread_notifications)
     has_unread_urgent_notifications = any(n.is_urgent for n in unread_notifications)
 
-<<<<<<< HEAD
-    return jsonify({
-        "unread_count": unread_count,
-        "has_unread_urgent_notifications": has_unread_urgent_notifications
-    })
-=======
     return jsonify(
         {
             "unread_count": unread_count,
             "has_unread_urgent_notifications": has_unread_urgent_notifications,
         }
     )
->>>>>>> 49f3e967
 
 
 @admin.route("/api/notifications/<int:notification_id>/read", methods=["POST"])
