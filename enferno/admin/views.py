--- conflicted
+++ resolved
@@ -6592,7 +6592,6 @@
     return HTTPResponse.success(data={"batch_id": data_import.batch_id}, status=202)
 
 
-<<<<<<< HEAD
 def parse_filters(args):
     """
     Parse simple filter parameters from query string, following standard app patterns.
@@ -7115,7 +7114,7 @@
         logger.error(f"Error in bulk UI save: {str(e)}")
         db.session.rollback()
         return HTTPResponse.error("An error occurred while updating field layout", status=500)
-=======
+
 @admin.route("/api/session-check")
 @auth_required("session")
 def api_session_check() -> Response:
@@ -7127,5 +7126,4 @@
         - 200: Session is valid
         - 401: Session expired (handled by auth decorator)
     """
-    return jsonify({"status": "valid"})
->>>>>>> 3ae2de5d
+    return jsonify({"status": "valid"})