--- conflicted
+++ resolved
@@ -2036,7 +2036,6 @@
         return str(v)
 
 
-<<<<<<< HEAD
 # Dynamic Field Validation Models
 class DynamicFieldBulkSaveModel(StrictValidationModel):
     """Validation for bulk save operations."""
@@ -2054,8 +2053,7 @@
         return v
 
 
-=======
->>>>>>> 6f8a0e3d
+
 class ActivityQueryValidationModel(StrictValidationModel):
     user: Optional[int] = None
     action: Optional[str] = None
@@ -2068,27 +2066,7 @@
         """Validate action is among allowed values."""
         if v is None:
             return v
-<<<<<<< HEAD
-        allowed = [
-            "APPROVE",
-            "BULK",
-            "CREATE",
-            "DELETE",
-            "DOWNLOAD",
-            "LOGIN",
-            "LOGOUT",
-            "REJECT",
-            "REQUEST",
-            "REVIEW",
-            "SEARCH",
-            "SELF-ASSIGN",
-            "UPDATE",
-            "UPLOAD",
-            "VIEW",
-        ]
-=======
         allowed = Activity.get_action_values()
->>>>>>> 6f8a0e3d
         if v not in allowed:
             raise ValueError(f"Invalid action: {v}. Allowed actions are: {', '.join(allowed)}")
         return v
@@ -2099,9 +2077,6 @@
         """Validate model is among allowed values."""
         if v is None:
             return v
-<<<<<<< HEAD
-        allowed = ["bulletin", "actor", "incident", "user", "role", "location", "source", "label"]
-=======
         allowed = [
             "bulletin",
             "actor",
@@ -2116,7 +2091,6 @@
             "dynamic_field_bulk",
             "config",
         ]
->>>>>>> 6f8a0e3d
         if v not in allowed:
             raise ValueError(f"Invalid model: {v}. Allowed models are: {', '.join(allowed)}")
         return v
@@ -2126,11 +2100,6 @@
     def validate_created(cls, v: Optional[List[str]]) -> Optional[List[str]]:
         """Validate created contains valid dates."""
         if v:
-<<<<<<< HEAD
-            if len(v) != 2:
-                raise ValueError("created must contain exactly two dates: [start_date, end_date]")
-=======
->>>>>>> 6f8a0e3d
             for date_str in v:
                 try:
                     parse(date_str)
