from enum import Enum
from pydantic import (
    BaseModel,
    ConfigDict,
    Field,
    field_validator,
    model_validator,
    HttpUrl,
    ValidationInfo,
)
from typing import Optional, Any
from urllib.parse import urlparse
from dateutil.parser import parse
import re

from enferno.admin.constants import Constants
from enferno.utils.validation_utils import SanitizedField, one_must_exist
from enferno.utils.typing import typ as t
from enferno.utils.validation_utils import validate_password_policy

DEFAULT_STRING_FIELD = Field(default=None, max_length=255)

BASE_MODEL_CONFIG = ConfigDict(str_strip_whitespace=True)
STRICT_MODEL_CONFIG = ConfigDict(str_strip_whitespace=True, extra="forbid")


class BaseValidationModel(BaseModel):
    """Base class for all validation models."""

    model_config = BASE_MODEL_CONFIG


class StrictValidationModel(BaseModel):
    """Base class that forbids extra fields in the model."""

    model_config = STRICT_MODEL_CONFIG


class PartialUserModel(BaseValidationModel):
    id: int


class PartialRoleModel(BaseValidationModel):
    id: int
    color: Optional[str] = None
    description: Optional[SanitizedField] = None
    name: Optional[str] = None


class PartialLocationModel(BaseValidationModel):
    id: int


class PartialGeoLocationTypeModel(BaseValidationModel):
    id: Optional[int] = None


class PartialSourceModel(BaseValidationModel):
    id: int


class PartialLabelModel(BaseValidationModel):
    id: int


class PartialGeoLocationModel(BaseValidationModel):
    id: Optional[int] = None
    title: str = Field(min_length=1)
    geotype: Optional[PartialGeoLocationTypeModel] = None
    main: Optional[bool] = None
    lng: float
    lat: float
    comment: Optional[str] = None


class PartialEventLocationModel(BaseValidationModel):
    id: Optional[int] = None


class PartialEventtypeModel(BaseValidationModel):
    id: Optional[int] = None


class PartialManyRelationModel(BaseValidationModel):
    probability: Optional[int] = None
    comment: Optional[str] = None
    related_as: Optional[list[int]] = Field(default_factory=list)


class PartialSingleRelationModel(BaseValidationModel):
    probability: Optional[int] = None
    comment: Optional[str] = None
    related_as: Optional[int] = None


class PartialBulletinRelationModel(BaseValidationModel):
    id: int


class PartialActorRelationModel(BaseValidationModel):
    id: int


class PartialIncidentRelationModel(BaseValidationModel):
    id: int


class PartialAtoaModel(PartialSingleRelationModel):
    actor: PartialActorRelationModel


class PartialItobModel(PartialSingleRelationModel):
    bulletin: PartialBulletinRelationModel


class PartialBtoiModel(PartialSingleRelationModel):
    incident: PartialIncidentRelationModel


class PartialItoiModel(PartialSingleRelationModel):
    incident: PartialIncidentRelationModel


class PartialAtobModel(PartialManyRelationModel):
    bulletin: PartialBulletinRelationModel


class PartialBtoaModel(PartialManyRelationModel):
    actor: PartialActorRelationModel


class PartialBtobModel(PartialManyRelationModel):
    bulletin: PartialBulletinRelationModel


class PartialItoaModel(PartialManyRelationModel):
    actor: PartialActorRelationModel


class PartialAtoiModel(PartialManyRelationModel):
    incident: PartialIncidentRelationModel


class PartialEventModel(BaseValidationModel):
    id: Optional[int] = None
    title: Optional[str] = None
    title_ar: Optional[str] = None
    comments: Optional[str] = None
    comments_ar: Optional[str] = None
    location: Optional[PartialEventLocationModel] = None
    eventtype: Optional[PartialEventtypeModel] = None
    from_date: Optional[str] = None
    to_date: Optional[str] = None
    estimated: Optional[bool] = None

    @field_validator("from_date", "to_date")
    def validate_date(cls, v):
        """
        Validates the date fields.

        Returns:
            str: The validated date value.

        Raises:
            ValueError: If the date is not a valid date.
        """
        if v:
            try:
                parse(v)
            except ValueError:
                raise ValueError(f"Invalid date format: {v}")
        return v

    @model_validator(mode="after")
    def validate_to_date(self) -> "PartialEventModel":
        """
        Validates the to_date field.

        Returns:
            PartialEventModel: The validated model instance.

        Raises:
            ValueError: If the to_date is before the from_date.
        """
        if self.from_date and self.to_date:
            from_date = parse(self.from_date)
            to_date = parse(self.to_date)
            if to_date < from_date:
                raise ValueError("to_date must be after from_date")
        return self


class PartialMediaCategoryModel(BaseValidationModel):
    id: Optional[int] = None


class PartialMediaModel(BaseValidationModel):
    id: Optional[int] = None
    main: Optional[bool] = None
    title: Optional[str] = None
    title_ar: Optional[str] = None
    fileType: Optional[str] = None
    filename: Optional[str] = None
    etag: Optional[str] = None
    time: Optional[Any] = None
    category: Optional[PartialMediaCategoryModel] = None


class BulletinValidationModel(StrictValidationModel):
    originid: Optional[str] = None
    title: str = Field(min_length=1)
    sjac_title: Optional[str] = None
    assigned_to: Optional[PartialUserModel] = None
    first_peer_reviewer: Optional[PartialUserModel] = None
    description: Optional[SanitizedField] = None
    comments: str = Field(min_length=1)
    source_link: str = Field(min_length=1)
    source_link_type: Optional[bool] = None
    tags: Optional[list[str]] = Field(default_factory=list)
    locations: list[PartialLocationModel] = Field(default_factory=list)
    geoLocations: list[PartialGeoLocationModel] = Field(default_factory=list)
    sources: list[PartialSourceModel] = Field(default_factory=list)
    labels: list[PartialLabelModel] = Field(default_factory=list)
    verLabels: list[PartialLabelModel] = Field(default_factory=list)
    events: list[PartialEventModel] = Field(default_factory=list)
    medias: list[PartialMediaModel] = Field(default_factory=list)
    bulletin_relations: list[PartialBtobModel] = Field(default_factory=list)
    actor_relations: list[PartialBtoaModel] = Field(default_factory=list)
    incident_relations: list[PartialBtoiModel] = Field(default_factory=list)

    publish_date: Optional[str] = None
    documentation_date: Optional[str] = None
    status: Optional[str] = None

    roles: list[PartialRoleModel] = Field(default_factory=list)

    id: Optional[int] = None
    review: Optional[SanitizedField] = None
    review_action: Optional[str] = None
    sjac_title_ar: Optional[str] = None
    title_ar: Optional[str] = None
    updated_at: Optional[str] = None
    class_: Optional[str] = Field(default=None, alias="class")

    @field_validator("source_link", mode="before")
    def validate_source_link(cls: t, v: str) -> str:
        """
        Validates the source_link field.

        Args:
            - v: The value of the source_link field.

        Raises:
            - ValueError: If the source_link is not a valid URL, a valid file path, or 'NA'.

        Returns:
            - The validated source_link value.
        """
        if v and v != "NA":
            parsed_url = urlparse(v)
            is_valid_url = all([parsed_url.scheme, parsed_url.netloc])

            unix_pattern = r"^(/[^/\0]+)+/?$"

            is_valid_path = re.match(unix_pattern, v) is not None

            if not is_valid_url and not is_valid_path:
                raise ValueError("source_link must be a valid URL, a valid file path, or 'NA'")
        return v

    @field_validator("publish_date", "documentation_date", mode="before")
    def validate_date(cls, v):
        """
        Validates the date fields.

        Returns:
            str: The validated date value.

        Raises:
            ValueError: If the date is not a valid date.
        """
        if v:
            try:
                parse(v)
            except ValueError:
                raise ValueError(f"Invalid date format: {v}")
        return v


class BulletinRequestModel(BaseValidationModel):
    item: BulletinValidationModel


class PartialPotentialViolationModel(BaseValidationModel):
    id: int


class PartialClaimedViolationModel(BaseValidationModel):
    id: int


class IncidentValidationModel(StrictValidationModel):
    title: str = Field(min_length=1)
    title_ar: Optional[str] = None
    description: Optional[SanitizedField] = None
    labels: list[PartialLabelModel] = Field(default_factory=list)
    locations: list[PartialLocationModel] = Field(default_factory=list)
    potential_violations: list[PartialPotentialViolationModel] = Field(default_factory=list)
    claimed_violations: list[PartialClaimedViolationModel] = Field(default_factory=list)
    events: list[PartialEventModel] = Field(default_factory=list)
    check_ar: Optional[bool] = None
    check_ir: Optional[Any] = None
    check_br: Optional[Any] = None
    actor_relations: list[PartialItoaModel] = Field(default_factory=list)
    bulletin_relations: list[PartialItobModel] = Field(default_factory=list)
    incident_relations: list[PartialItoiModel] = Field(default_factory=list)
    comments: str = Field(min_length=1)
    status: Optional[str] = None

    # Below fields are sent by the front-end, dismissed by `from_json`
    documentation_date: Optional[str] = None
    publish_date: Optional[str] = None
    assigned_to: Optional[PartialUserModel] = None
    first_peer_reviewer: Optional[PartialUserModel] = None
    id: Optional[int] = None
    class_: Optional[str] = Field(alias="class", default=None)
    review: Optional[SanitizedField] = None
    review_action: Optional[str] = None
    updated_at: Optional[str] = None
    roles: list[PartialRoleModel] = Field(default_factory=list)

    @field_validator("actor_relations")
    @classmethod
    def check_actor_relations(cls, v: list, info: ValidationInfo) -> list:
        """
        Check the validity of actor_relations field.

        Args:
            v: The value of the actor_relations field
            info: ValidationInfo containing the model's data during validation

        Raises:
            ValueError: If actor_relations provided without check_ar

        Returns:
            The validated actor_relations list
        """
        if not len(v):
            return []
        if (v and len(v)) and "check_ar" not in info.data:
            raise ValueError("actor_relations provided without check_ar")
        return v

    @field_validator("bulletin_relations")
    def check_bulletin_relations(cls: t, v: list, info: ValidationInfo) -> list:
        """
        Check the validity of bulletin_relations field.

        This validator checks if the bulletin_relations field is provided without the check_br field.
        If the bulletin_relations field is empty, it returns an empty list.
        If the bulletin_relations field is not empty and the check_br field is not present in the values dictionary, it raises a ValueError.

        Args:
        - v: The value of the bulletin_relations field.
        - values: The values dictionary containing the other fields up to this validation call.
        - kwargs: Additional keyword arguments.

        Returns:
        - The value of the bulletin_relations field if it is valid.

        Raises:
        - ValueError: If the bulletin_relations field is provided without the check_br field.

        """
        if not len(v):
            return []
        if (v and len(v)) and "check_br" not in info.data:
            raise ValueError("bulletin_relations provided without check_br")
        return v

    @field_validator("incident_relations")
    def check_incident_relations(cls: t, v: list, info: ValidationInfo) -> list:
        """
        Check the validity of incident_relations field.

        This validator checks if the incident_relations field is provided without the check_ir field.
        If the incident_relations field is empty, it returns an empty list.
        If the incident_relations field is not empty and the check_ir field is not present in the values dictionary, it raises a ValueError.

        Args:
        - v: The value of the incident_relations field.
        - values: The values dictionary containing the other fields up to this validation call.
        - kwargs: Additional keyword arguments.

        Returns:
        - The value of the incident_relations field if it is valid.

        Raises:
        - ValueError: If the incident_relations field is provided without the check_ir field.
        """
        if not len(v):
            return []
        if (v and len(v)) and "check_ir" not in info.data:
            raise ValueError("incident_relations provided without check_ir")
        return v

    @field_validator("publish_date", "documentation_date")
    def validate_date(cls, v):
        """
        Validates the date fields.

        Returns:
            str: The validated date value.

        Raises:
            ValueError: If the date is not a valid date.
        """
        if v:
            try:
                parse(v)
            except ValueError:
                raise ValueError(f"Invalid date format: {v}")
        return v


class IncidentRequestModel(BaseValidationModel):
    item: IncidentValidationModel


class PartialEthnographyModel(BaseValidationModel):
    id: int


class PartialNationalityModel(BaseValidationModel):
    id: int


class PartialDialectModel(BaseValidationModel):
    id: int


class PartialOriginPlaceModel(BaseValidationModel):
    id: Optional[int] = None


class OptsModel(BaseValidationModel):
    opts: Optional[str] = None
    details: Optional[str] = None

    @field_validator("opts")
    def validate_opts(cls, v):
        """
        Validates the opts field.

        Returns:
            str: The validated opts value.

        Raises:
            ValueError: If the opts is not a valid value.
        """
        if v and len(v):
            if not v.lower() in [x.lower() for x in Constants.CLASSIC_OPTS]:
                raise ValueError("Invalid value for opts")
        return v


class SkinMarkingsModel(BaseValidationModel):
    opts: Optional[list[str]] = Field(default_factory=list)
    details: Optional[str] = None

    @field_validator("opts")
    def validate_opts(cls, v):
        """
        Validates the opts field.

        Returns:
            str: The validated opts value.

        Raises:
            ValueError: If the opts is not a valid value.
        """
        if v and len(v):
            if not all(
                [opt.lower() in [x.lower() for x in Constants.SKIN_MARKINGS_OPTS] for opt in v]
            ):
                raise ValueError("Invalid value for skin_markings > opts")
        return v


class ReporterModel(BaseValidationModel):
    name: Optional[str] = None
    contact: Optional[str] = None
    relationship: Optional[str] = None


class PartialActorProfileModel(BaseValidationModel):
    id: Optional[int] = None
    actor_id: Optional[int] = None
    mode: int = 1
    originid: Optional[str] = None
    description: Optional[SanitizedField] = None
    source_link: Optional[str] = DEFAULT_STRING_FIELD
    source_link_type: Optional[bool] = None
    publish_date: Optional[str] = None
    documentation_date: Optional[str] = None
    sources: list[PartialSourceModel] = Field(default_factory=list)
    labels: list[PartialLabelModel] = Field(default_factory=list)
    ver_labels: list[PartialLabelModel] = Field(default_factory=list)
    # Fields below are required if mode==3
    last_address: Optional[str] = None
    marriage_history: Optional[str] = None
    pregnant_at_disappearance: Optional[str] = None
    months_pregnant: Optional[int] = None
    missing_relatives: Optional[bool] = None
    saw_name: Optional[str] = None
    saw_address: Optional[str] = None
    saw_email: Optional[str] = None
    saw_phone: Optional[str] = None
    seen_in_detention: Optional[OptsModel] = None
    eye_color: Optional[str] = None
    injured: Optional[OptsModel] = None
    known_dead: Optional[OptsModel] = None
    death_details: Optional[str] = None
    personal_items: Optional[str] = None
    height: Optional[int] = None
    weight: Optional[int] = None
    physique: Optional[str] = None
    hair_loss: Optional[str] = None
    hair_type: Optional[str] = None
    hair_length: Optional[str] = None
    hair_color: Optional[str] = None
    facial_hair: Optional[str] = None
    posture: Optional[str] = None
    skin_markings: Optional[SkinMarkingsModel] = None
    handedness: Optional[str] = None
    glasses: Optional[str] = None
    dist_char_con: Optional[str] = None
    dist_char_acq: Optional[str] = None
    physical_habits: Optional[str] = None
    other: Optional[str] = None
    phys_name_contact: Optional[str] = None
    injuries: Optional[str] = None
    implants: Optional[str] = None
    malforms: Optional[str] = None
    pain: Optional[str] = None
    other_conditions: Optional[str] = None
    accidents: Optional[str] = None
    pres_drugs: Optional[str] = None
    smoker: Optional[str] = None
    dental_record: Optional[bool] = None
    dentist_info: Optional[str] = None
    teeth_features: Optional[str] = None
    dental_problems: Optional[str] = None
    dental_treatments: Optional[str] = None
    dental_habits: Optional[str] = None
    case_status: Optional[str] = None
    reporters: Optional[list[ReporterModel]] = Field(default_factory=list)
    identified_by: Optional[str] = None
    family_notified: Optional[bool] = None
    hypothesis_based: Optional[str] = None
    hypothesis_status: Optional[str] = None
    reburial_location: Optional[str] = None

    @classmethod
    def validate_opts(cls, v, valid_opts):
        if v and len(v):
            if not v.lower() in [x.lower() for x in valid_opts]:
                raise ValueError(f"Invalid value for opts")
        return v

    @field_validator("publish_date", "documentation_date")
    def validate_date(cls, v):
        """
        Validates the date fields.

        Returns:
            str: The validated date value.

        Raises:
            ValueError: If the date is not a valid date.
        """
        if v:
            try:
                parse(v)
            except ValueError:
                raise ValueError(f"Invalid date format: {v}")
        return v

    @field_validator(
        "pregnant_at_disappearance",
        "smoker",
        "handedness",
        "hair_length",
        "hair_type",
        "hair_color",
        "hair_loss",
        "facial_hair",
        "physique",
        "case_status",
    )
    @classmethod
    def validate_all_opts(cls, v: Any, info: ValidationInfo) -> Any:
        opts_fields = {
            "pregnant_at_disappearance": Constants.PREGNANT_AT_DISAPPEARANCE_OPTS,
            "smoker": Constants.SMOKER_OPTS,
            "handedness": Constants.HANDEDNESS_OPTS,
            "hair_length": Constants.HAIR_LENGTH_OPTS,
            "hair_type": Constants.HAIR_TYPE_OPTS,
            "hair_color": Constants.HAIR_COLOR_OPTS,
            "hair_loss": Constants.HAIR_LOSS_OPTS,
            "facial_hair": Constants.FACIAL_HAIR_OPTS,
            "physique": Constants.PHYSIQUE_OPTS,
            "case_status": Constants.CASE_STATUS_OPTS,
        }
        field_name = info.field_name
        if field_name in opts_fields:
            try:
                return PartialActorProfileModel.validate_opts(v, opts_fields[field_name])
            except ValueError as e:
                raise ValueError(f"{e}: {field_name}")
        return v


class ActorValidationModel(StrictValidationModel):
    type: str = DEFAULT_STRING_FIELD  # type: ignore
    name: Optional[str] = DEFAULT_STRING_FIELD
    name_ar: Optional[str] = DEFAULT_STRING_FIELD
    first_name: Optional[str] = DEFAULT_STRING_FIELD
    first_name_ar: Optional[str] = DEFAULT_STRING_FIELD
    middle_name: Optional[str] = DEFAULT_STRING_FIELD
    middle_name_ar: Optional[str] = DEFAULT_STRING_FIELD
    last_name: Optional[str] = DEFAULT_STRING_FIELD
    last_name_ar: Optional[str] = DEFAULT_STRING_FIELD
    father_name: Optional[str] = DEFAULT_STRING_FIELD
    father_name_ar: Optional[str] = DEFAULT_STRING_FIELD
    mother_name: Optional[str] = DEFAULT_STRING_FIELD
    mother_name_ar: Optional[str] = DEFAULT_STRING_FIELD
    sex: Optional[str] = DEFAULT_STRING_FIELD
    age: Optional[str] = DEFAULT_STRING_FIELD
    civilian: Optional[str] = DEFAULT_STRING_FIELD
    occupation: Optional[str] = DEFAULT_STRING_FIELD
    occupation_ar: Optional[str] = DEFAULT_STRING_FIELD
    position: Optional[str] = DEFAULT_STRING_FIELD
    position_ar: Optional[str] = DEFAULT_STRING_FIELD
    family_status: Optional[str] = DEFAULT_STRING_FIELD
    no_children: Optional[int] = None
    ethnographies: list[PartialEthnographyModel] = Field(default_factory=list)
    nationalities: list[PartialNationalityModel] = Field(default_factory=list)
    dialects: list[PartialDialectModel] = Field(default_factory=list)
    nickname: Optional[str] = DEFAULT_STRING_FIELD
    nickname_ar: Optional[str] = DEFAULT_STRING_FIELD
    id_number: list[dict[str, str]] = Field(default_factory=list)
    origin_place: Optional[PartialOriginPlaceModel] = None
    events: list[PartialEventModel] = Field(default_factory=list)
    medias: list[PartialMediaModel] = Field(default_factory=list)
    actor_relations: list[PartialAtoaModel] = Field(default_factory=list)
    bulletin_relations: list[PartialAtobModel] = Field(default_factory=list)
    incident_relations: list[PartialAtoiModel] = Field(default_factory=list)
    comments: str = Field(min_length=1)  # type: ignore
    status: Optional[str] = DEFAULT_STRING_FIELD
    actor_profiles: list[PartialActorProfileModel] = Field(default_factory=list)
    tags: list[str] = Field(default_factory=list)

    # Below fields are sent by the frontend, but are not used by the from_json method
    description: Optional[SanitizedField] = None
    updated_at: Optional[str] = None
    documentation_date: Optional[str] = None
    publish_date: Optional[str] = None
    roles: list[PartialRoleModel] = Field(default_factory=list)
    age_: Optional[str] = Field(default=None, alias="_age")
    civilian_: Optional[str] = Field(default=None, alias="_civilian")
    sex_: Optional[str] = Field(default=None, alias="_sex")
    type_: Optional[str] = Field(default=None, alias="_type")
    assigned_to: Optional[PartialUserModel] = None
    class_: Optional[str] = Field(default=None, alias="class")
    first_peer_reviewer: Optional[PartialUserModel] = None
    id: Optional[int] = None
    review: Optional[SanitizedField] = None
    review_action: Optional[str] = None

    @field_validator("no_children")
    def validate_no_children(cls, v):
        if v is not None and v < 0:
            raise ValueError("Number of children must be a non-negative integer")
        elif v is not None and v > 1000:
            raise ValueError("Number of children must be less than 1000")
        return v

    @field_validator("actor_profiles")
    def check_actor_profiles(cls: t, v: list) -> list:
        """
        Validator function to check if at least one actor profile is provided.

        Args:
            - v: The value of the field being validated.
            - values: The values of all fields in the model up to this validation call.

        Raises:
            - ValueError: If no actor profiles are provided.

        Returns:
            - The validated value.
        """
        if not len(v):
            raise ValueError("At least one actor profile must be provided")
        return v

    @model_validator(mode="after")
    def check_name_rules(self) -> "ActorValidationModel":
        """
        Validates the name rules based on the type of entity.

        Raises:
            - ValueError: If the type is 'entity' and neither name nor name_ar is provided.
            - ValueError: If the type is 'person' and neither first_name, middle_name, last_name nor first_name_ar, middle_name_ar, last_name_ar is provided.

        Returns:
            - The validated model instance.
        """
        # If type is 'entity' either name or name_ar must be provided
        if self.type.lower() == "entity":
            if not self.name and not self.name_ar:
                raise ValueError("Either name or name_ar must be provided for entity type")
        else:
            if not (self.first_name or self.middle_name or self.last_name) and not (
                self.first_name_ar or self.middle_name_ar or self.last_name_ar
            ):
                raise ValueError(
                    "At least one of first_name, middle_name, last_name or first_name_ar, middle_name_ar, last_name_ar must be provided for person type"
                )
        return self

    @field_validator("publish_date", "documentation_date")
    def validate_date(cls, v):
        """
        Validates the date fields.

        Returns:
            str: The validated date value.

        Raises:
            ValueError: If the date is not a valid date.
        """
        if v:
            try:
                parse(v)
            except ValueError:
                raise ValueError(f"Invalid date format: {v}")
        return v


class ActorRequestModel(BaseValidationModel):
    item: ActorValidationModel


class LabelValidationModel(StrictValidationModel):
    title: str = Field(min_length=1)
    title_ar: Optional[str] = None
    comments: Optional[str] = None
    comments_ar: Optional[str] = None
    verified: Optional[bool] = False
    for_bulletin: Optional[bool] = False
    for_actor: Optional[bool] = False
    for_incident: Optional[bool] = False
    for_offline: Optional[bool] = False
    parent: Optional[PartialLabelModel] = None
    # below fields are sent by the frontend, discarded by from_json
    id: Optional[int] = None
    order: Optional[int] = None
    updated_at: Optional[str] = None


class LabelRequestModel(BaseValidationModel):
    item: LabelValidationModel


class EventtypeValidationModel(one_must_exist(["title", "title_ar"])):
    title: Optional[str] = None
    title_ar: Optional[str] = None
    for_actor: Optional[bool] = None
    for_bulletin: Optional[bool] = None
    comments: Optional[str] = None
    # sent by the front-end on PUT, but not used by the from_json method
    id: Optional[int] = None
    updated_at: Optional[str] = None


class EventtypeRequestModel(BaseValidationModel):
    item: EventtypeValidationModel


class PotentialViolationValidationModel(StrictValidationModel):
    title: str = Field(min_length=1)
    title_tr: Optional[str] = None
    # sent by the front-end on PUT, but not used by the from_json method
    title_ar: Optional[str] = None
    id: Optional[int] = None
    updated_at: Optional[str] = None


class PotentialViolationRequestModel(BaseValidationModel):
    item: PotentialViolationValidationModel


class ClaimedViolationValidationModel(StrictValidationModel):
    title: str = Field(min_length=1)
    title_tr: Optional[str] = None
    # sent by the front-end on PUT, but not used by the from_json method
    title_ar: Optional[str] = None
    id: Optional[int] = None
    updated_at: Optional[str] = None


class ClaimedViolationRequestModel(BaseValidationModel):
    item: ClaimedViolationValidationModel


class SourceValidationModel(StrictValidationModel):
    title: str = Field(min_length=1)
    title_ar: Optional[str] = None
    comments: Optional[str] = None
    comments_ar: Optional[str] = None
    parent: Optional[PartialSourceModel] = None
    # sent by the front-end on PUT, but not used by the from_json method
    id: Optional[int] = None
    updated_at: Optional[str] = None
    etl_id: Optional[str] = None


class SourceRequestModel(BaseValidationModel):
    item: SourceValidationModel


class AdminLevelModel(BaseValidationModel):
    id: int
    code: int
    title: str = Field(min_length=1)


class LatLngModel(BaseValidationModel):
    lat: float
    lng: float


class LocationTypeModel(BaseValidationModel):
    id: int
    title: str = Field(min_length=1)
    description: Optional[SanitizedField] = None


class LocationValidationModel(one_must_exist(["title", "title_ar"])):
    title: Optional[str] = None
    title_ar: Optional[str] = None
    description: Optional[SanitizedField] = None
    parent: Optional[PartialLocationModel] = None
    country: Optional[dict] = None
    postal_code: Optional[str] = None
    latlng: Optional[LatLngModel] = None
    location_type: Optional[LocationTypeModel] = None
    admin_level: Optional[AdminLevelModel | str] = (
        None  # if the location_type is POI, front end sends an empty str for admin_level
    )

    # sent by the front-end on PUT, but not used by the from_json method
    id: Optional[int] = None
    updated_at: Optional[str] = None
    tags: Optional[list[str]] = Field(default_factory=list)
    lat: Optional[float] = None
    lng: Optional[float] = None
    full_location: Optional[str] = None
    full_string: Optional[str] = None
    ctitle: Optional[str] = None

    @field_validator("admin_level")
    @classmethod
    def check_admin_level(cls, v: Any, info: ValidationInfo) -> Any:
        """
        Validates the 'admin_level' field if location_type is AdminLevel.

        Args:
            - v: The value of the 'admin_level' field.
            - info: ValidationInfo object containing the current fields being validated.

        Raises:
            - ValueError: If 'admin_level' is not a valid AdminLevelModel or if it is not provided.

        Returns:
            - The validated value of 'admin_level'.
        """
        location_type = info.data.get("location_type")
        if location_type and location_type.title == "Administrative Location":
            if isinstance(v, str):
                raise ValueError("admin_level must be a valid AdminLevelModel, not str")
            if v is None:
                raise ValueError("admin_level must be provided")
        return v


LocationValidationModel.model_rebuild()


class LocationRequestModel(BaseValidationModel):
    item: LocationValidationModel


class LatLngRadiusModel(LatLngModel):
    radius: int


class PartialLocationTypeModel(BaseValidationModel):
    id: int


class PartialAdminLevelModel(BaseValidationModel):
    id: int
    code: int


class PartialCountryModel(BaseValidationModel):
    id: int


class LocationQueryValidationModel(StrictValidationModel):
    lvl: Optional[int] = None
    title: Optional[str] = None
    tsv: Optional[str] = None
    latlng: Optional[LatLngRadiusModel] = None
    location_type: Optional[PartialLocationTypeModel] = None
    admin_level: Optional[PartialAdminLevelModel] = None
    country: Optional[PartialCountryModel] = None
    tags: Optional[str] = None
    optags: Optional[bool] = None


class OptionsModel(BaseValidationModel):
    page: Optional[int] = None
    itemsPerPage: Optional[int] = None


class LocationQueryRequestModel(BaseValidationModel):
    q: LocationQueryValidationModel
    options: OptionsModel


class LocationAdminLevelValidationModel(StrictValidationModel):
    title: str = Field(min_length=1)
    code: int
    display_order: Optional[int] = None
    id: Optional[int] = None


class LocationAdminLevelReorderRequestModel(BaseValidationModel):
    order: list[int]


class LocationAdminLevelRequestModel(BaseValidationModel):
    item: LocationAdminLevelValidationModel


class LocationTypeValidationModel(StrictValidationModel):
    title: str = Field(min_length=1)
    # sent by the front-end on PUT, but not used by the from_json method
    id: Optional[int] = None
    description: Optional[SanitizedField] = None


class LocationTypeRequestModel(BaseValidationModel):
    item: LocationTypeValidationModel


class CountryValidationModel(StrictValidationModel):
    title: str = Field(min_length=1)
    title_tr: Optional[str] = None
    # sent by the front-end on PUT, but not used by the from_json method
    id: Optional[int] = None
    created_at: Optional[str] = None
    updated_at: Optional[str] = None


class CountryRequestModel(BaseValidationModel):
    item: CountryValidationModel


class ComponentDataMixinValidationModel(BaseValidationModel):
    id: Optional[int] = None
    title: str = Field(min_length=1)
    title_tr: Optional[str] = None
    created_at: Optional[str] = None
    updated_at: Optional[str] = None
    deleted: Optional[bool] = None


class ComponentDataMixinRequestModel(BaseValidationModel):
    item: ComponentDataMixinValidationModel


class AtoaInfoValidationModel(StrictValidationModel):
    title: str = Field(min_length=1)
    reverse_title: str = Field(min_length=1)
    title_tr: Optional[str] = None
    reverse_title_tr: Optional[str] = None
    id: Optional[int] = None


class AtoaInfoRequestModel(BaseValidationModel):
    item: AtoaInfoValidationModel


class AtobInfoValidationModel(StrictValidationModel):
    title: str = Field(min_length=1)
    title_tr: Optional[str] = None
    id: Optional[int] = None
    reverse_title: Optional[str] = None
    reverse_title_tr: Optional[str] = None


class AtobInfoRequestModel(BaseValidationModel):
    item: AtobInfoValidationModel


class BtobInfoValidationModel(StrictValidationModel):
    title: str = Field(min_length=1)
    title_tr: Optional[str] = None
    id: Optional[int] = None
    reverse_title: Optional[str] = None
    reverse_title_tr: Optional[str] = None


class BtobInfoRequestModel(BaseValidationModel):
    item: BtobInfoValidationModel


class ItoaInfoValidationModel(StrictValidationModel):
    title: str = Field(min_length=1)
    title_tr: Optional[str] = None
    id: Optional[int] = None
    reverse_title: Optional[str] = None
    reverse_title_tr: Optional[str] = None


class ItoaInfoRequestModel(BaseValidationModel):
    item: ItoaInfoValidationModel


class ItobInfoValidationModel(StrictValidationModel):
    title: str = Field(min_length=1)
    title_tr: Optional[str] = None
    id: Optional[int] = None
    reverse_title: Optional[str] = None
    reverse_title_tr: Optional[str] = None


class ItobInfoRequestModel(BaseValidationModel):
    item: ItobInfoValidationModel


class ItoiInfoValidationModel(StrictValidationModel):
    title: str = Field(min_length=1)
    title_tr: Optional[str] = None
    id: Optional[int] = None
    reverse_title: Optional[str] = None
    reverse_title_tr: Optional[str] = None


class ItoiInfoRequestModel(BaseValidationModel):
    item: ItoiInfoValidationModel


class MediaCategoryValidationModel(StrictValidationModel):
    title: str = Field(min_length=1)
    title_tr: Optional[str] = None
    # sent by the front-end on PUT, but not used by the from_json method
    id: Optional[int] = None
    created_at: Optional[str] = None
    updated_at: Optional[str] = None


class MediaCategoryRequestModel(BaseValidationModel):
    item: MediaCategoryValidationModel


class GeoLocationTypeValidationModel(StrictValidationModel):
    title: str = Field(min_length=1)
    title_tr: Optional[str] = None
    # sent by the front-end on PUT, but not used by the from_json method
    id: Optional[int] = None
    created_at: Optional[str] = None
    updated_at: Optional[str] = None


class GeoLocationTypeRequestModel(BaseValidationModel):
    item: GeoLocationTypeValidationModel


class PartialEventTypeModel(BaseValidationModel):
    id: int


class QueryBaseModel(StrictValidationModel):
    tsv: Optional[str] = None
    extsv: Optional[str] = None
    labels: Optional[list[PartialLabelModel]] = Field(default_factory=list)
    oplabels: Optional[bool] = None
    exlabels: Optional[list[PartialLabelModel]] = Field(default_factory=list)
    opvlabels: Optional[bool] = None
    vlabels: Optional[list[PartialLabelModel]] = Field(default_factory=list)
    exvlabels: Optional[list[PartialLabelModel]] = Field(default_factory=list)
    opsources: Optional[bool] = None
    sources: Optional[list[PartialSourceModel]] = Field(default_factory=list)
    exsources: Optional[list[PartialSourceModel]] = Field(default_factory=list)
    locations: Optional[list[PartialLocationModel]] = Field(default_factory=list)
    oplocations: Optional[bool] = None
    exlocations: Optional[list[PartialLocationModel]] = Field(default_factory=list)
    created: Optional[list[str]] = Field(default_factory=list)
    updated: Optional[list[str]] = Field(default_factory=list)
    docdate: Optional[list[str]] = Field(default_factory=list)
    pubdate: Optional[list[str]] = Field(default_factory=list)
    singleEvent: Optional[bool] = None
    edate: Optional[list[str]] = Field(default_factory=list)
    etype: Optional[PartialEventTypeModel] = None
    elocation: Optional[PartialLocationModel] = None
    roles: Optional[list[int]] = Field(default_factory=list)
    norole: Optional[bool] = None
    assigned: Optional[list[int]] = Field(default_factory=list)
    fpr: Optional[list[int]] = Field(default_factory=list)
    unassigned: Optional[bool] = None
    reviewer: Optional[list[int]] = Field(default_factory=list)
    statuses: Optional[list[str]] = Field(default_factory=list)
    reviewAction: Optional[str] = None
    rel_to_bulletin: Optional[int] = None
    rel_to_actor: Optional[int] = None
    rel_to_incident: Optional[int] = None

    @model_validator(mode="before")
    @classmethod
    def check_legacy_fields(cls, data: dict) -> dict:
        """
        Checks the legacy date and status fields, throws an error if they are present.

        Args:
            data: The input data dictionary to be validated.

        Raises:
            ValueError: If any of the legacy fields are present in the input data.

        Returns:
            The validated data dictionary.
        """
        old_fields = ["createdwithin", "updatedwithin", "docdatewithin", "pubdatewithin", "status"]
        for field in old_fields:
            if field in data:
                raise ValueError(
                    f"The query sent is incompatible with this version. Please delete and re-create the query."
                )
        return data

    @field_validator("updated", "created", "docdate", "pubdate", "edate")
    def validate_date(cls, v):
        """
        Validates the date fields.

        Returns:
            list[str]: The validated list of date values.

        Raises:
            ValueError: If any date in the list is not a valid date.
        """
        if v:
            for date in v:
                try:
                    parse(date)
                except ValueError:
                    raise ValueError(f"Invalid date format: {date}")
        return v


class BulletinQueryLocTypes(Enum):
    LOCATIONS = "locations"
    GEMOARKERS = "geomarkers"
    EVENTS = "events"


class BulletinQueryValidationModel(QueryBaseModel):
    op: Optional[str] = "or"
    ids: list[int] = Field(default_factory=list)
    tags: Optional[list[str]] = Field(default_factory=list)
    inExact: Optional[bool] = False
    opTags: Optional[bool] = False
    exTags: Optional[list[str]] = Field(default_factory=list)
    exExact: Optional[bool] = False
    opExTags: Optional[bool] = False
    childlabels: Optional[bool] = False
    childverlabels: Optional[bool] = False
    childsources: Optional[bool] = False
    locTypes: Optional[list[str]] = Field(default_factory=list)
    latlng: Optional[LatLngRadiusModel] = None

    @field_validator("tags")
    def validate_tags(cls, v):
        """
        Validates the tags field.

        Returns:
            list<str>: The validated tags value.
        """
        if isinstance(v, str):
            v = [v]
        return v


class BulletinQueryRequestModel(BaseValidationModel):
    q: list[BulletinQueryValidationModel] = Field(default_factory=list)


class EntityReviewValidationModel(BaseValidationModel):
    review: Optional[SanitizedField] = None
    review_action: Optional[str] = None


class BulletinReviewValidationModel(EntityReviewValidationModel):
    revTags: list[str] = Field(default_factory=list)


class BulletinReviewRequestModel(BaseValidationModel):
    item: BulletinReviewValidationModel


class GenericBulkModel(BaseValidationModel):
    status: Optional[str] = None
    assigned_to_id: Optional[int] = None
    first_peer_reviewer_id: Optional[int] = None
    comments: Optional[str] = None
    roles: list[PartialRoleModel] = Field(default_factory=list)
    rolesReplace: Optional[bool] = None
    assigneeClear: Optional[bool] = None
    reviewerClear: Optional[bool] = None


class BulletinBulkModel(GenericBulkModel):
    tags: list[str] = Field(default_factory=list)
    tagsReplace: Optional[bool] = None


class ActorBulkModel(GenericBulkModel):
    tags: list[str] = Field(default_factory=list)
    tagsReplace: Optional[bool] = None


class IncidentBulkModel(GenericBulkModel):
    assignRelated: Optional[bool] = None
    restrictRelated: Optional[bool] = None


class IncidentBulkUpdateRequestModel(BaseValidationModel):
    items: list[int] = Field(default_factory=list)
    bulk: IncidentBulkModel


class BulletinBulkUpdateRequestModel(BaseValidationModel):
    items: list[int] = Field(default_factory=list)
    bulk: BulletinBulkModel


class ActorBulkUpdateRequestModel(BaseValidationModel):
    items: list[int] = Field(default_factory=list)
    bulk: ActorBulkModel


class BulkUpdateRequestModel(BaseValidationModel):
    items: list[int] = Field(default_factory=list)
    bulk: GenericBulkModel


class GenericSelfAssignValidationModel(BaseValidationModel):
    comments: Optional[str] = None


class BulletinSelfAssignValidationModel(GenericSelfAssignValidationModel):
    tags: list[str] = Field(default_factory=list)


class BulletinSelfAssignRequestModel(BaseValidationModel):
    bulletin: BulletinSelfAssignValidationModel


class ActorSelfAssignRequestModel(BaseValidationModel):
    actor: GenericSelfAssignValidationModel


class IncidentSelfAssignRequestModel(BaseValidationModel):
    incident: GenericSelfAssignValidationModel


class MediaValidationModel(PartialMediaModel):
    pass


class MediaRequestModel(BaseModel):
    item: MediaValidationModel


class ActorQueryLocTypes(Enum):
    ORIGIN_PLACE = "originplace"
    EVENTS = "events"


class ActorQueryModel(QueryBaseModel):
    op: Optional[str] = "or"
    nickname: Optional[str] = None
    first_name: Optional[str] = None
    middle_name: Optional[str] = None
    last_name: Optional[str] = None
    father_name: Optional[str] = None
    mother_name: Optional[str] = None
    tags: Optional[list[str]] = Field(default_factory=list)
    inExact: Optional[bool] = False
    opTags: Optional[bool] = False
    exTags: Optional[list[str]] = Field(default_factory=list)
    exExact: Optional[bool] = False
    opExTags: Optional[bool] = False
    opEthno: Optional[bool] = None
    ethnography: list[PartialEthnographyModel] = Field(default_factory=list)
    opNat: Optional[bool] = None
    nationality: list[PartialNationalityModel] = Field(default_factory=list)
    resLocations: list[PartialLocationModel] = Field(default_factory=list)
    originLocations: list[PartialLocationModel] = Field(default_factory=list)
    exResLocations: list[PartialLocationModel] = Field(default_factory=list)
    exOriginLocations: list[PartialLocationModel] = Field(default_factory=list)
    occupation: Optional[str] = None
    position: Optional[str] = None
    opDialects: Optional[bool] = None
    dialects: list[PartialDialectModel] = Field(default_factory=list)
    family_status: Optional[str] = None
    sex: Optional[str] = None
    age: Optional[str] = None
    civilian: Optional[str] = None
    type_: Optional[str] = Field(default=None, alias="type")
    id_number: Optional[dict[str, str]] = None
    locTypes: list[str] = Field(default_factory=list)
    latlng: Optional[LatLngRadiusModel] = None
    childlabels: Optional[bool] = False
    childverlabels: Optional[bool] = False
    childsources: Optional[bool] = False

    @field_validator("tags")
    def validate_tags(cls, v):
        """
        Validates the tags field.

        Returns:
            list<str>: The validated tags value.
        """
        if isinstance(v, str):
            v = [v]
        return v


class ActorQueryRequestModel(BaseValidationModel):
    q: list[ActorQueryModel] = Field(default_factory=list)


class ActorReviewRequestModel(BaseValidationModel):
    item: EntityReviewValidationModel


class UserValidationModel(StrictValidationModel):
    email: Optional[str] = None
    username: str = Field(min_length=1)
    password: Optional[str] = None  # Optional on PUT, required on POST
    name: str = Field(min_length=1)
    roles: list[PartialRoleModel] = Field(default_factory=list)
    view_usernames: Optional[bool] = None
    view_full_history: Optional[bool] = None
    view_simple_history: Optional[bool] = None
    can_self_assign: Optional[bool] = None
    can_edit_locations: Optional[bool] = None
    can_export: Optional[bool] = None
    can_import_web: Optional[bool] = None
    active: bool
    force_reset: Optional[str] = None
    google_id: Optional[str] = None
    id: Optional[int] = None
    two_factor_devices: Optional[Any] = None

<<<<<<< HEAD
    @model_validator(mode="before")
    @classmethod
    def validate_email(cls, v):
        from enferno.settings import Config as cfg

        if cfg.MAIL_ENABLED:
            if email := v.get("email"):
                try:
                    domain = email.split("@")[-1]
                except Exception:
                    raise ValueError("Error, invalid email format")
                if "*" in cfg.MAIL_ALLOWED_DOMAINS:
                    return v
                if domain.lower() not in cfg.MAIL_ALLOWED_DOMAINS:
                    raise ValueError("Error, email domain not allowed")
            else:
                raise ValueError("Error, email is required")
        return v
=======
    @field_validator("password")
    def validate_password(cls, v):
        if not v:
            return v
        return validate_password_policy(v)
>>>>>>> 60168f39


class UserRequestModel(BaseValidationModel):
    item: UserValidationModel


class UserNameCheckValidationModel(BaseValidationModel):
    item: str = Field(min_length=1)


class UserPasswordCheckValidationModel(BaseValidationModel):
    password: str  # no assumptions about password policy here, let field validator do the job

    @field_validator("password")
    def validate_password(cls, v):
        return validate_password_policy(v)


class UserForceResetRequestModel(BaseValidationModel):
    item: PartialUserModel


class RoleValidationModel(BaseValidationModel):
    name: str = Field(min_length=1)
    description: Optional[str] = None
    color: str = Field(min_length=1)
    id: Optional[int] = None


class RoleRequestModel(BaseValidationModel):
    item: RoleValidationModel


class IncidentQueryModel(QueryBaseModel):
    potentialVCats: list[PartialPotentialViolationModel] = Field(default_factory=list)
    claimedVCats: list[PartialClaimedViolationModel] = Field(default_factory=list)


class IncidentQueryRequestModel(BaseValidationModel):
    q: Optional[IncidentQueryModel] = None


class IncidentReviewRequestModel(BaseValidationModel):
    item: EntityReviewValidationModel


class QueryValidationModel(BaseValidationModel):
    q: dict[str, Any] = Field(default_factory=dict)
    name: Optional[str] = None
    # Optional on PUT, required on POST
    type_: Optional[str] = Field(alias="type", default=None)


class GraphVisualizeRequestModel(BaseValidationModel):
    q: list[dict[str, Any]] | dict[str, Any]


class DefaultMapCenterModel(BaseValidationModel):
    lat: float = Field(ge=-90, le=90)
    lng: float = Field(ge=-180, le=180)


class ActivitiesModel(BaseModel):
    APPROVE: bool = Field(default=False)
    BULK: bool = Field(default=False)
    CREATE: bool = Field(default=False)
    DELETE: bool = Field(default=False)
    DOWNLOAD: bool = Field(default=False)
    LOGIN: bool = Field(default=False)
    LOGOUT: bool = Field(default=False)
    REJECT: bool = Field(default=False)
    REQUEST: bool = Field(default=False)
    REVIEW: bool = Field(default=False)
    SEARCH: bool = Field(default=False)
    SELF_ASSIGN: bool = Field(default=False, alias="SELF-ASSIGN")
    UPDATE: bool = Field(default=False)
    UPLOAD: bool = Field(default=False)
    VIEW: bool = Field(default=False)


class NotificationConfigModel(BaseValidationModel):
    email_enabled: Optional[bool] = None
    in_app_enabled: Optional[bool] = None
    category: Optional[str] = None


class ConfigValidationModel(StrictValidationModel):
    SECURITY_TWO_FACTOR_REQUIRED: bool
    SECURITY_PASSWORD_LENGTH_MIN: int = Field(ge=8)
    SECURITY_ZXCVBN_MINIMUM_SCORE: int = Field(ge=0, le=4)
    SESSION_RETENTION_PERIOD: int = Field(ge=0)
    FILESYSTEM_LOCAL: bool
    AWS_ACCESS_KEY_ID: Optional[str] = None
    AWS_SECRET_ACCESS_KEY: Optional[str] = None
    S3_BUCKET: Optional[str] = None
    AWS_REGION: Optional[str] = None
    ACCESS_CONTROL_RESTRICTIVE: bool
    AC_USERS_CAN_RESTRICT_NEW: bool
    ETL_TOOL: bool
    SHEET_IMPORT: bool
    BABEL_DEFAULT_LOCALE: str
    GOOGLE_MAPS_API_KEY: Optional[str] = None
    GEO_MAP_DEFAULT_CENTER: DefaultMapCenterModel
    EXPORT_TOOL: bool
    EXPORT_DEFAULT_EXPIRY: int = Field(gt=0)
    ACTIVITIES_RETENTION: int = Field(gt=0)
    WEB_IMPORT: bool

    @field_validator("MAPS_API_ENDPOINT", "GOOGLE_DISCOVERY_URL", mode="before", check_fields=False)
    @classmethod
    def validate_urls(cls, v: str) -> str:
        if not isinstance(v, str):
            raise ValueError("Invalid value for MAPS_API_ENDPOINT or GOOGLE_DISCOVERY_URL")
        try:
            HttpUrl(v)
        except ValueError:
            raise ValueError(f"Invalid URL: {v}")
        return v

    @field_validator(
        "MEDIA_ALLOWED_EXTENSIONS",
        "SHEETS_ALLOWED_EXTENSIONS",
        "ETL_VID_EXT",
        "OCR_EXT",
        check_fields=False,
    )
    @classmethod
    def validate_allowed_extensions(cls, v):
        if v:
            for ext in v:
                if not isinstance(ext, str):
                    raise ValueError(
                        "MEDIA_ALLOWED_EXTENSIONS and SHEETS_ALLOWED_EXTENSIONS must be lists of strings"
                    )
                if len(ext) < 2 or len(ext) > 4:
                    raise ValueError(
                        "Invalid value for MEDIA_ALLOWED_EXTENSIONS or SHEETS_ALLOWED_EXTENSIONS"
                    )
        return v

    @field_validator("BABEL_DEFAULT_LOCALE")
    @classmethod
    def validate_default_locale(cls, v):
        if v and not re.match(r"^[a-z]{2}$", v.lower()):
            raise ValueError("Invalid value for BABEL_DEFAULT_LOCALE")
        return v

    @field_validator("GOOGLE_MAPS_API_KEY")
    @classmethod
    def validate_google_maps_key(cls, v):
        if not v:
            return None
        if not isinstance(v, str):
            raise ValueError("Invalid value for GOOGLE_MAPS_API_KEY")
        if len(v) < 30 or len(v) > 60:
            raise ValueError("Invalid value for GOOGLE_MAPS_API_KEY")
        return v

    def validate_recaptcha_key(v):
        if not isinstance(v, str):
            return None
        if len(v) < 20 or len(v) > 50:
            return None
        return v

    def validate_google_key(v):
        if not isinstance(v, str):
            return None
        if len(v) < 20 or len(v) > 100:
            return None
        return v

    def validate_aws_access_key(v):
        if not isinstance(v, str):
            return None
        if len(v) < 16 or len(v) > 64:
            return None
        return v

    def validate_aws_secret_key(v):
        if not isinstance(v, str):
            return None
        # Allow MASK String as a valid value
        if v == "**********":
            return v
        if len(v) < 40 or len(v) > 64:
            return None
        return v

    def validate_s3_bucket(v):
        if not isinstance(v, str):
            return None

        # Check length
        if len(v) < 3 or len(v) > 63:
            return None

        # Check for valid characters
        if not re.match(r"^[a-z0-9][a-z0-9.\-]{1,61}[a-z0-9]$", v):
            return None

        # Check for adjacent periods
        if ".." in v:
            return None

        # Check if formatted as IP address
        if re.match(r"\d+\.\d+\.\d+\.\d+", v):
            return None

        # Check for forbidden prefixes
        forbidden_prefixes = ["xn--", "sthree-", "sthree-configurator", "amzn-s3-demo-"]
        if any(v.startswith(prefix) for prefix in forbidden_prefixes):
            return None

        # Check for forbidden suffixes
        forbidden_suffixes = ["-s3alias", "--ol-s3", ".mrap", "--x-s3"]
        if any(v.endswith(suffix) for suffix in forbidden_suffixes):
            return None

        return v

    def validate_aws_region(v):
        if not isinstance(v, str):
            return None

        valid_regions = {
            "us-east-2",
            "us-east-1",
            "us-west-1",
            "us-west-2",
            "af-south-1",
            "ap-east-1",
            "ap-south-2",
            "ap-southeast-3",
            "ap-southeast-4",
            "ap-south-1",
            "ap-northeast-3",
            "ap-northeast-2",
            "ap-southeast-1",
            "ap-southeast-2",
            "ap-northeast-1",
            "ca-central-1",
            "ca-west-1",
            "eu-central-1",
            "eu-west-1",
            "eu-west-2",
            "eu-south-1",
            "eu-west-3",
            "eu-south-2",
            "eu-north-1",
            "eu-central-2",
            "il-central-1",
            "me-south-1",
            "me-central-1",
            "sa-east-1",
            "us-gov-east-1",
            "us-gov-west-1",
        }

        if v not in valid_regions:
            return None

        return v

    @model_validator(mode="before")
    @classmethod
    def validate_rules(cls, values):
        if values.get("RECAPTCHA_ENABLED") and not (
            values.get("RECAPTCHA_PUBLIC_KEY")
            and cls.validate_recaptcha_key(values.get("RECAPTCHA_PUBLIC_KEY"))
        ):
            raise ValueError(
                "RECAPTCHA_PUBLIC_KEY must be provided and valid if RECAPTCHA_ENABLED is True"
            )
        if values.get("RECAPTCHA_ENABLED") and not (
            values.get("RECAPTCHA_PRIVATE_KEY")
            and cls.validate_recaptcha_key(values.get("RECAPTCHA_PRIVATE_KEY"))
        ):
            raise ValueError(
                "RECAPTCHA_PRIVATE_KEY must be provided and valid if RECAPTCHA_ENABLED is True"
            )
        if values.get("GOOGLE_OAUTH_ENABLED") and not (
            values.get("GOOGLE_CLIENT_ID")
            and cls.validate_google_key(values.get("GOOGLE_CLIENT_ID"))
        ):
            raise ValueError(
                "GOOGLE_CLIENT_ID must be provided and valid if GOOGLE_OAUTH_ENABLED is True"
            )
        if values.get("GOOGLE_OAUTH_ENABLED") and not (
            values.get("GOOGLE_CLIENT_SECRET")
            and cls.validate_google_key(values.get("GOOGLE_CLIENT_SECRET"))
        ):
            raise ValueError(
                "GOOGLE_CLIENT_SECRET must be provided and valid if GOOGLE_OAUTH_ENABLED is True"
            )

        if not bool(values.get("FILESYSTEM_LOCAL")) and not (
            values.get("AWS_ACCESS_KEY_ID")
            and cls.validate_aws_access_key(values.get("AWS_ACCESS_KEY_ID"))
            and values.get("AWS_SECRET_ACCESS_KEY")
            and cls.validate_aws_secret_key(values.get("AWS_SECRET_ACCESS_KEY"))
            and values.get("S3_BUCKET")
            and cls.validate_s3_bucket(values.get("S3_BUCKET"))
            and values.get("AWS_REGION")
            and cls.validate_aws_region(values.get("AWS_REGION"))
        ):
            raise ValueError(
                "AWS_ACCESS_KEY_ID, AWS_SECRET_ACCESS_KEY, S3_BUCKET and AWS_REGION must be provided if FILESYSTEM_LOCAL is False"
            )

        if (
            values.get("DEDUP_LOW_DISTANCE")
            and values.get("DEDUP_MAX_DISTANCE")
            and values.get("DEDUP_LOW_DISTANCE") > values.get("DEDUP_MAX_DISTANCE")
        ):
            raise ValueError("DEDUP_LOW_DISTANCE must be less than or equal to DEDUP_MAX_DISTANCE")
        return values


class FullConfigValidationModel(ConfigValidationModel):
    SECURITY_FRESHNESS: int = Field(gt=0)
    SECURITY_FRESHNESS_GRACE_PERIOD: int = Field(ge=0)
    DISABLE_MULTIPLE_SESSIONS: bool
    RECAPTCHA_ENABLED: bool
    RECAPTCHA_PUBLIC_KEY: Optional[str] = None
    RECAPTCHA_PRIVATE_KEY: Optional[str] = None
    GOOGLE_OAUTH_ENABLED: bool
    GOOGLE_CLIENT_ID: Optional[str] = None
    GOOGLE_CLIENT_SECRET: Optional[str] = None
    GOOGLE_DISCOVERY_URL: str
    MEDIA_ALLOWED_EXTENSIONS: list[str] = Field(default_factory=list)
    MEDIA_UPLOAD_MAX_FILE_SIZE: float = Field(gt=0)
    SHEETS_ALLOWED_EXTENSIONS: list[str] = Field(default_factory=list)
    ETL_PATH_IMPORT: bool
    ETL_VID_EXT: list[str] = Field(default_factory=list)
    OCR_ENABLED: bool
    OCR_EXT: list[str] = Field(default_factory=list)
    DEDUP_TOOL: bool
    MAPS_API_ENDPOINT: str
    DEDUP_LOW_DISTANCE: Optional[float] = Field(default=None, ge=0, le=1)
    DEDUP_MAX_DISTANCE: Optional[float] = Field(default=None, ge=0, le=1)
    DEDUP_BATCH_SIZE: Optional[int] = Field(default=None, gt=0)
    DEDUP_INTERVAL: Optional[int] = Field(default=None, gt=0)
    ITEMS_PER_PAGE_OPTIONS: list[int] = Field(default_factory=list)
    VIDEO_RATES: list[float] = Field(default_factory=list)
    ACTIVITIES: ActivitiesModel
    ADV_ANALYSIS: bool
    SETUP_COMPLETE: bool = Field(default=True)
    LOCATIONS_INCLUDE_POSTAL_CODE: bool
    MAIL_ENABLED: bool
    MAIL_ALLOWED_DOMAINS: list[str] = Field(default_factory=list)
    MAIL_SERVER: Optional[str] = None
    MAIL_PORT: Optional[int] = None
    MAIL_USE_TLS: Optional[bool] = None
    MAIL_USE_SSL: Optional[bool] = None
    MAIL_USERNAME: Optional[str] = None
    MAIL_PASSWORD: Optional[str] = None
    MAIL_DEFAULT_SENDER: Optional[str] = None
    TRANSCRIPTION_ENABLED: bool
    WHISPER_MODEL: Optional[str] = None
    YTDLP_PROXY: Optional[str] = None
    YTDLP_ALLOWED_DOMAINS: list[str] = Field(default_factory=list)
    YTDLP_COOKIES: Optional[str] = None
    NOTIFICATIONS: dict[str, NotificationConfigModel] = Field(default_factory=dict)

    @model_validator(mode="before")
    def ensure_setup_complete(cls, values):
        values["SETUP_COMPLETE"] = True
        return values

    @model_validator(mode="before")
    def validate_mail_settings(cls, values):
        if values.get("MAIL_ENABLED"):
            if (
                not values.get("MAIL_SERVER")
                or not values.get("MAIL_PORT")
                or not values.get("MAIL_USERNAME")
                or not values.get("MAIL_PASSWORD")
                or not values.get("MAIL_DEFAULT_SENDER")
            ):
                raise ValueError(
                    "MAIL_SERVER, MAIL_PORT, MAIL_USERNAME and MAIL_PASSWORD must be provided if MAIL_ENABLED is True"
                )
            if not values.get("MAIL_ALLOWED_DOMAINS"):
                raise ValueError(
                    "MAIL_ALLOWED_DOMAINS must be provided and not empty if MAIL_ENABLED is True"
                )
        return values

    @model_validator(mode="before")
    def validate_whisper_model(cls, values):
        if values.get("TRANSCRIPTION_ENABLED"):
            if not values.get("WHISPER_MODEL"):
                raise ValueError("WHISPER_MODEL must be provided if TRANSCRIPTION_ENABLED is True")
            if values.get("WHISPER_MODEL") and values.get("WHISPER_MODEL") not in [
                model["model_name"] for model in Constants.WHISPER_MODEL_OPTS
            ]:
                raise ValueError("Invalid Whisper Model")
        return values

    @field_validator("ITEMS_PER_PAGE_OPTIONS")
    @classmethod
    def validate_page_options(cls, v: list[int]) -> list[int]:
        if not all(x > 0 for x in v):
            raise ValueError("All items per page options must be greater than 0")
        return v

    @field_validator("VIDEO_RATES")
    @classmethod
    def validate_video_rates(cls, v: list[float]) -> list[float]:
        if not all(x > 0 for x in v):
            raise ValueError("All video rates must be greater than 0")
        return v

    @field_validator("YTDLP_PROXY")
    @classmethod
    def validate_proxy_url(cls, v: Optional[str]) -> Optional[str]:
        """Validates the proxy URL format."""
        if not v:
            return None

        valid_schemes = {"http", "https", "socks4", "socks5", "socks5h"}
        try:
            parsed = urlparse(v)
            if parsed.scheme not in valid_schemes:
                raise ValueError(f"Proxy URL must start with one of: {', '.join(valid_schemes)}")
            if not parsed.netloc:
                raise ValueError("Invalid proxy URL format")
            # Check if port is provided
            if ":" not in parsed.netloc.split("@")[-1]:
                raise ValueError("Proxy URL must include port number")
            return v
        except Exception:
            raise ValueError("Invalid proxy URL format")

    @field_validator("YTDLP_ALLOWED_DOMAINS")
    @classmethod
    def validate_domains(cls, v: list[str]) -> list[str]:
        """Validates domain format."""
        if not v:
            return []

        for domain in v:
            if not re.match(r"^([a-z0-9]+(-[a-z0-9]+)*\.)+[a-z]{2,}$", domain):
                raise ValueError(f"Invalid domain format: {domain}")
        return v

    @field_validator("YTDLP_COOKIES")
    @classmethod
    def validate_cookies(cls, v: Optional[str]) -> Optional[str]:
        """Validates the cookies data format."""
        if not v:
            return None

        # Basic validation that it looks like cookie data
        lines = v.splitlines()
        for line in lines:
            if line.strip() and not line.startswith("#"):  # Skip empty lines and comments
                # Check if line has minimum required tab-separated fields
                fields = line.split("\t")
                if len(fields) < 6:
                    raise ValueError(
                        "Invalid cookie format. Each line should have domain, flag, path, secure, expiry, name, value"
                    )
        return v


class ConfigRequestModel(BaseValidationModel):
    conf: FullConfigValidationModel


class WizardConfigRequestModel(BaseValidationModel):
    conf: ConfigValidationModel


class WebImportValidationModel(StrictValidationModel):
    url: HttpUrl

    @field_validator("url")
    @classmethod
    def validate_url(cls, v: HttpUrl) -> str:
        """
        Validates the URL for web import.

        Args:
            - v: The URL to validate.

        Raises:
            - ValueError: If the domain is not allowed.

        Returns:
            - The validated URL.
        """
        # Check domain restrictions
        domain = v._url.host
        if domain.startswith("www."):
            domain = domain[4:]
        from enferno.settings import Config as cfg

        allowed_domains = cfg.YTDLP_ALLOWED_DOMAINS
        if not any(domain.endswith(allowed) for allowed in allowed_domains):
            raise ValueError(f"Imports not allowed from {domain}")

        return str(v)<|MERGE_RESOLUTION|>--- conflicted
+++ resolved
@@ -1382,7 +1382,6 @@
     id: Optional[int] = None
     two_factor_devices: Optional[Any] = None
 
-<<<<<<< HEAD
     @model_validator(mode="before")
     @classmethod
     def validate_email(cls, v):
@@ -1401,13 +1400,12 @@
             else:
                 raise ValueError("Error, email is required")
         return v
-=======
+
     @field_validator("password")
     def validate_password(cls, v):
         if not v:
             return v
         return validate_password_policy(v)
->>>>>>> 60168f39
 
 
 class UserRequestModel(BaseValidationModel):
