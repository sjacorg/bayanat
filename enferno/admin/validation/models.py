--- conflicted
+++ resolved
@@ -1702,7 +1702,6 @@
     ADV_ANALYSIS: bool
     SETUP_COMPLETE: bool = Field(default=True)
     LOCATIONS_INCLUDE_POSTAL_CODE: bool
-<<<<<<< HEAD
     MAIL_ENABLED: bool
     MAIL_SERVER: Optional[str] = None
     MAIL_PORT: Optional[int] = None
@@ -1711,10 +1710,8 @@
     MAIL_USERNAME: Optional[str] = None
     MAIL_PASSWORD: Optional[str] = None
     MAIL_DEFAULT_SENDER: Optional[str] = None
-=======
     TRANSCRIPTION_ENABLED: bool
     WHISPER_MODEL: Optional[str] = None
->>>>>>> da65f440
     YTDLP_PROXY: Optional[str] = None
     YTDLP_ALLOWED_DOMAINS: list[str] = Field(default_factory=list)
     YTDLP_COOKIES: Optional[str] = None
