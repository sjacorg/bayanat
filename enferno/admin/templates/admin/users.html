{% extends 'layout.html' %}

{% block content %}
    <v-main>
        <v-container fluid>

            <v-card>
                <v-card-text>
                    <v-data-table-server
                            height="calc(100vh - 260px)"
                            fixed-header
                            :headers="headers"
                            :items="items"
                            :loading="loading"
                            @click:row="rowClick"
                            :items-length="itemsLength"
                            @update:options="refresh"
                            :page="options.page"
                            class="elevation-1"
                    >
                        <template v-slot:top>
                            <v-toolbar flat color="white">
                                <v-toolbar-title>{{ _('System Users') }}</v-toolbar-title>

                                <v-spacer></v-spacer>

                                <v-btn @click.once="forceGlobalReset" class="ma-2" color="error" variant="elevated">
                                    {{ _('Force Global Password Reset') }}
                                </v-btn>

                                <v-btn @click="createItem" class="ma-2" color="primary" variant="elevated">
                                    {{ _('New User') }}
                                </v-btn>
                            </v-toolbar>
                        </template>


                        <template v-slot:item.action="{ item }">
                            <v-icon class="mr-2" @click.stop="editItem(item)">
                                mdi-pencil
                            </v-icon>
                            <v-tooltip location="top"
                                       :text="item.force_reset ? '{{ _('Password reset already requested.') }}' : '{{ _('Force password reset') }}'">
                                <template #activator="{props}">
                                    <div v-bind="props" class="d-inline-block">
                                        <v-btn
                                            :disabled="item.force_reset != null"
                                            @click.stop="forcePassReset(item)"
                                            variant="plain"
                                            size="small"
                                            icon="mdi-lock-reset">
                                        </v-btn>
                                    </div>
                                </template>
                            </v-tooltip>

                            <v-tooltip location="top"
                                    v-if="item.two_factor_devices && item.two_factor_devices.length > 0"
                                    :text="'{{ _('Revoke 2FA') }}'">
                                <template #activator="{props}">
                                    <v-btn
                                            @click.stop="revoke2fa(item.id)"
                                            variant="plain"
                                            color="warning"
                                            v-bind="props"
                                            size="small"
                                            icon="mdi-lock-remove">
                                    </v-btn>
                                </template>
                            </v-tooltip>

                            <v-tooltip location="top" text="{{ _('Password reset requested.') }}">
                                <template #activator="{props}">
                                    <v-btn icon="mdi-exclamation-thick" size="small" color="error" variant="plain"
                                           v-bind="props" v-if="item.force_reset">
                                    </v-btn>
                                </template>
                            </v-tooltip>

                        </template>

                        <template v-slot:item.2fa="{ item }">
                            <v-tooltip location="top"
                                       :text="item.two_factor_devices && item.two_factor_devices.length > 0 ? '{{ _('2FA Active') }}' : '{{ _('2FA Inactive') }}'">
                                <template #activator="{props}">
                                    <v-icon
                                            v-if="item.two_factor_devices && item.two_factor_devices.length > 0"
                                            color="success"
                                            v-bind="props"
                                            size="small"
                                    >
                                        mdi-lock-check
                                    </v-icon>
                                    <v-icon
                                            v-else
                                            color="error"
                                            v-bind="props"
                                            size="small"
                                    >
                                        mdi-lock-open-alert
                                    </v-icon>
                                </template>
                            </v-tooltip>
                        </template>

                        <template v-slot:item.roles="{ item }">

                            <v-chip size="small" v-for="role in item.roles" class="ma-1">
                                ${role.name}
                            </v-chip>
                            <v-chip class="ma-1" v-if="!item.roles.length" size="small" color="grey"
                            >{{ _('View Only') }}
                            </v-chip>


                        </template>

                        <template v-slot:no-data></template>
                    </v-data-table-server>
                    <v-dialog v-model="dialog" max-width="1200px">
                        <v-card>
                        <v-form ref="form" v-model="valid">
                            <v-toolbar :title="formTitle">
                                <template #append>
                                    <v-btn icon @click="close">
                                        <v-icon>mdi-close</v-icon>
                                    </v-btn>
                                </template>
                            </v-toolbar>
                            <v-card-text>
                                <v-container>
                                    <v-row>

                                        <v-col cols="12" md="4">
                                            <v-text-field
                                                    label="{{ _('Full Name') }}"
                                                    v-model="editedItem.name"
                                                    :rules="[
                                                        validationRules.required(),
                                                    ]"
                                            ></v-text-field>

                                        </v-col>
                                        <v-col cols="12" md="4">

                                            <div class="d-flex">


                                                <v-text-field
                                                        label="{{ _('Email') }}"
                                                        :disabled="disableEmail"
                                                        v-model="editedItem.email"
                                                        :rules="disableEmail ? [] : [validationRules.externalError(errorsMap?.email)]"
                                                        @input="resetError('email')"
                                                        type="email"
                                                ></v-text-field>
                                                <v-btn @click.stop="enableEmail"
                                                       v-if="editedItem.id" class="my-auto mx-1"
                                                       icon="mdi-pencil"
                                                       size="small"
                                                       variant="plain"
                                                >

                                                </v-btn>
                                            </div>
                                        </v-col>
                                        <v-col cols="12" md="4">

                                            <div class="d-flex align-center">

                                                <v-text-field
                                                        label="{{ _('Password') }}"
                                                        :class="isStrongPassword ? 'text-success' : undefined"
                                                        :hint="isStrongPassword ? '{{ _('Strong password') }}' : undefined"
                                                        :disabled="disablePassword"
                                                        v-model="editedItem.password"
                                                        :append-icon="showPassword ? 'mdi-eye' : 'mdi-eye-off'"
                                                        :type="showPassword ? 'text' : 'password'"
                                                        @click:append="showPassword = !showPassword"
<<<<<<< HEAD
                                                ></v-text-field>

                                                <span v-if="!disablePassword && editedItem.password?.length > 1 "
                                                      class="green--text">{{ _('Strong Password') }}</span>
=======
                                                        :rules="disablePassword ? [] : [
                                                            validationRules.required(),
                                                            validationRules.minLength({{ config.SECURITY_PASSWORD_LENGTH_MIN }}),
                                                            validationRules.checkPassword({ onResponse: onPasswordCheckResponse })
                                                        ]"
                                                        @input="isStrongPassword = false"
                                                >
                                                </v-text-field>
>>>>>>> a1841614

                                                <v-btn @click.stop="enablePassword"
                                                       v-if="editedItem.id" class="mb-3 mx-1"
                                                       icon="mdi-pencil"
                                                       size="small"
                                                       variant="plain"
                                                >

                                                </v-btn>

                                            </div>
                                        </v-col>
                                    </v-row>
                                    <v-row>
                                        <v-col>
                                            <div class="d-flex">
                                                <v-text-field
                                                              label="{{ _('Username') }}"
                                                              :class="isUsernameAvailable ? 'text-success' : undefined"
                                                              :hint="isUsernameAvailable ? '{{ _('Username available') }}' : undefined"
                                                              :disabled="disableUsername"
                                                              v-model="editedItem.username"
                                                              :rules="disableUsername ? [] : [
                                                                    validationRules.required(),
                                                                    validationRules.minLength(4),
                                                                    validationRules.checkUsername({ initialUsername, onResponse: onUsernameCheckResponse })
                                                                ]"
                                                              @input="isUsernameAvailable = false"
                                                ></v-text-field>

                                                <v-btn @click.stop="enableUsername"
                                                       v-if="editedItem.id" class="my-auto mx-1"
                                                       icon="mdi-pencil"
                                                       size="small"
                                                       variant="plain"
                                                >

                                                </v-btn>
                                            </div>


                                        </v-col>
                                        <v-col cols="4" md="4">
                                            <v-select
                                                    :items="roles"
                                                    item-title="name"
                                                    item-value="id"
                                                    v-model="editedItem.roles"
                                                    label="{{ _('Groups') }}"
                                                    return-object
                                                    multiple
                                                    @update:model-value="checkRoles"
                                            ></v-select>

                                        </v-col>
                                        <v-col cols="12" md="4">
                                            <v-switch color="primary" label="{{ _('Active') }}"
                                                      v-model="editedItem.active"></v-switch>
                                        </v-col>
                                    </v-row>
                                    <v-row>
                                        <v-col cols="12" md="3">
                                            <v-switch :disabled="isAdmin" color="primary" label="{{ _('Can view usernames') }}"
                                                      v-model="editedItem.view_usernames"></v-switch>
                                        </v-col>
                                        <v-col cols="12" md="3">
                                            <v-switch :disabled="isAdmin" color="primary" label="{{ _('Can view simple history') }}"
                                                      v-model="editedItem.view_simple_history"></v-switch>
                                        </v-col>
                                        <v-col cols="12" md="3">
                                            <v-switch :disabled="isAdmin" color="primary" label="{{ _('Can view Full History') }}"
                                                      v-model="editedItem.view_full_history"></v-switch>
                                        </v-col>
                                        <v-col cols="12" md="3">
                                            <v-switch :disabled="isAdmin" color="primary" label="{{ _('Can self assign') }}"
                                                      v-model="editedItem.can_self_assign"></v-switch>

                                        </v-col>
                                        <v-col cols="12" md="3">
                                            <v-switch :disabled="isAdmin" color="primary" label="{{ _('Can edit Locations') }}"
                                                      v-model="editedItem.can_edit_locations"></v-switch>

                                        </v-col>

                                        <v-col cols="12" md="3">
                                            <v-switch :disabled="isAdmin" color="primary" label="{{ _('Can Request Exports') }}"
                                                      v-model="editedItem.can_export"></v-switch>
                                        </v-col>

                                        <v-col cols="12" md="3">
                                            <v-switch :disabled="isAdmin" color="primary" label="{{ _('Can Import from Web') }}"
                                                      v-model="editedItem.can_import_web"></v-switch>
                                        </v-col>
                                    </v-row>
                                </v-container>
                            </v-card-text>
                            <v-card-text class="text-center">
                                <v-btn v-if="editedItem.two_factor_devices?.length"  prepend-icon="mdi-lock-remove" class="mx-2" @click="revoke2fa(editedItem.id)">
                                    {{ _('Revoke 2FA') }}
                                </v-btn>

                                <v-btn v-if="editedItem?.id" @click.once="logoutAllUserSessions(editedItem.id)" color="error">
                                    <v-icon left>mdi-logout</v-icon>
                                    {{ _('Logout All Sessions') }}
                                </v-btn>
                            </v-card-text>

                            <v-card-actions class="pa-4">
                                <v-spacer></v-spacer>
                                <v-btn @click="close" text>{{ _('Close') }}</v-btn>
                                <v-btn @click="validateAndSave" color="primary" variant="elevated">
                                    {{ _('Save') }}
                                </v-btn>
                            </v-card-actions>
                        </v-form>
                        </v-card>
                    </v-dialog>


                </v-card-text>
            </v-card>

        </v-container>

    </v-main>
    {% include 'admin/partials/user_drawer.html' %}


{% endblock %} {% block js %}
    <script src="/static/js/components/UserCard.js"></script>

    <script>

        const {createApp} = Vue;
        const {createVuetify} = Vuetify;
        const vuetify = createVuetify(vuetifyConfig);

        const app = createApp({
            delimiters: delimiters,
            data: () => ({
                dialog: dialog,
                loading: true,
                showPassword: false,
                drawer: drawer,
                translations: window.translations,
                validationRules: validationRules,
                options: {},

                headers: [
                    {title: "{{_('ID')}}", value: "id"},
                    {title: "{{_('Username')}}", value: "username"},
                    {title: "{{_('Email')}}", value: "email"},
                    {title: "{{_('Name')}}", value: "name"},
                    {title: "{{_('Google ID')}}", value: "google_id"},
                    {title: "{{_('Groups')}}", value: "roles"},
                    {title: "{{_('Two Factor Authentication')}}", value: "2fa"},
                    {title: "{{_('Actions')}}", value: "action", sortable: false}
                ],

                items: [],
                itemsLength: 10,
                editedIndex: -1,
                roles: [],
                editedItem: {},
                defaultItem: {
                    active: false
                },
                disableUsername: true,
                disablePassword: true,
                disableEmail: true,
                isAdmin: false,
                userDrawer: false,
                user: null,
                session_id: '{{ session.sid }}',
                valid: false,
<<<<<<< HEAD
                errorsMap: {},
                initialUsername: null,
                isUsernameAvailable: false,
=======
                isStrongPassword: false,
>>>>>>> a1841614
            }),

            mixins: [globalMixin],

            computed: {
                formTitle() {
                    return this.editedItem?.id ? "{{_('Edit Item')}}" : "{{_('New Item')}}";
                },
            },

            created() {
                this.getRoles();
            },

            watch: {
                dialog(val) {
                    if (val) {
                        this.checkRoles();
                    } else {
                        this.close();
                    }
                },

                userDrawer: function (val) {
                    if (val === false) {

                        if (this.$route.path !== '/admin/users/')
                            this.$router.push('/admin/users/')
                    }
                },


            },
            mounted() {

                if (this.$route.params.id) {
                    this.showUser(this.$route.params.id);
                }

                this.$router.afterEach((to, from, next) => {

                    if (this.$route.params.id) {
                        this.showUser(this.$route.params.id);
                    } else {
                        this.userDrawer = false;
                    }

                })
            },


            methods: {
<<<<<<< HEAD
                onUsernameCheckResponse(response) {
                    if (this.editedItem.username === this.initialUsername) {
                        this.isUsernameAvailable = false
                    } else {
                        this.isUsernameAvailable = response === true
                    }
                },
                resetError(key) {
                    if (!this.errorsMap) return
                    if (key in this.errorsMap) this.errorsMap[key] = null
                },
=======
                onPasswordCheckResponse(response) {
                    this.isStrongPassword = response === true
                },

>>>>>>> a1841614
                validateAndSave() {
                    this.$refs.form.validate().then(({ valid, errors }) => {
                        if (valid) {
                            this.save();
                        } else {
                            this.showSnack("{{ _('Please review the form for errors.')}}")
                            scrollToFirstError(errors)
                        }
                    });
                },

                showUser(user_id) {
                    axios.get(`/admin/api/user/${user_id}`).then(response => {
                        this.user = response.data;
                        this.userDrawer = true;
                    }).catch(err => {
                        console.error(err);
                    });

                },
                refreshUser(user_id) {
                    axios.get(`/admin/api/user/${user_id}`).then(response => {
                        this.user = response.data;
                    })
                },

                revoke2fa(userId) {
                    if (confirm(`{{ _('Are you sure you want to revoke 2FA for this user?') }}`)) {
                        axios.delete(`/admin/api/user/revoke_2fa`, {
                            params: {user_id: userId}
                        })
                            .then(response => {
                                this.showSnack(response.data);
                                this.refresh();
                                this.dialog = false;

                                if (this.userDrawer) this.refreshUser(userId);
                            })
                            .catch(err => {
                                console.error(err);
                                this.showSnack(this.parseValidationError(err?.response?.data));
                            });
                    }
                },


                rowClick(e, row) {
                    const item = row.item;
                    const path = `/admin/users/${item.id}`;
                    if (this.$route.path !== path)
                        this.$router.push(path);

                },

                forcePassReset(item) {
                    if (confirm(`{{ _('Are you sure you want to force password reset for user ')}}${item.username}?`)) {
                        axios.post('/admin/api/user/force-reset',
                            {item: item}
                        ).then(res => {
                            this.showSnack(res.data);
                            this.refresh();
                            this.close();
                            if (this.userDrawer) this.refreshUser(item.id);
                        }).catch(err => {
                            console.error(err?.response?.data);
                            this.showsnack(this.parseValidationError(err?.response?.data));
                        })
                    }

                },

                forceGlobalReset() {
                    if (confirm("{{_('Are you sure you want to force a password reset for all users?')}}")) {
                        this.loading = true;
                        axios.post('/admin/api/user/force-reset-all').then(
                            res => {

                                this.showSnack(res.data);
                            }
                        ).catch(
                            err => {
                                console.error(err?.response?.data);
                            }
                        ).finally(
                            () => {
                                this.loading = false;
                            }
                        )

                    }
                },

                logoutAllUserSessions(userId) {
                    if (window.confirm(this.translations.logoutConfirmation_)) {
                        axios
                            .delete(`/admin/api/user/${this.user.id}/sessions/logout`)
                            .then((response) => {
                                console.log('All sessions logged out successfully for user ID:', userId);
                                this.$root.showSnack(this.translations.allSessionsLoggedOut_);
                                this.resetSessions();
                                this.fetchSessions();
                            })
                            .catch((err) => {
                                console.error('Error logging out all sessions for user ID:', userId, err);
                            });
                    }
                },

                enableUsername() {
                    this.disableUsername = false;
                },

                enablePassword() {
                    this.disablePassword = false;
                },

                enableEmail() {
                    this.disableEmail = false;
                },

<<<<<<< HEAD
=======

                checkUsername:
                    debounce(function (evt) {
                        axios.post('/admin/api/checkuser/', {item: this.editedItem.username}, { suppressGlobalErrorHandler: true }).then(
                            res => {

                            }
                        ).catch(
                            err => {
                                this.$refs.form.setErrors({username: [err.response.data]});
                            }
                        ).finally(
                            () => {

                            }
                        )

                    }, 350)

                ,

>>>>>>> a1841614
                getRoles() {

                    axios.get(`/admin/api/roles/`).then(response => {


                        this.roles = response.data.items;
                    });

                },

                checkRoles() {
                    this.isAdmin = this.editedItem.roles?.some(r => r.name === "Admin") || false;
                    if (this.isAdmin) {
                        this.editedItem.view_usernames = true;
                        this.editedItem.view_simple_history = true;
                        this.editedItem.view_full_history = true;
                        this.editedItem.can_self_assign = true;
                        this.editedItem.can_edit_locations = true;
                        this.editedItem.can_export = true;
                        this.editedItem.can_import_web = true;
                        return true;
                    }
                    return false;
                },

                refresh(options) {
                    this.options = options || { ...this.options, page: 1 };
                    this.loading = true;
                    axios.get(`/admin/api/users/?page=${this.options.page}&per_page=${this.options.itemsPerPage}`, {search: this.search}).then(res => {
                        this.items = res.data.items;
                        this.itemsLength = res.data.total;
                    }).catch(err => {
                        console.error(err?.response?.data);
                    }).finally(() => {
                        this.loading = false;
                    });
                },

                createItem() {
                    this.editedItem = {...this.defaultItem};
                    // enable fields
                    this.disableUsername = this.disablePassword = this.disableEmail = false;
                    this.dialog = true;

                },

                editItem(item) {
                    this.userDrawer = false;
                    this.editedIndex = this.items.indexOf(item);
                    this.editedItem = {...item};
                    this.isUsernameAvailable = false;
                    this.initialUsername = item.username;
                    this.disableUsername = this.disablePassword = this.disableEmail = true;
                    this.dialog = true;
                },


                close() {
                    this.dialog = false;
                    this.showPassword = false;
                    this.isAdmin = false;
                    this.initialUsername = null;
                    this.isUsernameAvailable = false;
                    this.errorsMap = null;
                    setTimeout(() => {
                        this.editedItem = Object.assign({}, this.defaultItem);
                        this.disableUsername = this.disablePassword = this.disableEmail = true;
                        this.editedIndex = -1;
                    }, 300);
                },

                save() {
                    const handleError = (err) => {
                        const usernameAlreadyTaken = err?.response?.status === 409
                        const errors = err?.response?.data?.errors
                        if (errors || usernameAlreadyTaken) {
                            // Normalize: convert { "item.field": "message" } => { field: ["message"] }
                            let nextErrors = Object.fromEntries(Object.entries(errors ?? {}).map(([key, value]) => ([key.replace('item.', ''), [value]])))
                            // Override email message for something simpler
                            if (nextErrors?.email) nextErrors.email = [translations.emailInvalid_];
                            if (nextErrors?.username) nextErrors.username = [translations.usernameInvalid_];
                            if (usernameAlreadyTaken) nextErrors = { ...nextErrors, username: [translations.usernameAlreadyTaken_]};

                            this.errorsMap = { ...nextErrors }
                            this.$refs.form.validate()
                        } else {
                            // this.showSnack(handleRequestError(err));
                        }
                    }

                    // edit mode
                    if (this.editedItem.id) {
                        axios.put(`/admin/api/user/`, {item: this.editedItem}, { suppressGlobalErrorHandler: true })
<<<<<<< HEAD
                        .then(response => {
                                this.refresh();
                                this.showSnack(response.data);
                                this.close();
                            }).catch(handleError);
=======
                            .then(response => {
                                this.refresh();
                                this.showSnack(response.data);
                                this.close();
                            })
>>>>>>> a1841614

                    } else {
                        // create mode
                        axios
                            .post("/admin/api/user/", {item: this.editedItem}, { suppressGlobalErrorHandler: true })
                            .then(response => {
                                this.refresh();
                                this.showSnack(response.data);
                                this.close();
<<<<<<< HEAD
                            }).catch(handleError);
=======
                            })
>>>>>>> a1841614
                    }

                }

            }
        });

        app.component('user-card', UserCard);
        app.use(router).use(vuetify).mount('#app')
    </script>
{% endblock %}<|MERGE_RESOLUTION|>--- conflicted
+++ resolved
@@ -177,12 +177,6 @@
                                                         :append-icon="showPassword ? 'mdi-eye' : 'mdi-eye-off'"
                                                         :type="showPassword ? 'text' : 'password'"
                                                         @click:append="showPassword = !showPassword"
-<<<<<<< HEAD
-                                                ></v-text-field>
-
-                                                <span v-if="!disablePassword && editedItem.password?.length > 1 "
-                                                      class="green--text">{{ _('Strong Password') }}</span>
-=======
                                                         :rules="disablePassword ? [] : [
                                                             validationRules.required(),
                                                             validationRules.minLength({{ config.SECURITY_PASSWORD_LENGTH_MIN }}),
@@ -191,7 +185,6 @@
                                                         @input="isStrongPassword = false"
                                                 >
                                                 </v-text-field>
->>>>>>> a1841614
 
                                                 <v-btn @click.stop="enablePassword"
                                                        v-if="editedItem.id" class="mb-3 mx-1"
@@ -367,13 +360,10 @@
                 user: null,
                 session_id: '{{ session.sid }}',
                 valid: false,
-<<<<<<< HEAD
                 errorsMap: {},
                 initialUsername: null,
                 isUsernameAvailable: false,
-=======
                 isStrongPassword: false,
->>>>>>> a1841614
             }),
 
             mixins: [globalMixin],
@@ -426,7 +416,6 @@
 
 
             methods: {
-<<<<<<< HEAD
                 onUsernameCheckResponse(response) {
                     if (this.editedItem.username === this.initialUsername) {
                         this.isUsernameAvailable = false
@@ -438,12 +427,10 @@
                     if (!this.errorsMap) return
                     if (key in this.errorsMap) this.errorsMap[key] = null
                 },
-=======
                 onPasswordCheckResponse(response) {
                     this.isStrongPassword = response === true
                 },
 
->>>>>>> a1841614
                 validateAndSave() {
                     this.$refs.form.validate().then(({ valid, errors }) => {
                         if (valid) {
@@ -564,30 +551,6 @@
                     this.disableEmail = false;
                 },
 
-<<<<<<< HEAD
-=======
-
-                checkUsername:
-                    debounce(function (evt) {
-                        axios.post('/admin/api/checkuser/', {item: this.editedItem.username}, { suppressGlobalErrorHandler: true }).then(
-                            res => {
-
-                            }
-                        ).catch(
-                            err => {
-                                this.$refs.form.setErrors({username: [err.response.data]});
-                            }
-                        ).finally(
-                            () => {
-
-                            }
-                        )
-
-                    }, 350)
-
-                ,
-
->>>>>>> a1841614
                 getRoles() {
 
                     axios.get(`/admin/api/roles/`).then(response => {
@@ -681,19 +644,11 @@
                     // edit mode
                     if (this.editedItem.id) {
                         axios.put(`/admin/api/user/`, {item: this.editedItem}, { suppressGlobalErrorHandler: true })
-<<<<<<< HEAD
                         .then(response => {
                                 this.refresh();
                                 this.showSnack(response.data);
                                 this.close();
                             }).catch(handleError);
-=======
-                            .then(response => {
-                                this.refresh();
-                                this.showSnack(response.data);
-                                this.close();
-                            })
->>>>>>> a1841614
 
                     } else {
                         // create mode
@@ -703,11 +658,7 @@
                                 this.refresh();
                                 this.showSnack(response.data);
                                 this.close();
-<<<<<<< HEAD
                             }).catch(handleError);
-=======
-                            })
->>>>>>> a1841614
                     }
 
                 }
