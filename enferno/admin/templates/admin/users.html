--- conflicted
+++ resolved
@@ -526,11 +526,7 @@
 
                 checkUsername:
                     debounce(function (evt) {
-<<<<<<< HEAD
-                        api.post('/admin/api/checkuser/', {item: this.editedItem.username}).then(
-=======
-                        axios.post('/admin/api/checkuser/', {item: this.editedItem.username}, { suppressGlobalErrorHandler: true }).then(
->>>>>>> 60168f39
+                        api.post('/admin/api/checkuser/', {item: this.editedItem.username}, { suppressGlobalErrorHandler: true }).then(
                             res => {
 
                             }
@@ -617,11 +613,7 @@
                 save() {
                     // edit mode
                     if (this.editedItem.id) {
-<<<<<<< HEAD
-                        api.put(`/admin/api/user/`, {item: this.editedItem})
-=======
-                        axios.put(`/admin/api/user/`, {item: this.editedItem}, { suppressGlobalErrorHandler: true })
->>>>>>> 60168f39
+                        api.put(`/admin/api/user/`, {item: this.editedItem}, { suppressGlobalErrorHandler: true })
                             .then(response => {
                                 this.refresh();
                                 this.showSnack(response.data);
