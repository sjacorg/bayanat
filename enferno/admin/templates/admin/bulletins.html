--- conflicted
+++ resolved
@@ -1121,13 +1121,7 @@
                         this.loading = true;
                         const startTime = new Date()
 
-<<<<<<< HEAD
                         const requestData = {
-=======
-                        let url = `/admin/api/bulletins/?page=${this.options.page}&per_page=${this.options.itemsPerPage}`;
-
-                        api.post(url, {
->>>>>>> ce7328c3
                             q: this.search,
                             per_page: this.perPage,
                             cursor: this.currentCursor,
