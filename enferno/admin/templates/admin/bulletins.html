{% extends 'layout.html' %}

{% block css %}
    <link rel="stylesheet" href="/static/css/dropzone.min.css">
    <link rel="stylesheet" href="/static/js/videojs/video-js.css">
    <link rel="stylesheet" href="/static/js/croppr/croppr.min.css">

{% endblock %}

{% block content %}


    <v-main>
        {% include 'admin/partials/bulletin_advsearch.html' %}
        {% include 'admin/partials/bulletin_drawer.html' %}
        {% include 'admin/partials/bulk_bulletin_drawer.html' %}


        {% include'admin/partials/export_drawer.html' %}
        <v-container fluid>
            <v-tooltip text="{{ _('Visualize Results') }}">
                <template #activator="{props}">
                    <v-btn
                            elevation="16"
                            color="primary"
                            outlined
                            icon="mdi-graph"
                            @click.stop="visualizeResults"
                            v-bind="props"
                            v-if="showVisualize"
                            :loading="visualizeLoading"
                            variant="elevated"
                            class="mb-5 mr-5 position-absolute "
                            style="right: 30px; bottom: 90px; z-index: 1000;"
                    >


                    </v-btn>
                </template>
            </v-tooltip>

            <v-card>

                <v-card-text>


                    <v-data-table-server
                            fixed-header
                            height="calc(100vh - 331px)"
                            id="bulletins-dt"
                            v-model="selected"
                            hover
                            :headers="headers"
                            @click:row="rowClick"
                            :items="items"
                            @update:options="refresh"
                            :page="options.page"
                            :loading="loading"
                            :items-length="itemsLength"
                            :row-props="rowClass"
                            show-select
                            item-value="id"
                            select-strategy="page"
                            item-selectable="selectable"
                            class="elevation-1"
                    >

                        <template #top>
                            <v-sheet class="ma-3 d-flex align-center">
                                <v-btn variant="text" class="hidden-sm-and-down" @click="allBulletins"
                                >{{ _('All Bulletins') }}</v-btn
                                >
                                <v-divider class="mx-1 hidden-sm-and-down" inset vertical></v-divider>
                                <v-btn variant="text" class="hidden-sm-and-down" @click="myAssigned"
                                >{{ _('Assigned to me') }}</v-btn
                                >
                                <v-divider class="mx-1 hidden-sm-and-down" inset vertical></v-divider>
                                <v-btn variant="text" @click="myReview" class="mr-2 hidden-sm-and-down"
                                >{{ _('My Review List') }}</v-btn
                                >

                                <v-text-field
                                        class="mx-1"
                                        density="compact"
                                        variant="outlined"
                                        v-model.trim="search[0].tsv"
                                        @keydown.enter="doSearch"
                                        hide-details
                                        @click:clear="resetSearch"
                                        append-icon="mdi-ballot"
                                        :append-inner-icon="searchEmpty ? '' : 'mdi-close'"
                                        @click:append-inner="resetSearch"
                                        @click:append="toggleAdvSearch"
                                        prepend-inner-icon="mdi-magnify"
                                        label="{{ _('Search') }}"
                                        :bg-color="searchBg"
                                ></v-text-field>


                                <v-spacer></v-spacer>
                                {% if current_user.roles_in(['Admin','DA']) %}
                                    <v-btn
                                            @click="editItem"
                                            color="primary"
                                            variant="elevated"
                                            class="ma-2"
                                    >{{ _('New Bulletin') }}</v-btn
                                    >
                                    {% if config.WEB_IMPORT and (current_user.can_import_web or current_user.has_role("Admin")) %}
                                    <v-btn
                                            @click="webImportDlg = true"
                                            color="primary"
                                            variant="elevated"
                                            class="ma-2"
                                    >
                                        <v-icon left>mdi-web</v-icon>
                                            {{ _('Import from Web') }}
                                        </v-btn>
                                    {% endif %}
                                {% endif %}
                                {% include'admin/partials/bulletin_dialog.html' %}
                                {% include'admin/partials/review_dialog.html' %}
                            </v-sheet>

                            <v-toolbar class="px-3" v-if="bulkAllowed() || exportAllowed()">
                                <template v-if="bulkIcons">
                                    <v-tooltip location="top" text="{{ _('Unselect all') }}">
                                        <template #activator="{props}">
                                            <v-btn icon="mdi-checkbox-blank-outline"
                                                   @click="selected=[]"
                                                   class="mr-3 ml-1"
                                                   density="compact"
                                                   :="props">
                                            </v-btn>
                                        </template>
                                    </v-tooltip>

                                    <v-btn
                                            @click="bulkBulletinDrawer=true"
                                            prepend-icon="mdi-circle-edit-outline"
                                            color="primary"
                                            variant="elevated"
                                            class="mx-2"
                                            v-if="bulkAllowed()"
                                    >

                                        {{ _('Bulk update') }}
                                    </v-btn>
                                    {% if config.EXPORT_TOOL %}
                                        <v-btn
                                                @click="exportDrawer=true"
                                                color="primary"
                                                class="mx-2"
                                                variant="elevated"
                                                v-if="exportAllowed()"
                                        >
                                            <v-icon small left
                                            >mdi-file-export-outline
                                            </v-icon>
                                            {{ _('Export') }}
                                        </v-btn>
                                    {% endif %}
                                </template>
                                <template>
                                    <v-progress-circular v-for="job in jobs"
                                                         size="20" small
                                                         :indeterminate="job.status!='SUCCESS'"

                                                         :color="job.status=='SUCCESS' ? 'success': 'amber'"
                                                         :value="job.status=='SUCCESS'?100:null"
                                                         class="mx-1"
                                                         stroke="1"
                                    ></v-progress-circular>
                                </template>
                                <v-spacer></v-spacer>

                                <v-spacer></v-spacer>
                                <v-chip v-if="selected.length"
                                >${selected.length} {{ _('Selected items') }}</v-chip>
                            </v-toolbar>

                        </template>

                        <template #footer.prepend>
                            <div class="ma-2 d-flex me-auto">{{ _('Search time: ') }}
                                ${searchTime} {{ _('seconds') }}</div>
                        </template>

                        <template #item.roles="{item}">
                            <v-tooltip location="top" :text="role.name" v-for="role in item.roles">

                                <template #activator="{props}">
                                    <v-icon
                                            :="props"
                                            size="small"
                                            :color="role.color || 'grey-lighten-1'"
                                            icon="mdi-shield-lock"
                                    >
                                    </v-icon>

                                </template>

                            </v-tooltip>

                        </template>

                        <template #item.status="{ item }">
                            ${item.status}
                            <v-chip
                                    x-small
                                    v-if="item.review_action"
                                    color="grey lighten-4"
                                    class="secondary--text"
                            >${item.review_action}
                            </v-chip
                            >
                        </template>
                        <template #item.action="{ item }">

                            <v-btn size="small"
                                   variant="plain"
                                   class="mr-2"
                                   @click.stop="editItem(item)"
                                   v-if="editAllowed(item)"
                                   icon="mdi-pencil"
                            >

                            </v-btn>


                            <v-icon

                                    color="primary lighten-1"
                                    class="mr-2"

                                    @click.stop="openSelfAssign(item)"
                                    v-if="selfAssignAllowed(item)"
                            >
                                mdi-arrow-left-thin-circle-outline
                            </v-icon>


                            <v-btn
                                    v-if="reviewAllowed(item)"
                                    @click.stop="addReview(item)"
                                    color="gv"
                                    size="small"
                                    variant="plain"
                                    class="mr-2"
                                    icon="mdi-comment-plus"
                            >
                            </v-btn>

                        </template>


                        <template v-slot:no-data></template>
                    </v-data-table-server>

                    <v-overlay :value="loading">
                        <v-progress-circular
                                indeterminate
                                size="64"
                        ></v-progress-circular>
                    </v-overlay>
                    <relate-bulletins @relate="relateBulletin" :exids="exBulletins"
                                      ref="relateBulletins" :dialog-props="rightDialogProps"></relate-bulletins>
                    <relate-actors
                        @relate="relateActor"
                        @change-query="relateActorSearchTerms = $event"
                        :exids="exActors"
                        ref="relateActors"
                        :dialog-props="rightDialogProps"
                    >
                        <template #actions>
                            <v-btn variant="outlined" @click="this.actorDialog = true">
                                {{ _('Create Related Actor') }}
                            </v-btn>            
                        </template>
                    </relate-actors>
                    <relate-incidents @relate="relateIncident" :exids="exIncidents"
                                      ref="relateIncidents" :dialog-props="rightDialogProps"></relate-incidents>


                    <v-dialog width="600" v-model="selfAssignDialog">
                        <v-card class="pa-3">
                            <v-card-title>{{ _('Self Assign Bulletin') }} #${assignBulletin.id}</v-card-title>
                            <v-card-text>
                                <v-combobox

                                        small-chips
                                        multiple
                                        v-model="assignBulletin.tags"
                                        label="{{ _('Tags') }}"
                                        class="mr-2"
                                ></v-combobox>
                                <v-textarea v-model="assignBulletin.comments"
                                            label="{{ _('Comments') }}"></v-textarea>
                            </v-card-text>
                            <v-card-actions>
                                <v-btn :disabled="!assignBulletin.comments" class="ma-auto" @click="selfAssign"
                                       color="primary">{{ _('Assign to self') }}
                                </v-btn>
                            </v-card-actions>
                        </v-card>

                    </v-dialog>

                    <v-dialog v-model="webImportDlg" max-width="600" @update:model-value="webUrl = ''">
                        <v-card class="pa-3">
                            <v-card-title class="text-h5">
                                {{ _('Import from Web') }}
                            </v-card-title>
                            
                            <v-card-text>
                                <v-row align="center">
                                    <v-col cols="9">
                                        <v-text-field
                                            v-model="webUrl"
                                            label="{{ _('Enter URL') }}"
                                            placeholder="https://example.com/article"
                                            @keydown.enter="submitWebImport"
                                            autofocus
                                        ></v-text-field>
                                    </v-col>
                                    <v-col cols="3">
                                        <v-btn
                                            color="primary"
                                            variant="elevated"
                                            :loading="webImportLoading"
                                            @click="submitWebImport"
                                            block
                                        >
                                            {{ _('Import') }}
                                        </v-btn>
                                    </v-col>
                                </v-row>
                            </v-card-text>
                        </v-card>
                    </v-dialog>


                </v-card-text>
            </v-card>
        </v-container>
    </v-main>



{% endblock %}

{% block outside %}

    <div class="d-none" data-statuses='{{ statuses|tojson }}'></div>
    <div class="d-none" data-allowed-media-types='.{{ ",.".join(config.MEDIA_ALLOWED_EXTENSIONS) }}'></div>

{% endblock %}

{% block js %}
    <script
            src="/static/js/tinymce/js/tinymce/tinymce.min.js"
            referrerpolicy="origin"
    ></script>

    <script src="/static/js/tinymce-vue.min.js"></script>

    <script src="/static/js/mixins/media-mixin.js"></script>
    <script src="/static/js/mixins/relations-mixin.js"></script>
    <script src="/static/js/components/GeoMap.js"></script>
    <script src="/static/js/components/UniField.js"></script>
    <script src="/static/js/components/DualField.js"></script>
    <script src="/static/js/components/SearchField.js"></script>
    <script src="/static/js/components/SplitView.js"></script>

    <script src="/static/js/components/RelatedBulletinsCard.js"></script>
    <script src="/static/js/components/RelatedActorsCard.js"></script>
    <script src="/static/js/components/RelatedIncidentsCard.js"></script>

    <script src="/static/js/components/BulletinCard.js"></script>
    <script src="/static/js/components/ActorProfiles.js"></script>
    <script src="/static/js/components/ActorCard.js"></script>
    <script src="/static/js/components/IncidentCard.js"></script>

    <script src="/static/js/components/BulletinSearchBox.js"></script>
    <script src="/static/js/components/ActorSearchBox.js"></script>
    <script src="/static/js/components/IncidentSearchBox.js"></script>
    <script src="/static/js/components/ShortActorDialog.js"></script>



    <script src="/static/js/components/BulletinResult.js"></script>
    <script src="/static/js/components/ActorResult.js"></script>
    <script src="/static/js/components/IncidentResult.js"></script>

    <script src="/static/js/components/RelateBulletins.js"></script>
    <script src="/static/js/components/RelateActors.js"></script>
    <script src="/static/js/components/RelateIncidents.js"></script>
    <script src="/static/js/components/RelateItemsTemplate.js"></script>

    <script src="/static/js/components/EventCard.js"></script>
    <script src="/static/js/components/GlobalMap.js"></script>
    <script src="/static/js/components/PopDateField.js"></script>
    <script src="/static/js/components/PopDateTimeField.js"></script>
    <script src="/static/js/components/PopDateRangeField.js"></script>
    <script src="/static/js/components/GeoLocations.js"></script>
    <script src="/static/js/components/MediaGrid.js"></script>
    <script src="/static/js/components/MediaCard.js"></script>
    <script src="/static/js/components/PreviewCard.js"></script>
    <script src="/static/js/components/RelationEditorCard.js"></script>
    
    <script src="/static/js/actorConfig.js"></script>
    <script src="/static/js/components/InlineMediaRenderer.js"></script>
    <script src="/static/js/components/ImageViewer.js"></script>
    <script src="/static/js/components/PdfViewer.js"></script>
    <script src="/static/js/components/SnapshotDialog.js"></script>
    <script src="/static/js/components/Visualization.js"></script>
    <script src="/static/js/element-resize-detector.min.js"></script>
    <script src="/static/js/force-graph.min.js"></script>
    <script src="/static/js/dropzone.min.js"></script>
    <script src="/static/js/components/VueDropzone.js"></script>
    <script src="/static/js/components/IdNumberDynamicField.js"></script>
    <script src="/static/js/components/EventsSection.js"></script>


    <script src="/static/js/components/MPCard.js"></script>
    <script src="/static/js/components/MPField.js"></script>
    <script src="/static/js/components/MixI.js"></script>
    <script src="/static/js/components/MixII.js"></script>
    <script src="/static/js/components/MixIII.js"></script>

    <script src="/static/js/videojs/video.min.js"></script>
    <script src="/static/js/croppr/croppr.min.js"></script>

    <script src="/static/js/jsondiffpatch/jsondiffpatch.umd.slim.js"></script>


    {% if config.GOOGLE_MAPS_API_KEY %}
        {{ '<script src="https://maps.googleapis.com/maps/api/js?key='|safe + config.GOOGLE_MAPS_API_KEY + '&loading=async" async defer></script>'|safe }}
    {% endif %}






    <script>
        window.__GOOGLE_MAPS_API_KEY__ = '{{ config.GOOGLE_MAPS_API_KEY }}';
        window.__EXPORT_TOOL__ = ('{{ config.EXPORT_TOOL }}' === 'True');


        const {createApp} = Vue;
        const {createVuetify} = Vuetify;
        const vuetify = createVuetify(vuetifyConfig);

        const app = createApp({
                delimiters: delimiters,

                mixins: [mediaMixin, globalMixin, relationsMixin],

                data: () => ({
                    helper: {}, // helper object for review items

                    valid: false,
                    leftDialogProps: {
                        width: "60%",
                        'content-class': 'absolute left-0',
                        fullscreen: true,
                        persistent: true,
                        'no-click-animation': true,
                        scrim: false,
                    },
                    rightDialogProps: {
                        width: "60%",
                        'content-class': 'absolute right-0 left-auto',
                        fullscreen: true,
                        persistent: true,
                        'no-click-animation': true,
                        scrim: false,
                    },
                    translations: translations,
                    validationRules: validationRules,
                    advFeatures: ('{{ config.ADV_ANALYSIS }}' === 'True'),

                    dzOpts: {
                        url: '/admin/api/media/chunk',
                        acceptedFiles: document.querySelector('[data-allowed-media-types]').dataset.allowedMediaTypes,
                        addRemoveLinks: true,
                        chunking: true,
                        forceChunking: true,
                        chunkSize: 500000, // Bytes
                        thumbnailWidth: 80, // px
                        thumbnailHeight: 80,
                        parallelUploads: 1,
                        maxFilesize: mediaUploadMaxFileSize,
                        maxFiles: 1,


                    },

                    assignBulletin: {},
                    selfAssignDialog: false,

                    //global preview dialog
                    preview: false,
                    pitem: null,
                    search: [{}],
                    queryName: null,
                    saveQueryDialog: false,
                    searchPanels: 0,
                    searches: [],
                    searchTime: null,
                    savedSearchSelection: null,


                    currentUser: JSON.parse(`{{ current_user.to_dict()|tojson }}`),
                    users: JSON.parse(`{{users|tojson}}`),

                    roles: [],
                    // advanced search
                    q: {},

                    advSearchExpand: false,
                    advSearchMenu: false,

                    showVisualize: false,
                    visualizeLoading: false,
                    graphTimer: null,


                    fsloading: true,


                    actorDialog: false,
                    dialog: dialog,
                    saving: false,
                    eventDialog: false,
                    eventParams: {typ: 'for_bulletin'},
                    reviewDialog: false,
                    reviewKey: 0,
                    descKey: 0,


                    // search and relate bulletin dialog vars
                    relateBulletinTerm: "",

                    // search and relate actor dialog vars
                    relateActorTerm: "",

                    // search and relate incident dialog vars
                    relateIncidentDialog: false,
                    relateIncidentLoader: true,
                    relateIncidentTerm: "",


                    drawer: drawer,
                    bulletinDrawer: false,
                    bulkBulletinDrawer: false,

                    exportDrawer: false,
                    exportConfig: {
                        format: 'pdf'
                    },
                    sources: [],
                    locations: [],
                    labels: [],
                    verLabels: [],
                    eventtypes: [],


                    statuses: JSON.parse(document.querySelector('[data-statuses]').dataset.statuses)
                        .map(s => ({en: s.title, tr: s.title_tr})),

                    statusItems: JSON.parse(document.querySelector('[data-statuses]').dataset.statuses)
                        .map(s => ({en: s.title, tr: s.title_tr})),
                    statusDisabled: false,


                    //field language switchers
                    title__: true,
                    sjac_title__: true,
                    //events fields
                    eventTitle__: true,
                    eventComments__: true,


                    //source link extras
                    source_alt: null,
                    source_disabled: false,

                    //rich text config
                    tinyConfig: tinyConfig,


                    loading: true,
                    parentLoading: false,
                    csvFile: null,
                    options: {},
                    searchLoading: {
                        assigned: false,
                        first: false,
                        second: false,
                        third: false
                    },


                    //event dates popups
                    eventFromMenu: false,
                    eventToMenu: false,

                    //bulletin dates popups
                    publishDateMenu: false,
                    documentationDateMenu: false,


                    headers: [
                        {title: "{{_('ID')}}", value: "id", width: 12, sortable: true},
                        {title: "{{_('Title')}}", value: "title", width: 300, sortable: false},

                        {% if (current_user.has_role('Admin') or current_user.has_role('DA')) %}
                            {title: "{{_('Assigned To')}}", value: "assigned_to.name", width: 130, sortable: false},
                            {title: "{{_('Access Groups')}}", value: "roles", width: 130, sortable: false},
                        {% endif %}
                        {title: "{{_('Status')}}", value: "_status", width: 150, sortable: false},


                        {title: "{{_('Actions')}}", value: "action", sortable: false, width: 100}

                    ],


                    items: [],
                    selected: [],
                    itemsLength: 10,

                    editedIndex: -1,
                    editedItem: {
                        title: "",
                        events: [],
                        medias: [],
                        bulletin_relations: [],
                        actor_relations: [],
                        incident_relations: []
                    },
                    defaultItem: {
                        title: "",
                        description: "",

                        // related events
                        events: [],
                        // related media
                        medias: [],
                        // related bulletins
                        bulletin_relations: [],

                        // related actors
                        actor_relations: [],

                        // related incidents
                        incident_relations: [],
                        publish_date: '',
                        documentation_date: '',
                        roles: []
                    },

                    reviewItem: {},

                    unrestricted: false,

                    // bulk actions
                    bulk: {},
                    bulkIcons: false,
                    jobs: [],
                    bulkTimer: 0,

                    bulletin: {},
                    bulletinLoader: false,

                    webImportDlg: false,
                    webUrl: '',
                    webImportLoading: false,
                    relateActorSearchTerms: {},
                }),

                computed: {
                    actorFormPrefillData() {
                        const prefillKeys = ['first_name', 'middle_name', 'last_name', 'nickname', 'father_name', 'mother_name', 'id_number'];

                        // Clone only the needed keys
                        const searchTerms = Object.fromEntries(
                            prefillKeys
                                .filter(key => key in this.relateActorSearchTerms)
                                .map(key => [key, this.relateActorSearchTerms[key]])
                        );

                        if ('id_number' in searchTerms) {
                            searchTerms.id_number = [searchTerms.id_number];
                        }

                        return searchTerms;
                    },
                    searchEmpty() {
                        return this.search.every(search =>
                            Object.values(search).every(value => !value)
                        );

                    },
                    bulletinRelationTypes() {
                        return this.btobInfo;
                    },
                    actorRelationTypes() {
                        return this.atobInfo;
                    },
                    incidentRelationTypes() {
                        return this.itobInfo;
                    },
                    bulletinRelationMultiple() {
                        return true;
                    },
                    actorRelationMultiple() {
                        return true;
                    },
                    incidentRelationMultiple() {
                        return false;
                    },

                    compLocations() {
                        return aggregateBulletinLocations(this.editedItem);
                    },

                    exBulletins() {
                        return this.getExcludedIds({ type: 'bulletin', includeSelf: true, editedItem: this.editedItem, reviewItem: this.reviewItem });
                    },
                    
                    exActors() {
                        return this.getExcludedIds({ type: 'actor', editedItem: this.editedItem, reviewItem: this.reviewItem });
                    },
                    
                    exIncidents() {
                        return this.getExcludedIds({ type: 'incident', editedItem: this.editedItem, reviewItem: this.reviewItem });
                    },


                    searchBg() {
                        return this.search.some(s => Object.values(s).some(v => v)) ? 'yellow-lighten-5' : '';

                    },


                    formTitle() {

                        return this.editedItem.id ? this.translations.editBulletin_ : this.translations.newBulletin_;
                    },

                    allowedRoles() {
                        if (this.has_role(this.currentUser, 'Admin')) {
                            return this.roles;
                        }
                        return this.currentUser.roles;
                    },

                },


                watch: {

                    bulletinDrawer: function (val) {
                        if (val === false) {
                            this.bulletin = {};
                            if (this.$route.path !== '/admin/bulletins/')
                                this.$router.push('/admin/bulletins/')
                        }
                    },


                    selected: {
                        handler(val) {
                            this.bulkIcons = !!val.length;
                        },
                        deep: true, // Enable deep watching
                        //  immediate: true
                    },


                    source_alt: function (val) {

                        if (val) {
                            this.editedItem.source_link = 'NA';
                            this.source_disabled = true;
                        } else {
                            //this.editedItem.source_link = '';
                            this.source_disabled = false;
                        }
                    },


                    eventDialog(val) {
                        val || this.closeEvent();
                    },

                    mediaDialog(val) {
                        val || this.closeMediaDialog();
                    },


                },
                mounted: function () {


                    // populate roles for advanced search for admins
                    {% if current_user.has_role('Admin') %}
                        api.get('/admin/api/roles/').then(res => {
                            this.roles = res.data.items;
                        }).catch(e => {
                            this.roles = [];
                            console.error(e.message);
                        });
                    {% endif  %}



                    // display confirmation alert if edit dialog is open.
                    let self = this;
                    window.addEventListener("beforeunload", function (e) {
                        if (self.dialog) {
                            const confirmationMessage = "{{ _('It looks like you have been editing something. ')}}"
                                + "{{ _('If you leave before saving, your changes will be lost.')}}";
                            (e || window.event).returnValue = confirmationMessage; //Gecko + IE
                            return confirmationMessage; //Gecko + Webkit, Safari, Chrome etc.
                        }
                    });


                    if (this.$route.params.id) {
                        this.showBulletin(this.$route.params.id);
                    }

                    if (this.$route.query.reltob) {
                        this.filter_related_to_bulletin(this.$route.query.reltob);

                    }

                    if (this.$route.query.reltoa) {
                        this.filter_related_to_actor(this.$route.query.reltoa);
                    }

                    if (this.$route.query.reltoi) {
                        this.filter_related_to_incident(this.$route.query.reltoi);
                    }


                    this.$router.afterEach((to, from) => {


                        if (this.$route.query.reltob) {
                            this.filter_related_to_bulletin(this.$route.query.reltob);
                        }

                        if (this.$route.query.reltoa) {
                            this.filter_related_to_actor(this.$route.query.reltoa);
                        }

                        if (this.$route.query.reltoi) {
                            this.filter_related_to_incident(this.$route.query.reltoi);
                        }


                        if (this.$route.params.id) {

                            this.showBulletin(this.$route.params.id);
                        } else {
                            this.bulletinDrawer = false;
                        }

                    })


                },

                methods: {
<<<<<<< HEAD
                    fetchRelationInfo() {
                        api.get('/admin/api/relation/info')
                            .then(response => {
                                this.itobInfo = response.data.itobInfo;
                                this.itoaInfo = response.data.itoaInfo;
                                this.atobInfo = response.data.atobInfo;
                                this.atoaInfo = response.data.atoaInfo;
                                this.btobInfo = response.data.btobInfo;
                                this.itoiInfo = response.data.itoiInfo;
                            })
                            .catch(error => {
                                console.error('Error fetching relation info:', error);
                                this.showSnack('Error fetching relation info');
                            });
                    },

=======
>>>>>>> 60168f39
                    validateForm() {
                        this.$refs.form.validate().then(({ valid, errors }) => {
                            if (valid) {
                                this.save();
                            } else {
                                this.showSnack("{{ _('Please review the form for errors.')}}")
                                scrollToFirstError(errors)
                            }
                        });
                    },


                    checkGraphStatus: function () {
                        api.get('/admin/api/graph/status', {
                            params: {
                                type: 'bulletin'
                            }
                        })
                            .then(res => {
                                if (res.data.status === 'done') {
                                    clearInterval(this.graphTimer);
                                    this.visualizeLoading = false;
                                    this.$refs.viz.visualizeQuery();


                                }

                            })
                            .catch(error => {
                                console.error('API check failed:', error);
                            });
                    }
                    ,

                    visualizeResults() {
                        this.visualizeLoading = true;
                        api.post('/admin/api/graph/visualize', {q: this.search}, {
                            params: {
                                type: 'bulletin'
                            }
                        }).then(res => {
                            this.showSnack("{{ _('Graph is being generated.')}}");
                            this.graphTimer = setInterval(this.checkGraphStatus, 3000);
                        }).catch(e => {
                            this.visualizeLoading = false;
                            console.error(e.message);
                        }).finally(() => {
                        });
                    }
                    ,


                    exportRequest() {

                        this.loading = true;
                        api.post(`/export/api/bulletin/export`, {
                            items: this.selected,
                            config: this.exportConfig
                        }).then(response => {
                            this.showSnack(response.data);
                            this.exportDrawer = false;
                            this.selected = [];
                            this.exportConfig = {
                                format: 'pdf'
                            };
                        }).catch(error => {
                            console.error(error.response?.data);
                        }).finally(() => {
                            this.loading = false;
                        });
                    },

                    rowClass(row) {


                        if (row.item.restricted) {
                            row.item.selectable = false;
                            return {class: 'restricted'}
                        }
                        return {class: ''}
                    },

                    openSelfAssign(bulletin) {
                        this.assignBulletin = {id: bulletin.id};
                        this.selfAssignDialog = true;

                    },

                    selfAssign() {


                        api.put(`/admin/api/bulletin/assign/${this.assignBulletin.id}`, {bulletin: this.assignBulletin}).then(res => {
                            this.showSnack("{{ _('Bulletin assigned successfully.')}}")
                            this.refresh();

                        }).finally(() => {
                            this.selfAssignDialog = false;
                            this.assignBulletin = {};

                        });

                    },

                    filter_related_to_bulletin(id) {
                        this.bulletinDrawer = false;
                        this.search = [{rel_to_bulletin: id}];
                        this.refresh();
                    },

                    filter_related_to_actor(id) {
                        this.bulletinDrawer = false;
                        this.search = [{rel_to_actor: id}];
                        this.refresh();
                    },

                    filter_related_to_incident(id) {
                        this.bulletinDrawer = false;
                        this.search = [{rel_to_incident: id}];
                        this.refresh();
                    },

                    previewItem(endpoint) {

                        api.get(endpoint).then(res => {
                            this.pitem = res.data;
                            this.preview = true;

                        })


                    },

                    geoLocationsUpdated() {
                        if (this.editedItem.geoLocations.length > 0) {
                            this.editedItem.geoLocations.push(this.editedItem.geoLocations.pop())
                        }


                    },


                    bulkStatus() {

                        api.get('/admin/api/bulk/status/?type=bulletin').then(res => {
                            this.jobs = res.data;

                            if (!this.jobs.length) {
                                clearInterval(this.bulkTimer);
                                // default refresh to first page
                                this.options.page = 1;

                                this.refresh();
                                this.showSnack("{{ _('Bulk Update is finished!')}}")
                            } else {
                                //console.log(this.jobs)
                                for (job of this.jobs) {
                                    // console.log(job.status)
                                }
                            }
                        });

                    },


                    // bulk updates

                    bulk_update() {
                        this.loading = true;
                        api.put(`/admin/api/bulletin/bulk/`, {
                            items: this.selected,
                            bulk: this.bulk
                        }).then(response => {
                            this.showSnack(response.data);
                            this.refresh();
                            //reset bulk drawer, and bulk data
                            this.bulkBulletinDrawer = false;
                            this.selected = [];
                            this.bulk = {};
                            clearInterval(this.bulkTimer);
                            // if (!this.bulkProcInterval)
                            this.bulkTimer = setInterval(this.bulkStatus, 3000);
                        }).finally(() => {
                            this.loading = false;
                        });
                    },


                    // - ------------------ bulletins search methods  ---------------------------------

                    toggleAdvSearch() {

                        this.advSearchExpand = !this.advSearchExpand
                        this.advSearchMenu = !this.advSearchMenu;


                    },
                    doSearch() {
                        this.options.page = 1;
                        this.advSearchExpand = this.advSearchExpand && false;
                        this.refresh();
                    },

                    refresh(options) {

                        this.options = options || { ...this.options, page: 1 };
                        this.loading = true;
                        const startTime = new Date()

                        let url = `/admin/api/bulletins/?page=${this.options.page}&per_page=${this.options.itemsPerPage}`;

                        api.post(url, {
                            q: this.search,
                            options: this.options
                        }).then(response => {
                            const endTime = new Date()
                            this.searchTime = ((endTime - startTime) / 1000).toFixed(1);
                            this.itemsLength = response.data.total;
                            this.items = response.data.items;
                            this.showVisualize = !(
                                this.search.length === 1 &&
                                Object.keys(this.search[0]).length === 0
                            );

                        }).finally(() => {
                            this.loading = false;
                        });


                    },
                    removeQueryAt(i) {

                        this.search.splice(i, 1);

                    },

                    addQuery() {
                        this.search.push({})
                        this.searchPanels = this.search.length - 1;
                    },

                    resetQuery() {
                        this.savedSearchSelection = null;
                        this.search = [{}];
                    },


                    resetSearch() {
                        this.resetQuery();
                        this.doSearch();
                    },

                    openSaveQueryDialog() {
                        // Separate method to include auto-focus on input

                        this.saveQueryDialog = true;
                        this.$nextTick(() => {
                            setTimeout(() => {
                                this.$refs.saveQueryInput.focus();
                            }, 0);
                        })
                    },

                    loadSearch(item) {

                        if (item && item.data && Array.isArray(item.data)) {
                            // Spread item.data if it's an array
                            this.savedSearchSelection = {...item};
                            this.search = [...item.data];
                        } else {
                            console.error('Invalid item or item.data is not an array');
                        }
                        this.$refs.savedSearchDropdown.blur();

                    },


                    loadSearchesFromAPI(selectLast = false) {
                        api.get('/admin/api/queries/', {
                            params: {
                                type: 'bulletin'
                            }
                        }).then(res => {
                            this.searches = res?.data?.data ?? [];
                            if (selectLast === true) {
                                this.savedSearchSelection = this.searches.at(-1);
                            }
                        });

                    },

                    saveSearch() {
                        const newSearch = {q: this.search, name: this.queryName, type: 'bulletin'};

                        api.post('/admin/api/query/', newSearch)
                            .then(res => {
                                this.showSnack(res.data);
                                this.saveQueryDialog = false;


                                this.queryName = null;
                                // just reload searches and select the last one
                                this.loadSearchesFromAPI(true);
                            });
                    },


                    updateSearch() {
                        api.put('/admin/api/query/' + this.savedSearchSelection.id, {q: this.search})
                            .then(res => {
                                this.showSnack(res.data);
                            });
                    },

                    deleteSearch(id) {
                        api.delete('/admin/api/query/' + id)
                            .then(res => {
                                this.showSnack(res.data);
                                this.searches = this.searches.filter(item => item.id !== id);
                                if (this.savedSearchSelection.id == id) {
                                    this.savedSearchSelection = null;
                                    this.search = [{}];
                                }
                            });
                    },

                    // - ------------------ end bulletins search methods  ---------------------------------


                    /* Bulletins Custom Lists */

                    allBulletins() {
                        this.search = [{}];
                        this.doSearch();

                    },
                    myAssigned() {
                        q = {};
                        this.options.page = 1;
                        q.assigned = [this.currentUser.id];
                        q.statuses = ["Assigned"];
                        this.search = [q];
                        this.refresh();
                    },

                    myReview() {
                        q = {};
                        this.options.page = 1;
                        q.reviewer = [this.currentUser.id];
                        q.statuses = ["Peer Review Assigned"];
                        this.search = [q]
                        this.refresh();
                    },


                    //reset initial visible fields to english language

                    resetSwitchers: function () {
                        this.title__ = true;
                        this.sjac_title__ = true;
                    },


                    rowClick(e, row) {
                        const item = row.item;

                        if (item.restricted) {
                            this.showSnack("{{ _('This item is restricted.')}}")
                            return
                        }
                        const path = `/admin/bulletins/${item.id}`;
                        if (this.$route.path !== path)
                            this.$router.push(path);

                    },

                    showBulletin(id) {
                        this.bulletinLoader = true
                        this.bulletinDrawer = true;
                        api.get(`/admin/api/bulletin/${id}?mode=3`).then(response => {
                            this.bulletin = response.data;
                        }).catch(error => {
                            this.bulletinDrawer = false;
                        }).finally(() => {
                            this.bulletinLoader = false;
                        });
                    },


                    searchEventtypes: debounce(function (evt) {
                        axios
                            .get(`/admin/api/eventtypes/?q=${evt.target.value}&typ=for_bulletin`)
                            .then(response => {
                                this.eventtypes = response.data.items;
                            });
                    }, 350),


                    handleStatus(bulletin) {

                        if (this.editedItem.id) {
                            // edit existing bulletin mode
                            if (this.has_role(this.currentUser, 'Admin')) {

                                this.statusDisabled = false;
                                return;
                            }

                            // else is a standard user
                            this.statusItems = this.statuses;

                            if (this.editedItem.status == 'Assigned' || this.editedItem.status == 'Human Created') {
                                this.editedItem.status = this.statusItems[2].en;
                            }

                            if (this.editedItem.status == 'Peer Reviewed') {
                                this.editedItem.status = this.statusItems[9].en;
                            }

                            this.statusDisabled = true;
                        } else {
                            // new bulletin mode

                            this.editedItem.status = this.statusItems[1].en;
                            this.statusDisabled = true;

                        }

                    },


                    has_role(user, role) {
                        for (const r of user.roles) {
                            if (r.name === role) {
                                return true
                            }
                        }
                        return false;
                    },

                    bulkAllowed() {
                        if (this.has_role(this.currentUser, 'Admin')) {
                            return true;
                        }
                        if (this.has_role(this.currentUser, 'Mod')) {
                            return true;
                        }
                        return false;
                    },

                    exportAllowed() {
                        if (__EXPORT_TOOL__) {
                            if (this.has_role(this.currentUser, 'Admin')) {
                                return true;
                            }
                            if (this.currentUser.can_export) {
                                return true;
                            }
                        }
                        return false;
                    },

                    editAllowed(bulletin) {

                        if (bulletin.restricted) {
                            return false;
                        }

                        if (this.has_role(this.currentUser, 'Admin')) {
                            return true;
                        }
                        if (!this.has_role(this.currentUser, 'DA')) {
                            return false;
                        }
                        const statuses = ['Human Created', 'Assigned', 'Updated', 'Peer Reviewed', 'Revisited'];
                        if (bulletin.assigned_to && bulletin.assigned_to.id == this.currentUser.id && statuses.includes(bulletin.status)) {
                            return true
                        }
                        return false;
                    },

                    reviewAllowed(bulletin) {

                        if (bulletin.restricted) {
                            return false;
                        }

                        if (!this.currentUser.roles.length) {
                            return false;
                        }

                        const statuses = ['Peer Review Assigned', 'Peer Reviewed'];
                        if (bulletin.first_peer_reviewer && bulletin.first_peer_reviewer.id == this.currentUser.id && statuses.includes(bulletin.status)) {
                            return true
                        }
                        return false;
                    },

                    selfAssignAllowed(bulletin) {

                        if (bulletin.restricted) {
                            return false;
                        }

                        if (this.currentUser.can_self_assign) {
                            if ((!bulletin.assigned_to) || (bulletin.assigned_to && !bulletin.assigned_to.active)) {
                                return true
                            }

                        }

                        return false;

                    },

                    addReview(item) {

                        this.loading = true;
                        this.reviewDialog = true;


                        api.get(`/admin/api/bulletin/${item.id}`).then(response => {
                            this.loading = false;
                            this.$nextTick(() => {
                                this.reviewItem = response.data;
                                this.reviewKey += 1;
                                // fix bug in vue reactivity with nested object attribs

                                if (!response.data.review) {
                                    this.reviewItem.review = '';
                                }


                            })


                        })


                    }
                    ,

                    saveReview() {

                        api.put(`/admin/api/bulletin/review/${this.reviewItem.id}`, {
                            item: this.reviewItem
                        })
                            .then(response => {
                                this.reviewDialog = false;
                                this.showSnack(response.data);
                                this.refresh();
                            });

                    },

                    adjustDates() {


                        if (this.editedItem.publish_date) {
                            this.editedItem.publish_time = dateFns.format(this.editedItem.publish_date, 'HH:mm');
                            this.editedItem.publish_date = dateFns.format(this.editedItem.publish_date, 'YYYY-MM-DD')
                        }

                        if (this.editedItem.documentation_date) {
                            this.editedItem.documentation_time = dateFns.format(this.editedItem.documentation_date, 'HH:mm');
                            this.editedItem.documentation_date = dateFns.format(this.editedItem.documentation_date, 'YYYY-MM-DD');
                        }
                    },


                    editItem(item) {

                        this.bulletinDrawer = false;


                        if (!item.id) {
                            // hack to invoke deep copy and avoid passing attributes by reference
                            // (resolves data the persists across dialogs)
                            this.editedItem = JSON.parse(JSON.stringify(this.defaultItem));
                            this.source_alt = null;
                            this.dialog = true;
                            this.handleStatus(item);
                        } else {
                            // load item from db
                            this.loading = true;
                            api.get(`/admin/api/bulletin/${item.id}`).then(response => {
                                this.dialog = true;

                                this.$nextTick(() => {
                                    this.loading = false
                                    this.editedItem = response.data;
                                    //reload tinymce component hack
                                    this.descKey += 1;
                                    if (this.editedItem.source_link == 'NA') {
                                        this.source_alt = true;
                                    } else {
                                        this.source_alt = false;
                                    }
                                    this.editedItem.comments = '';

                                    this.resetSwitchers();
                                    this.handleStatus(item);
                                })


                            }).finally(() => {
                                this.loading = false;
                            });


                        }


                    },

                    deleteItem(item) {
                        const index = this.items.indexOf(item);
                        const cfm =
                            confirm("{{ _('Are you sure you want to delete this item?')}}") &&
                            this.items.splice(index, 1);
                        if (cfm) {
                            api.delete(`/admin/api/bulletin/${item.id}`).then(response => {
                                this.showSnack(response.data);
                                this.refresh();
                            });
                        }
                    },

                    close() {
                        this.dialog = false;
                        this.actorDialog = false;
                        this.closeExpandedMedia();
                        this.closeMediaDialog();
                        this.closeSnapshotDialog();
                        setTimeout(() => {
                            this.editedItem = Object.assign({}, this.defaultItem);

                            this.unrestricted = false;
                            this.editedIndex = -1;
                            this.saving = false;
                        }, 300);
                    },

                    confirmClose() {
                        if (confirm(translations.confirm_)) {
                            this.close();
                        }
                    },

                    save() {
                        if (!this.valid) {
                            this.showSnack("{{ _('Please review the form for errors.')}}");
                            return;
                        }

                        this.saving = true;
                        if (this.editedItem.id) {
                            //update record
                            api.put(`/admin/api/bulletin/${this.editedItem.id}`, {
                                item: this.editedItem
                            }).then(response => {
                                this.showSnack(response.data);
                                this.refresh();
                                this.close();
                            }).catch(err => {
                                console.error(err);
                                this.showSnack(handleRequestError(err));
                                this.saving = false;
                            });
                        } else {
                            //create new record
                            api.post("/admin/api/bulletin/", {
                                item: this.editedItem
                            }).then(response => {
                                this.items.unshift(response.data.item);
                                this.showSnack(response.data.message);
                                this.close();
                            }).catch(err => {
                                console.error(err);
                                this.showSnack(handleRequestError(err));
                                this.saving = false;
                            });
                        }
                    },

                    // related actors functions --------------------
                    searchRelatedActors() {
                        this.searchRelatedItems({ ref: this.$refs.relateActors, searchTerm: this.relateActorTerm })
                    },
                    relateCreatedActor({ item, relationData }) {
                        this.relateActor({ item, relationData })
                        // Reset filters values on RelateActors component
                        this.$refs.relateActors.q = {};
                    },
                    relateActor({ item, relationData }) {
                        this.addItemToRelation({
                            type: 'actor',
                            relationList: this.editedItem.actor_relations,
                            item,
                            relationData,
                        })
                    },
                    removeActor(evt, index) {
                        this.removeFromRelationList({ relationList: this.editedItem.actor_relations, index })
                    },

                    // related bulletins functions --------------------
                    searchRelatedBulletins() {
                        this.searchRelatedItems({ ref: this.$refs.relateBulletins, searchTerm: this.relateBulletinTerm })
                    },
                    relateBulletin({ item, relationData }) {
                        this.addItemToRelation({
                            type: 'bulletin',
                            relationList: this.editedItem.bulletin_relations,
                            item,
                            relationData,
                        })
                    },
                    removeBulletin(evt, index) {
                        this.removeFromRelationList({ relationList: this.editedItem.bulletin_relations, index })
                    },

                    // related incidents functions ------------------------
                    searchRelatedIncidents() {
                        this.searchRelatedItems({ ref: this.$refs.relateIncidents, searchTerm: this.relateIncidentTerm })
                    },
                    relateIncident({ item, relationData }) {
                        this.addItemToRelation({
                            type: 'incident',
                            relationList: this.editedItem.incident_relations,
                            item,
                            relationData,
                        })
                    },
                    removeIncident(evt, index) {
                        this.removeFromRelationList({ relationList: this.editedItem.incident_relations, index })
                    },

                    clearAssignee() {
                        if (this.bulk.assigneeClear) {
                            this.bulk.assigned_to_id = null;
                        }
                    },

                    clearReviewer() {
                        if (this.bulk.reviewerClear) {
                            this.bulk.first_peer_reviewer_id = null;
                        }
                    },

                    submitWebImport() {
                        if (!this.webUrl.trim()) {
                            this.showSnack('{{ _("Please enter a URL") }}');
                            return;
                        }

                        this.webImportLoading = true;
                        
                        api.post('/admin/api/bulletin/web', { url: this.webUrl.trim() })
                            .then(res => {
                                this.webUrl = ''; // Clear the input
                                this.webImportDlg = false;
                                this.showSnack('{{ _("URL import started") }}');
                                this.refresh(); // Refresh the bulletins list
                            })
                            .catch(err => {
                                this.showSnack(handleRequestError(err));
                                console.error(err);
                            })
                            .finally(() => {
                                this.webImportLoading = false;
                            });
                    }
                }
            })
        ;


        app.component('SplitView', SplitView);
        app.component('SearchField', SearchField);
        app.component('UniField', UniField);
        app.component('DualField', DualField);
        app.component('LocationSearchField', LocationSearchField);
        app.component('GeoMap', GeoMap);
        app.component('RelateBulletins', RelateBulletins);
        app.component('RelateActors', RelateActors);
        app.component('RelateIncidents', RelateIncidents);
        app.component('RelateItemsTemplate', RelateItemsTemplate);
        app.component('BulletinResult', BulletinResult);
        app.component('BulletinSearchBox', BulletinSearchBox);
        app.component('ActorSearchBox', ActorSearchBox);
        app.component('IncidentSearchBox', IncidentSearchBox);
        app.component('ActorResult', ActorResult);
        app.component('IncidentResult', IncidentResult);

        app.component('VueDropzone', VueDropzone);

        app.component('RelatedBulletinsCard', RelatedBulletinsCard);
        app.component('RelatedActorsCard', RelatedActorsCard);
        app.component('RelatedIncidentsCard', RelatedIncidentsCard);

        app.component('BulletinCard', BulletinCard);
        app.component('ActorCard', ActorCard);
        app.component('IncidentCard', IncidentCard);
        app.component('EventCard', EventCard);
        app.component('PopDateField', PopDateField);
        app.component('PopDateRangeField', PopDateRangeField);
        app.component('PopDateTimeField', PopDateTimeField);
        app.component('GeoLocations', GeoLocations);
        app.component('GlobalMap', GlobalMap);
        app.component('MediaGrid', MediaGrid);
        app.component('MediaCard', MediaCard);
        app.component('Visualization', Visualization);
        app.component('PdfViewer', PdfViewer);
        app.component('SnapshotDialog', SnapshotDialog);
        app.component('PreviewCard', PreviewCard);
        app.component('RelationEditorCard', RelationEditorCard);
        app.component('InlineMediaRenderer', InlineMediaRenderer);
        app.component('ImageViewer', ImageViewer);

        app.component('mix-i', MixI);
        app.component('mix-ii', MixII);
        app.component('mix-iii', MixIII);
        app.component('mp-field', MPField);
        app.component('mp-card', MPCard);
        app.component('tinymce-editor', Editor);
        app.component('ActorProfiles', ActorProfiles);
        app.component('ShortActorDialog', ShortActorDialog);
        app.component('IdNumberDynamicField', IdNumberDynamicField);
        app.component('EventsSection', EventsSection);


        app.use(router);
        app.use(vuetify).mount('#app');

        window.app = app;
    </script>
{% endblock %}<|MERGE_RESOLUTION|>--- conflicted
+++ resolved
@@ -877,25 +877,6 @@
                 },
 
                 methods: {
-<<<<<<< HEAD
-                    fetchRelationInfo() {
-                        api.get('/admin/api/relation/info')
-                            .then(response => {
-                                this.itobInfo = response.data.itobInfo;
-                                this.itoaInfo = response.data.itoaInfo;
-                                this.atobInfo = response.data.atobInfo;
-                                this.atoaInfo = response.data.atoaInfo;
-                                this.btobInfo = response.data.btobInfo;
-                                this.itoiInfo = response.data.itoiInfo;
-                            })
-                            .catch(error => {
-                                console.error('Error fetching relation info:', error);
-                                this.showSnack('Error fetching relation info');
-                            });
-                    },
-
-=======
->>>>>>> 60168f39
                     validateForm() {
                         this.$refs.form.validate().then(({ valid, errors }) => {
                             if (valid) {
