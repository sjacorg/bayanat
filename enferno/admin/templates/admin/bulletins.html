--- conflicted
+++ resolved
@@ -881,9 +881,6 @@
                 },
 
                 methods: {
-<<<<<<< HEAD
-                    validateFormAndSave() {
-=======
                     handleRoute({ initialLoad = false } = {}) {
                         if (this.$route.params.id) this.showBulletin(this.$route.params.id);
                         if (this.$route.query.reltob) return this.filter_related_to_bulletin(this.$route.query.reltob);
@@ -893,8 +890,7 @@
                         // Only refresh on initial page load
                         if (initialLoad) this.refresh();
                     },
-                    validateForm() {
->>>>>>> 3ae2de5d
+                    validateFormAndSave() {
                         this.$refs.form.validate().then(({ valid, errors }) => {
                             if (valid) {
                                 this.save();
