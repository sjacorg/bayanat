var geoMapDefaultCenter = {lat: {{ config.get('GEO_MAP_DEFAULT_CENTER_LAT') }}, lng: {{ config.GEO_MAP_DEFAULT_CENTER_LNG }} }

var itemsPerPageOptions =  JSON.parse(`{{ config.ITEMS_PER_PAGE_OPTIONS }}`);

var VIDEO_RATES = JSON.parse(`{{ config.VIDEO_RATES }}`);

var mediaUploadMaxFileSize = JSON.parse(`{{ config.MEDIA_UPLOAD_MAX_FILE_SIZE }}`);

var languages = {{ config.LANGUAGES }};

var translations = {

bulletin_: "{{ _('Bulletin') }}",
actor_: "{{ _('Actor') }}",
incident_: "{{ _('Incident') }}",

newBulletin_: "{{ _('New Bulletin') }}",
editBulletin_: "{{ _('Edit Bulletin') }}",
newActor_: "{{ _('New Actor') }}",
editActor_: "{{ _('Edit Actor') }}",
newItem_: "{{ _('New Item') }}",
editItem_: "{{ _('Edit Item') }}",
usernameInvalid_: "{{ _('Invalid username: only letters and numbers are allowed') }}",
usernameAlreadyTaken_: "{{ _('Username already taken') }}",
emailInvalid_: "{{ _('Invalid email address') }}",
fieldsDoNotMatch_: "{{ _('Fields do not match') }}",
passwordTooWeak_: "{{ _('Password is too weak') }}",
<<<<<<< HEAD
selectFieldType_: "{{ _('Select Field Type') }}",
shortText_: "{{ _('Short Text') }}",
longText_: "{{ _('Long Text') }}",
number_: "{{ _('Number') }}",
dropdown_: "{{ _('Dropdown') }}",
dateAndTime_: "{{ _('Date and Time') }}",
markFieldAsRequired_: "{{ _('Mark Field As Required') }}",
markFieldAsSearchable_: "{{ _('Mark Field As Searchable') }}",
showField_: "{{ _('Show Field') }}",
hideField_: "{{ _('Hide Field') }}",
deleteField_: "{{ _('Delete Field') }}",
deletionRestricted_: "{{ _('Deletion Restricted') }}",
maxLength_: "{{ _('Max Length') }}",
helpText_: "{{ _('Help Text') }}",
fieldProperties_: "{{ _('Field Properties') }}",
addAnotherOption_: "{{ _('Add another option') }}",
oneSelectionOnly_: "{{ _('One selection only') }}",
fieldOptions_: "{{ _('Field Options') }}",
default_: "{{ _('DEFAULT') }}",
custom_: "{{ _('CUSTOM') }}",
full_: "{{ _('Full') }}",
half_: "{{ _('Half') }}",
newField_: "{{ _('New Field') }}",
fieldLabel_: "{{ _('Field Label') }}",
optionN_: (num) => "{{ _('Option {num}') }}".replace("{num}", num),
width_: "{{ _('Width') }}",
noUiComponentMappedForThisField_: "{{ _('No UI component mapped for this field') }}",
=======
showOrHideEventTypes_: "{{ _('Show or Hide Event Types') }}",
>>>>>>> 1654f420

cancel_ : "{{ _('Cancel') }}",
titleOrTitleArRequired_ : "{{ _('Title or Title (Ar) is required') }}",
review_ : "{{ _('Review') }}",
locationOrDateRequired_: "{{ _('Location or Date is required') }}",
titleOrTypeRequired_: "{{ _('Title or Event Type is required') }}",
preview_ : "{{ _('Preview') }}",
pleaseReviewFormForErrors_ : "{{ _('Please review the form for errors.') }}",
accessGroupsRequired_ : "{{ _('Access Group(s) are required unless unrestricted.') }}",
saveActor_: "{{ _('Save Actor') }}",
title_: "{{ _('Title') }}",
titleAr_: "{{ _('Title (AR)') }}",
mediaCategory_: "{{ _('Media Category') }}",
name_: "{{ _('Name') }}",
nameAr_: "{{ _('Name (AR)') }}",
tags_: "{{ _('Tags') }}",
firstName_: "{{ _('First Name') }}",
firstNameAr_: "{{ _('First Name (AR)') }}",
middleName_: "{{ _('Middle Name') }}",
middleNameAr_: "{{ _('Middle Name (AR)') }}",
lastName_: "{{ _('Last Name') }}",
lastNameAr_: "{{ _('Last Name (AR)') }}",
sex_: "{{ _('Sex') }}",
civilianNonCivilian_: "{{ _('Civilian/Non Civilian') }}",
placeOfOrigin_: "{{ _('Place of Origin') }}",
idNumber_: "{{ _('ID Number') }}",
originId_: "{{ _('Origin ID') }}",
sources_: "{{ _('Sources') }}",
labels_: "{{ _('Labels') }}",
estimatedTime_: "{{ _('Estimated Time') }}",
from_: "{{ _('From') }}",
to_: "{{ _('To') }}",
comments_: "{{ _('Comments') }}",
commentsAr_: "{{ _('Comments (Ar)') }}",
status_: "{{ _('Status') }}",
restrictToAccessGroups_: "{{ _('Restrict Actor to Access Group(s)') }}",
noAccessAccessGroups_: "{{ _('No Access Access Groups') }}",
profile_: "{{ _('Profile') }}",

showMore_: "{{ _('Show more') }}",
showLess_: "{{ _('Show less') }}",
addAsRelated_: "{{ _('Add as related') }}",
hideFromResults_: "{{ _('Hide from results') }}",
showSearch_ : "{{ _('Show search') }}",
hideSearch_ : "{{ _('Hide search') }}",
query_ : "{{ _('Query') }}",
advSearch_ : "{{ _('Advanced Search') }}",
noResults_: "{{ _('No (more) items found.') }}",
hide_: "{{ _('Hide') }}",
relate_: "{{ _('Relate') }}",
contains_: "{{ _('Contains') }}",
notContains_: "{{ _('Does not contain') }}",
originId_: "{{ _('Origin ID') }}",
tags_: "{{ _('Tags') }}",
inTags_: "{{ _('Include Tags') }}",
inTagsAll_: "{{ _('Include Tags (All)') }}",
exTags_: "{{ _('Exclude Tags') }}",
exTagsAny_: "{{ _('Exclude Tags (Any)') }}",
publishDate_: "{{ _('Publish Date') }}",
documentationDate_: "{{ _('Documentation Date') }}",
createdDate_: "{{ _('Creation Date') }}",
updatedDate_: "{{ _('Last Modified Date') }}",
eventDate_: "{{ _('Event Date') }}",
event_: "{{ _('Event') }}",
timingForThisEventIsEstimated_: "{{ _('Timing for this event is estimated') }}",
singleEvent_: "{{ _('Search in a single event') }}",
assignedUser_: "{{ _('Assigned User') }}",
unassigned_: "{{ _('Unassigned') }}",
reviewer_: "{{ _('Reviewer') }}",
workflowStatus_: "{{ _('Workflow Status') }}",
reviewAction_: "{{ _('Review Action') }}",
includeSources_: "{{ _('Include sources') }}",
excludeSources_: "{{ _('Exclude sources (All)') }}",
includeChildSources_: "{{ _('Also include child sources') }}",
any_: "{{ _('Any') }}",
all_: "{{ _('All') }}",
includeLabels_: "{{ _('Include labels') }}",
excludeLabels_: "{{ _('Exclude labels (All)') }}",
includeChildLabels_: "{{ _('Also include child labels') }}",
includeVerLabels_: "{{ _('Include verified labels') }}",
excludeVerLabels_: "{{ _('Exclude verified labels (All)') }}",
includeChildVerLabels_: "{{ _('Also include verified child labels') }}",
includeLocations_: "{{ _('Include locations') }}",
radius_: "{{ _('Radius') }}",
meters_: "{{ _('Meters') }}",
excludeLocations_: "{{ _('Exclude locations (All)') }}",
includeOriginLocations_: "{{ _('Include origin locations (Any)') }}",
excludeOriginLocations_: "{{ _('Exclude origin locations (All)') }}",
includeEventLocations_: "{{ _('Include event locations') }}",
eventType_ : "{{ _('Event type') }}",
geospatial_ : "{{ _('Geospatial') }}",
clearSearch_: "{{ _('Clear Search') }}",
search_: "{{ _('Search') }}",
saveSearch_ : "{{ _('Save Search') }}",
saveSearchAsNew_ : "{{ _('Save As New') }}",
deleteSearch_ : "{{ _('Delete Search') }}",
updateSearch_ : "{{ _('Update Search') }}",
refineExtendSearch_ : "{{ _('Refine/Extend Search') }}",
loadExistingSearch_ : "{{ _('Load existing search') }}",
occupation_ : "{{ _('Occupation') }}",
occupationAr_ : "{{ _('Occupation (Ar)') }}",
position_ : "{{ _('Position') }}",
positionAr_ : "{{ _('Position (Ar)') }}",
spokenDialects_ : "{{ _('Spoken dialects') }}",
familyStatus_ : "{{ _('Family Status') }}",
noOfChildren_ : "{{ _('No of Children') }}",
sex_ : "{{ _('Sex') }}",
minorAdult_ : "{{ _('Minor/Adult') }}",
civilian_ : "{{ _('Civilian/Non Civilian') }}",
actorType_ : "{{ _('Actor Type') }}",
ethnography_ : "{{ _('Ethnography') }}",
nationality_ : "{{ _('Nationality') }}",
yes_: "{{ _('Yes') }}",
no_: "{{ _('No') }}",
unknown_: "{{ _('Unknown') }}",
details_: "{{ _('details') }}",
name_: "{{ _('Name') }}",
reportingPersons_: "{{ _('Reporting Persons') }}",
contactInfo_: "{{ _('Contact info ( phone, email, address)') }}",
relation_: "{{ _('Relation') }}",
relationship_: "{{ _('Relationship') }}",
save_ : "{{ _('Save') }}",
type_ : "{{ _('Type') }}",
latitude_ : "{{ _('Latitude') }}",
longitude_ : "{{ _('Longitude') }}",
parent_ : "{{ _('Parent') }}",
postalCode_ : "{{ _('Postal Code') }}",
normal_ : "{{ _('Normal') }}",
main_ : "{{ _('Main') }}",
mainIncident_ : "{{ _('Main Incident') }}",
filterRelatedItems_: "{{ _('Filter and display related items in main table') }}",
loadMore_: "{{ _('Load More') }}",
restricted_: "{{ _('Restricted') }}",
unrestricted_: "{{ _('Unrestricted') }}",
and_: "{{ _('And') }}",
or_: "{{ _('Or') }}",
accessRoles_: "{{ _('Access Groups') }}",
noReviewNeeded_: "{{ _('No Review Needed') }}",
needsReview_: "{{ _('Needs Review') }}",
loadGeoMap_: "{{ _('Load Geo Map') }}",
by_: "{{ _('By') }}",
searchLocations_: "{{ _('Search Locations') }}",
locationType_: "{{ _('Location Type') }}",
adminLevel_: "{{ _('Admin Level') }}",
country_: "{{ _('Country') }}",
estimated_: "{{ _('Estimated') }}",
confirm_: "{{ _('Are you sure?')}}",
markAsRead_: "{{ _('Mark as read')}}",


searchActivities_: "{{ _('Search Activities') }}",

//bulletin/actor/incident cards
id_: "{{ _('ID') }}",
originid_: "{{ _('Origin ID') }}",
edit_: "{{ _('Edit') }}",
visualize_: "{{ _('Visualize') }}",
description_ : "{{ _('Description') }}",
title_: "{{ _('Title') }}",
originalTitle_: "{{ _('Original Title') }}",
sources_: "{{ _('Sources') }}",
labels_: "{{ _('Labels') }}",
verifiedLabels_: "{{ _('Verified Labels') }}",
events_: "{{ _('Events') }}",
media_: "{{ _('Media') }}",
locations_: "{{ _('Locations') }}",
probability_: "{{ _('Probability') }}",
relatedAs_: "{{ _('Related as') }}",
relatedBulletins_: "{{ _('Related Bulletins') }}",
relatedActors_: "{{ _('Related Actors') }}",
relatedIncidents_: "{{ _('Related Incidents') }}",
relationshipInfo_: "{{ _('Relationship Info') }}",
publishDate_: "{{ _('Publish Date') }}",
documentationDate_: "{{ _('Documentation Date') }}",
sourceLink_: "{{ _('Source Link') }}",
comments_ : "{{ _('Comments') }}",
logHistory_: "{{ _('Log History') }}",

// actors
fullName_: "{{ _('Full Name') }}",
nickname_: "{{ _('Nickname') }}",
nicknameAr_: "{{ _('Nickname (Ar)') }}",
nickName_: "{{ _('Nickname(s)') }}",
firstName_: "{{ _('First Name') }}",
middleName_: "{{ _('Middle Name(s)') }}",
lastName_ : "{{ _('Last Name') }}",
fathersName_ : "{{ _('Father\'s Name') }}",
fathersNameAr_ : "{{ _('Father\'s Name (Ar)') }}",
mothersName_ : "{{ _('Mother\'s Name') }}",
mothersNameAr_ : "{{ _('Mother\'s Name (Ar)') }}",
sex_ : "{{ _('Sex') }}",
age_ : "{{ _('Age') }}",
civilian_ : "{{ _('Civilian') }}",
actorType_ : "{{ _('Actor Type') }}",
relationshipWithBulletin_: (id) => "{{ _('Relationship with Bulletin {id}') }}".replace("{id}", id),
relationshipBetweenActorAndBulletinWillBeCreated_ : "{{ _('The relationship between the new Actor and the Bulletin will be created when the Actor is saved') }}",

originPlace_ : "{{ _('Place of Origin') }}",

idNumber_ : "{{ _('ID Number') }}",
idNumbers_ : "{{ _('ID Numbers') }}",
idType_ : "{{ _('ID Type') }}",
areYouSureYouWantToDeleteThisRecord_ : "{{ _('Are you sure you want to delete this record?') }}",
leaveBlankToIncludeAllTypes_ : "{{ _('Leave blank to include all types.') }}",

occupation_ : "{{ _('Occupation') }}",
position_ : "{{ _('Position') }}",
spokenDialects_ : "{{ _('Spoken Dialects') }}",
familyStatus_ : "{{ _('Family Status') }}",

ethnographicInfo_ : "{{ _('Ethnographic Info') }}",
nationalities_ : "{{ _('Nationalities') }}",
nationalIDCard_ : "{{ _('National ID Card') }}",

overview_ : "{{ _('Overview') }}",

// incidents
claimedViolationsCategories_  : "{{ _('Claimed Violations Categories') }}",
potentialViolationsCategories_  : "{{ _('Potential violation categories') }}",

// Geo markers
geoMarkers_: "{{ _('Geo Markers') }}",
addGeoMarker_: "{{ _('Add Geo Marker') }}",

// missing persons
missingPerson_ : "{{ _('Missing Person') }}",

lastAddress_ : "{{ _('Last Address') }}",
marriageHistory_ : "{{ _('Marriage History') }}",
bioChildren_ : "{{ _('Bio Children') }}",
pregnantAtDisappearance_ : "{{ _('Pregnant at Disappearance') }}",
mpAtDisappearance_ : "{{ _('Months Pregnant at Disappearance') }}",
missingRelatives_ : "{{ _('Missing Relatives') }}",
name_ : "{{ _('Name') }}",
address_ : "{{ _('Address') }}",
phone_ : "{{ _('Phone') }}",
email_ : "{{ _('Email') }}",
seenInDetentionCenter_ : "{{ _('Seen in a detention center?') }}",
injuredDisappearance_ : "{{ _('Injured around time of disappearance?') }}",
knownDead_ : "{{ _('Known to be dead?') }}",
deathDetails_ : "{{ _('Details about circumstances of death') }}",
personalItemsEg_ : "{{ _('Personal Items (watch,ring,chains etc)') }}",
height_ : "{{ _('Height') }}",
weight_ : "{{ _('Weight') }}",
physique_ : "{{ _('Physique') }}",
hairloss_ : "{{ _('Hair Loss') }}",
hairtype_ : "{{ _('Hair Type') }}",
hairlength_ : "{{ _('Hair Length') }}",
haircolor_ : "{{ _('Hair Color') }}",
facialhair_ : "{{ _('Facial Hair') }}",
postureNotes_ : "{{ _('Notes on posture and walking style') }}",
skinMarkings_ : "{{ _('Skin Markings') }}",
handedness_ : "{{ _('Handedness') }}",
glasses_ : "{{ _('Glasses') }}",
eyecolor_ : "{{ _('Eye Color') }}",
characteristicsCongenital_ : "{{ _('Distinctive characteristics (congenital)') }}",
characteristicsAcquired_ : "{{ _('Distinctive characteristics (acquired)') }}",
physicalHabits_ : "{{ _('Physical habits') }}",
otherComments_ : "{{ _('Other comments') }}",
physiciansContact_ : "{{ _('Physician\'s name and contact') }}",
fracturesInjuries_ : "{{ _('Fractures / Injuries') }}",
implants_  : "{{ _('Implants ') }}",
congenitalMalformations_ : "{{ _('Congenital malformations') }}",
painAilments_ : "{{ _('Pain and / or ailments') }}",
otherMedicalConditions_ : "{{ _('Other medical conditions') }}",
accidents_ : "{{ _('Accidents') }}",
prescriptionDrugsTaken_ : "{{ _('Prescription drugs taken') }}",
smoker_ : "{{ _('Smoker') }}",
isDentalRecord_ : "{{ _('Is there a Dental Record') }}",
DentistContact_ : "{{ _('Dentist\'s name and contact') }}",
teethFeatures_ : "{{ _('Teeth features') }}",
dentalProblems_ : "{{ _('Dental problems') }}",
dentalTreatments_ : "{{ _('Dental treatments') }}",
dentalHabits_ : "{{ _('Dental habits') }}",
caseStatus_ : "{{ _('Case status') }}",
reporters_ : "{{ _('Reporters') }}",
identifiedBy : "{{ _('Identified by (responsible institution)') }}",
familyNotified_ : "{{ _('Was the family notified?') }}",
reburialLocation_ : "{{ _('Location of reburial') }}",
detailsPersonSawLast_ : "{{ _('Details of the person who saw them last') }}",
//mpfield
contact_ : "{{ _('Contact') }}",


// extras

time_ : "{{ _('Time') }}",
status_: "{{ _('Status') }}",

// visualization
actors_ : "{{ _('Actors') }}",
bulletins_ : "{{ _('Bulletins') }}",
incidents_ : "{{ _('Incidents') }}",
visInfo_ : "{{ _('Double click on a node to expand graph, click and hold CTRL to view') }}",

// import
importDate_: "{{ _('Import Date') }}",
file_: "{{ _('File') }}",
importLog_: "{{ _('Import Log') }}",

// export
requestedOn_ : "{{ _('Requested On') }}",
expiresOn_ : "{{ _('Expires On') }}",
adminActions_ : "{{ _('Admin Actions') }}",
approve_ : "{{ _('Approve') }}",
expireNow_ : "{{ _('Expire Now') }}",
reject_ : "{{ _('Reject') }}",
changeExpiry_ : "{{ _('Change Expiry') }}",
setExpiry_ : "{{ _('Set Expiry') }}",
exportExpiry_ : "{{ _('Export Expiry') }}",


maybe_ : "{{ _('Maybe') }}",
likely_ : "{{ _('Likely') }}",
certain_ : "{{ _('Certain') }}",

// System logs
message_ : "{{ _('Message') }}",
stacktrace_: "{{ _('Stacktrace') }}",
endpoint_: "{{ _('Endpoint') }}",
userid_: "{{ _('User ID') }}",
lineno_: "{{ _('Line No') }}",
path_: "{{ _('Path') }}",
errType_: "{{ _('Error Type') }}",
level_: "{{ _('Level') }}",
time_: "{{ _('Time') }}",
refreshLogs: "{{ _('Refresh available log files and select latest log file') }}",
noLogs: "{{ _('No log files available') }}",

// Notifications
URGENT_: "{{ _('URGENT') }}",
noNotificationsYet_: "{{ _('No notifications yet') }}",
noNotificationsYetDescription_: "{{ _("You haven't received any notifications yet. When you do, they'll appear here.") }}",
loadMore_: "{{ _('Load more') }}",
noMoreNotificationsToLoad_: "{{ _('No more notifications to load.') }}",
notificationsCouldNotBeLoaded_: "{{ _('Oops! Notifications couldn’t be loaded') }}",
weAreHavingTroubleFetchingNotifications_: "{{ _('We’re having trouble fetching your notifications right now. Check your connection or refresh the page.') }}",
couldNotLoadMoreNotifications_: "{{ _('We couldn’t load more notifications. Please try again.') }}",
oops_: "{{ _('Oops') }}",
retry_: "{{ _('Retry') }}",

// Activity Search Box
user_: "{{ _('User') }}",
selType_: "{{ _('Select Type') }}",
selAction_: "{{ _('Select Action') }}",
activityDate_: "{{ _('Activity Date') }}",

// Actor Search Box
selEventType_: "{{ _('Select Event Type') }}",

// Bulletin Search Box
exactMatch_: "{{ _('Exact Match') }}",

// Address
addrLine1_: "{{ _('Address Line 1') }}",
addrLine2_: "{{ _('Address Line 2') }}",
city_: "{{ _('City') }}",
street_: "{{ _('Street') }}",
streetNo_: "{{ _('Street No') }}",

// Editable table
confirmDelete_: "{{ _('Are you sure you want to delete') }}",
confirmDeleteEvent_: "{{ _('Confirm deleting this event?') }}",

//Export card
includeMedia_: "{{ _('Include Media') }}",
exportFormat_: "{{ _('Export format') }}",

// Export Download
download_: "{{ _('Download') }}",

// Relate Incidents
notFound_: "{{ _('Oops! We couldn\'t find this item.') }}",

// User Card
loggedOut_: "{{ _('You have been logged out. Please log in again.') }}",
confirmLogout_: "{{ _('Are you sure you want to log out all sessions for this user?') }}",
userPermissions_: "{{ _('User Permissions') }}",
userTwoFactorMethods_: "{{ _('User 2FA Methods') }}",
noTwoFactorMethods_: "{{ _('2FA Inactive') }}",
canViewUsernames_: "{{ _('Can View Usernames') }}",
cannotViewUsernames_: "{{ _('Cannot View Usernames') }}",
canViewSimpleHistory_: "{{ _('Can View Simple History') }}",
cannotViewSimpleHistory_: "{{ _('Cannot View Simple History') }}",
canViewFullHistory_: "{{ _('Can View Full History') }}",
cannotViewFullHistory_: "{{ _('Cannot View Full History') }}",
canEditLocations_: "{{ _('Can Edit Locations') }}",
cannotEditLocations_: "{{ _('Cannot Edit Locations') }}",
canExport_: "{{ _('Can Export') }}",
cannotExport_: "{{ _('Cannot Export') }}",
canSelfAssign_: "{{ _('Can Self Assign') }}",
cannotSelfAssign_: "{{ _('Cannot Self Assign') }}",
userSessions_: "{{ _('User Sessions') }}",
session_: "{{ _('Session') }}",
ip_: "{{ _('IP') }}",
userAgent_: "{{ _('User Agent') }}",
started_: "{{ _('Started') }}",
logOffDevice_: "{{ _('Log off this device') }}",

// Geomap
enterFullscreen_: "{{ _('View Fullscreen') }}",
exitFullscreen_: "{{ _('Exit Fullscreen') }}",
number_: "{{ _('Number') }}",
coordinates_: "{{ _('Coordinates') }}",
type_: "{{ _('Type') }}",
eventType_: "{{ _('Event Type') }}",
parentId_: "{{ _('Parent ID') }}",

// Media
image_preview_ : "{{ _('Preview Image') }}",
video_preview_ : "{{ _('Play Video') }}",
pdf_preview_ : "{{ _('Open PDF in PDF Viewer') }}",
file_preview_ : "{{ _('Download File') }}",
category_ : "{{ _('Category') }}",
duration_ : "{{ _('Duration') }}",
click_to_copy_ : "{{ _('Click to copy') }}",
etag_ : "{{ _('File Hash') }}",
filename_ : "{{ _('Filename') }}",

// System Administration
defaultsLoaded_: "{{ _('Default settings loaded. Click Save to apply changes.') }}",
field_: "{{ _('Field') }}",
previous_: "{{ _('Previous') }}",
updated_: "{{ _('Updated') }}",
unset_: "{{ _('UNSET') }}",
on_: "{{ _('On') }}",
off_: "{{ _('Off') }}",

// Component Data
include_postal_code_ : "{{ _('Include Postal Code') }}",
logger_ : "{{ _('Logger') }}",
// bulletin location types
bulletinLocTypes_:
[
{"en": "Locations", "tr": "{{ _('Locations') }}", "code": "locations"},
{"en": "Geo Markers", "tr": "{{ _('Geo Markers') }}", "code": "geomarkers"},
{"en": "Events", "tr": "{{ _('Events') }}", "code": "events"}
],

// actor location types
actorLocTypes_:
[
{"en": "Origin Place", "tr": "{{ _('Origin Place') }}", "code": "originplace"},
{"en": "Events", "tr": "{{ _('Events') }}", "code": "events"}
],

//countries
countries : {{ config.COUNTRIES|to_config|tojson }},


actorTypes: [
{"en": "Person", "tr": "{{ _('Person') }}"},
{"en": "Entity", "tr": "{{ _('Entity') }}"}
],

actorSex: [
{"en": "Male", "tr": "{{ _('Male') }}"},
{"en": "Female", "tr": "{{ _('Female') }}"},
],

actorAge: [
{"en": "Minor","tr": "{{ _('Minor') }}"},
{"en": "Adult","tr": "{{ _('Adult') }}"},
{"en": "Unknown","tr": "{{ _('Unknown') }}"}
],

actorCivilian: [
{"en": "Unknown", "tr": "{{ _('Unknown') }}"},
{"en": "Civilian", "tr": "{{ _('Civilian') }}"},
{"en": "Non-Civilian", "tr": "{{ _('Non-Civilian') }}"},
{"en": "Police", "tr": "{{ _('Police') }}"},
{"en": "Other Security Forces", "tr": "{{ _('Other Security Forces') }}"}
],

actorFamilyStatuses: [
{"en": "Single", "tr": "{{ _('Single') }}"},
{"en": "Married", "tr": "{{ _('Married') }}"},
{"en": "Seperated", "tr": "{{ _('Seperated') }}"},
{"en": "Divorced", "tr": "{{ _('Divorced') }}"},
{"en": "Widowed", "tr": "{{ _('Widowed') }}"},
],

//Bulletin to Actor relations
btoaRelateAs : {{ 'atob'|get_data }},

// Incident to Actor
itoaRelateAs : {{ 'itoa'|get_data }},

atoaRelateAs : {{ 'atoa'|get_data }},

btobRelateAs : {{ 'btob'|get_data }},
itobRelateAs : {{ 'itob'|get_data }},
itoiRelateAs : {{ 'itoi'|get_data }},

statuses : {{ 'workflow_status'|get_data }},

probs : [
{"en": "Maybe", "tr": "{{ _('Maybe') }}"},
{"en": "Likely", "tr": "{{ _('Likely') }}"},
{"en": "Certain", "tr": "{{ _('Certain') }}"}
],


loggedOut_: "{{ _('You have been logged out. Please log in again.') }}",
logoutConfirmation_: "{{ _('Are you sure you want to log out all sessions for this user?') }}",
logoutSessionConfirmation_: "{{ _('Are you sure you want to end the session for this device?') }}",
allSessionsLoggedOut_: "{{ _('All sessions for the user have been logged out successfully.') }}",
loggedOutSession_: "{{ _('Logged out session') }}",
errorFetchingSessions_: "{{ _('Error fetching sessions') }}",
errorLoggingOutSession_: "{{ _('Error logging out session') }}",
errorLoggingOutAllSessions_: "{{ _('Error logging out all sessions for user ID:') }}",
userPermissions_: "{{ _('User Permissions') }}",
canViewUsernames_: "{{ _('Can View Usernames') }}",
canViewSimpleHistory_: "{{ _('Can View Simple History') }}",
canViewFullHistory_: "{{ _('Can View Full History') }}",
canEditLocations_: "{{ _('Can Edit Locations') }}",
canExport_: "{{ _('Can Export') }}",
canSelfAssign_: "{{ _('Can Self Assign') }}",
userSessions_: "{{ _('User Sessions') }}",
session_: "{{ _('Session') }}",
ip_: "{{ _('IP') }}",
userAgent_: "{{ _('User Agent') }}",
started_: "{{ _('Started') }}",
logOffThisDevice_: "{{ _('Log off this device') }}",
active_: "{{ _('Active') }}",
inactive_: "{{ _('Inactive') }}",
logoutAllSessions_: "{{ _('Logout All Sessions') }}",
resetPassword_: "{{ _('Reset password') }}",
passwordResetAlreadyRequested_: "{{ _('Password reset already requested.') }}",
passwordResetRequested_: "{{ _('Password reset requested.') }}",
forcePasswordReset_: "{{ _('Force password reset') }}",
revoke2fa_: "{{ _('Revoke 2FA') }}",

// validations
mustBeMaxCharactersOrFewer_: (max) => "{{ _('Must be {max} characters or fewer.') }}".replace("{max}", max),
mustBeAtLeastCharacters_: (min) => "{{ _('Must be at least {min} characters.') }}".replace("{min}", min),
thisFieldIsRequired_: "{{ _('This field is required.') }}",
pleaseEnterAValidNumber_: "{{ _('Please enter a valid number.') }}",


}

    // add localized configurations for lists with static values

translations['physique'] = [
    {% for opt in config.CONSTANTS.PHYSIQUE_OPTS %}
        {"en": "{{ opt }}", "tr": "{{ _(opt) }}"},
    {% endfor %}
];

translations['pregnant'] = [
    {% for opt in config.CONSTANTS.PREGNANT_AT_DISAPPEARANCE_OPTS %}
        {"en": "{{ opt }}", "tr": "{{ _(opt) }}"},
    {% endfor %}
];

translations['glasses'] = [
    {% for opt in config.CONSTANTS.CLASSIC_OPTS %}
        {"en": "{{ opt }}", "tr": "{{ _(opt) }}"},
    {% endfor %}
];

translations['hairLoss'] = [
    {% for opt in config.CONSTANTS.HAIR_LOSS_OPTS %}
        {"en": "{{ opt }}", "tr": "{{ _(opt) }}"},
    {% endfor %}
];

translations['hairType'] = [
    {% for opt in config.CONSTANTS.HAIR_TYPE_OPTS %}
        {"en": "{{ opt }}", "tr": "{{ _(opt) }}"},
    {% endfor %}
];

translations['hairLength'] = [
    {% for opt in config.CONSTANTS.HAIR_LENGTH_OPTS %}
        {"en": "{{ opt }}", "tr": "{{ _(opt) }}"},
    {% endfor %}
];

translations['hairColor'] = [
    {% for opt in config.CONSTANTS.HAIR_COLOR_OPTS %}
        {"en": "{{ opt }}", "tr": "{{ _(opt) }}"},
    {% endfor %}
];

translations['facialHair'] = [
    {% for opt in config.CONSTANTS.FACIAL_HAIR_OPTS %}
        {"en": "{{ opt }}", "tr": "{{ _(opt) }}"},
    {% endfor %}
];

translations['skinMarkings'] = [
    {% for opt in config.CONSTANTS.SKIN_MARKINGS_OPTS %}
        {"en": "{{ opt }}", "tr": "{{ _(opt) }}"},
    {% endfor %}
];

translations['handness'] = [
    {% for opt in config.CONSTANTS.HANDEDNESS_OPTS %}
        {"en": "{{ opt }}", "tr": "{{ _(opt) }}"},
    {% endfor %}
];

translations['smoker'] = [
    {% for opt in config.CONSTANTS.SMOKER_OPTS %}
        {"en": "{{ opt }}", "tr": "{{ _(opt) }}"},
    {% endfor %}
];

translations['eyeColor'] = [
    {% for opt in config.CONSTANTS.HAIR_COLOR_OPTS %}
        {"en": "{{ opt }}", "tr": "{{ _(opt) }}"},
    {% endfor %}
];

translations['caseStatus'] = [
    {% for opt in config.CONSTANTS.CASE_STATUS_OPTS %}
        {"en": "{{ opt }}", "tr": "{{ _(opt) }}"},
    {% endfor %}
];

translations['levels'] = {
    "error": "{{ _('Error') }}",
    "warning": "{{ _('Warning') }}",
    "info": "{{ _('Info') }}",
    "debug": "{{ _('Debug') }}"
}

translations['whisperModels'] = [
    {% for model in config.CONSTANTS.WHISPER_MODEL_OPTS %}
        {"en": "{{ model['model_label'] }}", "tr": "{{ _(model['model_label']) }}"},
    {% endfor %}
];
<|MERGE_RESOLUTION|>--- conflicted
+++ resolved
@@ -25,7 +25,6 @@
 emailInvalid_: "{{ _('Invalid email address') }}",
 fieldsDoNotMatch_: "{{ _('Fields do not match') }}",
 passwordTooWeak_: "{{ _('Password is too weak') }}",
-<<<<<<< HEAD
 selectFieldType_: "{{ _('Select Field Type') }}",
 shortText_: "{{ _('Short Text') }}",
 longText_: "{{ _('Long Text') }}",
@@ -53,9 +52,7 @@
 optionN_: (num) => "{{ _('Option {num}') }}".replace("{num}", num),
 width_: "{{ _('Width') }}",
 noUiComponentMappedForThisField_: "{{ _('No UI component mapped for this field') }}",
-=======
 showOrHideEventTypes_: "{{ _('Show or Hide Event Types') }}",
->>>>>>> 1654f420
 
 cancel_ : "{{ _('Cancel') }}",
 titleOrTitleArRequired_ : "{{ _('Title or Title (Ar) is required') }}",
