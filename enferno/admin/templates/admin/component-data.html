{% extends 'layout.html' %}
{% block content %}

<v-main class="overflow-y-auto">
    <div class="pa-4">
        <v-card class="pa-4" elevation="2">
            <h1 class="text-h6 mb-5">{{ _('Component Data Management') }}</h1>

            <div class="d-flex flex-column flex-md-row ga-4">
                <v-card class="py-5 overflow-y-auto h-fit" elevation="2" style="min-width: 255px;">
                    <v-tabs mandatory height="40" v-model="tabState.main" selected-class="bg-surface-light" direction="vertical">
                        <v-tab v-for="(tab, key) in tabsMap" :key="key" :value="key"
                            class="px-7 justify-start text-none text-subtitle-2">
                            ${tab.text}
                        </v-tab>
                    </v-tabs>
                </v-card>
                <v-card elevation="2" class="w-100">
                    <div>
                        <div v-if="tabState.main === 'location'">
                            <v-tabs mandatory height="64" v-model="tabState.child">
                                <v-tab v-for="(childTab, key) in tabsMap[tabState.main].nestedTabsMap" :key="key" class="px-7"
                                    :value="key">
                                    ${childTab.text}
                                </v-tab>
                            </v-tabs>
                            <v-divider></v-divider>

                            <div class="overflow-y-auto" style="max-height: calc(100dvh - 248px);">
                                <div v-if="tabState.child === 'administrative-levels'">
                                    <editable-table height="calc(100vh - 628px)" title="{{ _('Location Administrative Levels') }}"
                                        :item-headers="alHeaders" :editable-columns="['title']"
                                        :no-delete-action-ids="noDeleteIdsForLocationAdminLevels"
                                        delete-endpoint="/admin/api/location-admin-level"
                                        save-endpoint="/admin/api/location-admin-level"
                                        load-endpoint="/admin/api/location-admin-levels/?per_page=1000"
                                        @items-updated="onLocationAdminLevelsUpdated">
                                    </editable-table>
                                    <v-divider class="my-4"></v-divider>
                                    <!-- Add toolbar template -->
                                    <v-card flat class="px-5 pb-5 pt-1">
                                        <h3 class="text-subtitle-1 mb-2">{{ _('Full Location Text Format') }}
                                        </h3>
                                        <div class="text-caption text-muted" style="max-width: 716px;">{{
                                            _('These settings control how the full location text of each
                                            Location is
                                            formatted and generated from its title and its parents. You can
                                            customize this order to match the
                                            address system of the country you\'re working on.') }}</div>
                                        <draggable v-model="lalChips" :item-key="'id'" class="d-flex flex-wrap ga-2 mt-4 mb-8"
                                            @end="onDragEnd">
                                            <template #item="{element}">
                                                <v-chip border variant="text" size="default">
                                                    <v-icon left size="x-large">mdi-drag</v-icon>
                                                    <span class="text-body-2 ml-2" v-text="element.title"></span>
                                                </v-chip>
                                            </template>
                                        </draggable>

                                        <div class="d-flex justify-end align-center ga-4 mt-4">
                                            <div class="text-caption text-right text-muted mr-2" style="max-width: 400px;">
                                                {{ _('You can change the option to include postal codes in
                                                format of the full location text in the system settings.') }}
                                            </div>
                                            <v-btn v-if="isOrderChanged" variant="outlined" @click="revertOrder" class="outlined-btn"
                                                prepend-icon="mdi-history">
                                                {{ _('Revert changes') }}
                                            </v-btn>
                                            <v-btn color="primary" variant="outlined" prepend-icon="mdi-refresh" class="outlined-btn"
                                                @click="regenerateLocations">
                                                {{ _('Regenerate') }}
                                            </v-btn>
                                            <v-btn v-if="isOrderChanged" color="primary" prepend-icon="mdi-check"
                                                @click="reorderLocationAdminLevels">
                                                {{ _('Save order') }}
                                            </v-btn>
                                        </div>
                                        <div>
                                            <v-card class="pa-2 mt-5 mb-3" color="info" v-if="showLalWarning">
                                                <v-card-text>
                                                    <v-icon>mdi-information</v-icon>
                                                    {{ _('You must Re-generate Full Location Texts for the new
                                                    format to take effect.') }}
                                                </v-card-text>
                                            </v-card>
                                        </div>
                                    </v-card>
                                </div>

                                <div v-if="tabState.child === 'location-types'">
                                    <editable-table height="calc(100vh - 375px)" title="{{ _('Location Types') }}"
                                        :item-headers="ltHeaders" :no-action-ids="[1,2]" delete-endpoint="/admin/api/location-type"
                                        save-endpoint="/admin/api/location-type"
                                        load-endpoint="/admin/api/location-types/?per_page=1000">
                                    </editable-table>
                                </div>
                            </div>
                        </div>

                        <div v-if="tabState.main === 'countries'">
                            <v-tabs mandatory height="64" v-model="tabState.child">
                                <v-tab v-for="(childTab, key) in tabsMap[tabState.main].nestedTabsMap" :key="key" class="px-7"
                                    :value="key">
                                    ${childTab.text}
                                </v-tab>
                            </v-tabs>
                            <v-divider></v-divider>

                            <div class="overflow-y-auto" style="max-height: calc(100dvh - 248px);">
                                <div v-if="tabState.child === 'countries'">
                                    <editable-table height="calc(100vh - 375px)" title="{{ _('Countries') }}"
                                        :item-headers="countryHeaders" :editable-columns="['title','title_tr']"
                                        delete-endpoint="/admin/api/country" save-endpoint="/admin/api/country"
                                        load-endpoint="/admin/api/countries/?per_page=1000">
                                    </editable-table>
                                </div>

                                <div v-if="tabState.child === 'ethnographic-info'">
                                    <editable-table height="calc(100vh - 375px)" title="{{ _('Ethnographic Information') }}"
                                        :item-headers="ethnoHeaders" :editable-columns="['title','title_tr']"
                                        delete-endpoint="/admin/api/ethnography" save-endpoint="/admin/api/ethnography"
                                        load-endpoint="/admin/api/ethnographies/?per_page=1000">
                                    </editable-table>
                                </div>

                                <div v-if="tabState.child === 'dialects'">
                                    <editable-table height="calc(100vh - 375px)" title="{{ _('Dialects') }}"
                                        :item-headers="dialectHeaders" :editable-columns="['title','title_tr']"
                                        delete-endpoint="/admin/api/dialect" save-endpoint="/admin/api/dialect"
                                        load-endpoint="/admin/api/dialects/?per_page=1000">
                                    </editable-table>
                                </div>
                            </div>
                        </div>

                        <div v-if="tabState.main === 'relations'">
                            <v-tabs mandatory height="64" v-model="tabState.child">
                                <v-tab v-for="(childTab, key) in tabsMap[tabState.main].nestedTabsMap" :key="key" class="px-7"
                                    :value="key">
                                    ${childTab.text}
                                </v-tab>
                            </v-tabs>
                            <v-divider></v-divider>

                            <div class="overflow-y-auto" style="max-height: calc(100dvh - 248px);">
                                <div v-if="tabState.child === 'actor-to-actor'">
                                    <editable-table height="calc(100vh - 375px)" title="{{ _('Actor to Actor Relations') }}"
                                        :item-headers="revRelationHeaders"
                                        :editable-columns="['title','title_tr', 'reverse_title', 'reverse_title_tr']"
                                        delete-endpoint="/admin/api/atoainfo" save-endpoint="/admin/api/atoainfo"
                                        load-endpoint="/admin/api/atoainfos/?per_page=1000">
                                    </editable-table>
                                </div>

                                <div v-if="tabState.child === 'actor-to-bulletin'">
                                    <editable-table height="calc(100vh - 375px)" title="{{ _('Actor to Bulletin Relations') }}"
                                        :item-headers="relationHeaders" :editable-columns="['title','title_tr']"
                                        delete-endpoint="/admin/api/atobinfo" save-endpoint="/admin/api/atobinfo"
                                        load-endpoint="/admin/api/atobinfos/?per_page=1000">
                                    </editable-table>
                                </div>

                                <div v-if="tabState.child === 'bulletin-to-bulletin'">
                                    <editable-table height="calc(100vh - 375px)" title="{{ _('Bulletin to Bulletin Relations') }}"
                                        :item-headers="relationHeaders" :editable-columns="['title','title_tr']"
                                        delete-endpoint="/admin/api/btobinfo" save-endpoint="/admin/api/btobinfo"
                                        load-endpoint="/admin/api/btobinfos/?per_page=1000">
                                    </editable-table>
                                </div>

                                <div v-if="tabState.child === 'incident-to-bulletin'">
                                    <editable-table height="calc(100vh - 375px)" title="{{ _('Incident to Bulletin Relations') }}"
                                        :item-headers="relationHeaders" :editable-columns="['title','title_tr']"
                                        delete-endpoint="/admin/api/itobinfo" save-endpoint="/admin/api/itobinfo"
                                        load-endpoint="/admin/api/itobinfos/?per_page=1000">
                                    </editable-table>
                                </div>

                                <div v-if="tabState.child === 'incident-to-actor'">
                                    <editable-table height="calc(100vh - 375px)" title="{{ _('Incident to Actor Relations') }}"
                                        :item-headers="relationHeaders" :editable-columns="['title','title_tr']"
                                        delete-endpoint="/admin/api/itoainfo" save-endpoint="/admin/api/itoainfo"
                                        load-endpoint="/admin/api/itoainfos/?per_page=1000">
                                    </editable-table>
                                </div>

                                <div v-if="tabState.child === 'incident-to-incident'">
                                    <editable-table height="calc(100vh - 375px)" title="{{ _('Incident to Incident Relations') }}"
                                        :item-headers="relationHeaders" :editable-columns="['title','title_tr']"
                                        delete-endpoint="/admin/api/itoiinfo" save-endpoint="/admin/api/itoiinfo"
                                        load-endpoint="/admin/api/itoiinfos/?per_page=1000">
                                    </editable-table>
                                </div>
                            </div>
                        </div>
                        <div v-if="tabState.main === 'media'">
                            <div class="overflow-y-auto" style="max-height: calc(100dvh - 180px);">
                                <editable-table height="calc(100vh - 307px)" title="{{ _('Media Categories') }}"
                                    :item-headers="mediaHeaders" :editable-columns="['title','title_tr']"
                                    delete-endpoint="/admin/api/mediacategory" save-endpoint="/admin/api/mediacategory"
                                    load-endpoint="/admin/api/mediacategories/?per_page=1000">
                                </editable-table>
                            </div>
                        </div>
                        <div v-if="tabState.main === 'geolocation'">
                            <div class="overflow-y-auto" style="max-height: calc(100dvh - 180px);">
                                <editable-table height="calc(100vh - 307px)" title="{{ _('Geo Location Types') }}"
                                    :item-headers="geoHeaders" :editable-columns="['title','title_tr']"
                                    delete-endpoint="/admin/api/geolocationtype" save-endpoint="/admin/api/geolocationtype"
                                    load-endpoint="/admin/api/geolocationtypes/?per_page=1000">
                                </editable-table>
                            </div>
                        </div>
                        <div v-if="tabState.main === 'violation'">
                            <v-tabs mandatory height="64" v-model="tabState.child">
                                <v-tab class="px-7" value="potential-violation">
                                    {{ _('Potential Violation') }}
                                </v-tab>
                                <v-tab class="px-7" value="claimed-violation">
                                    {{ _('Claimed Violation') }}
                                </v-tab>
                            </v-tabs>
                            <v-divider></v-divider>

                            <div class="overflow-y-auto" style="max-height: calc(100dvh - 248px);">
                                <div v-if="tabState.child === 'potential-violation'">
                                    <editable-table height="calc(100vh - 375px)" title="{{ _('Potential Violation Categories') }}"
                                        :item-headers="potentialHeaders" :editable-columns="['title','title_tr']"
                                        delete-endpoint="/admin/api/potentialviolation" save-endpoint="/admin/api/potentialviolation"
                                        load-endpoint="/admin/api/potentialviolation/?per_page=1000">
                                    </editable-table>
                                </div>

                                <div v-if="tabState.child === 'claimed-violation'">
                                    <editable-table height="calc(100vh - 375px)" title="{{ _('Claimed Violation Categories') }}"
                                        :item-headers="claimedHeaders" :editable-columns="['title','title_tr']"
                                        delete-endpoint="/admin/api/claimedviolation" save-endpoint="/admin/api/claimedviolation"
                                        load-endpoint="/admin/api/claimedviolation/?per_page=1000">
                                    </editable-table>
                                </div>
                            </div>
                        </div>
                    </div>
                </v-card>
            </div>
                        

        </v-card>
    </div>
</v-main>

{% endblock %} {% block js %}


<<<<<<< HEAD
{% if config.GOOGLE_MAPS_API_KEY %}
{{ '
<script src="https://maps.googleapis.com/maps/api/js?key='|safe + config.GOOGLE_MAPS_API_KEY + '" async defer></script>
'|safe }}
{% endif %}
<script src="/static/js/Leaflet.GoogleMutant.js"></script>
<script src="/static/js/components/EditableTable.js"></script>
<script src="/static/js/Sortable.min.js"></script>
<script src="/static/js/vuedraggable.umd.js"></script>

<script>
    window.__GOOGLE_MAPS_API_KEY__ = '{{ config.GOOGLE_MAPS_API_KEY }}';

    const draggable = vuedraggable;
    const { createApp } = Vue;
    const { createVuetify } = Vuetify;
    const vuetify = createVuetify(vuetifyConfig);

    const app = createApp({
        delimiters: delimiters,
        mixins: [globalMixin],

        components: {
            EditableTable
        },
        mounted() {
            this.setInitialTabStateKey()
        },
        data() {
            return {
=======
    {% if config.GOOGLE_MAPS_API_KEY %}
        {{ '
<script src="https://maps.googleapis.com/maps/api/js?key='|safe + config.GOOGLE_MAPS_API_KEY + '&loading=async" async
        defer></script>'|safe }}

    {% endif %}
    <script src="/static/js/Leaflet.GoogleMutant.js"></script>
    <script src="/static/js/components/EditableTable.js"></script>
    <script src="/static/js/Sortable.min.js"></script>
    <script src="/static/js/vuedraggable.umd.js"></script>

    <script>
        window.__GOOGLE_MAPS_API_KEY__ = '{{ config.GOOGLE_MAPS_API_KEY }}';

        const draggable = vuedraggable;
        const {createApp} = Vue;
        const {createVuetify} = Vuetify;
        const vuetify = createVuetify(vuetifyConfig);

        const app = createApp({
            delimiters: delimiters,
            mixins: [globalMixin],
            
            components: {
                EditableTable
            },
            data: () => ({
>>>>>>> ac4cd2a7
                translations: window.translations,
                itemsPerPageOptions: window.itemsPerPageOptions,
                drawer: drawer,
                tabState: {
                    main: 'location',
                    child: 'administrative-levels',
                },
                tabsMap: {
                    location: {
                        text: "{{ _('Location') }}",
                        nestedTabsMap: {
                            ['administrative-levels']: { text: "{{ _('Administrative Levels') }}" },
                            ['location-types']: { text: "{{ _('Location Types') }}" }
                        }
                    },
                    countries: {
                        text: "{{ _('Countries and Languages') }}",
                        nestedTabsMap: {
                            countries: { text: "{{ _('Countries') }}" },
                            ['ethnographic-info']: { text: "{{ _('Ethnographic Information') }}" },
                            dialects: { text: "{{ _('Dialects') }}" },
                        }
                    },
                    relations: {
                        text: "{{ _('Relations') }}",
                        nestedTabsMap: {
                            ['actor-to-actor']: { text: "{{ _('Actor to Actor') }}" },
                            ['actor-to-bulletin']: { text: "{{ _('Actor to Bulletin') }}" },
                            ['bulletin-to-bulletin']: { text: "{{ _('Bulletin to Bulletin') }}" },
                            ['incident-to-bulletin']: { text: "{{ _('Incident to Bulletin') }}" },
                            ['incident-to-actor']: { text: "{{ _('Incident to Actor') }}" },
                            ['incident-to-incident']: { text: "{{ _('Incident to Incident') }}" },
                        }
                    },
                    media: { text: "{{ _('Media Categories') }}" },
                    geolocation: { text: "{{ _('Geo Location') }}" },
                    violation: {
                        text: "{{ _('Violation Categories') }}",
                        nestedTabsMap: {
                            ['potential-violation']: { text: "{{ _('Potential Violation') }}" },
                            ['claimed-violation']: { text: "{{ _('Claimed Violation') }}" }
                        }
                    },
                },

                alHeaders: [
                    { title: "{{_('ID')}}", value: "id" },
                    { title: "{{_('Code')}}", value: "code" },
                    { title: "{{_('Title')}}", value: "title" },
                    { title: "{{_('Actions')}}", value: "actions", align: "end" },

                ],

                ltHeaders: [
                    { title: "{{_('ID')}}", value: "id" },
                    { title: "{{_('Title')}}", value: "title" },
                    { title: "{{_('Actions')}}", value: "actions", align: "end" },
                ],

                countryHeaders: [
                    { title: "{{_('ID')}}", value: "id" },
                    { title: "{{_('Title')}}", value: "title" },
                    { title: "{{_('Title (tr)')}}", value: "title_tr" },
                    { title: "{{_('Actions')}}", value: "actions", align: "end" },
                ],

                ethnoHeaders: [
                    { title: "{{_('ID')}}", value: "id" },
                    { title: "{{_('Title')}}", value: "title" },
                    { title: "{{_('Title (tr)')}}", value: "title_tr" },
                    { title: "{{_('Actions')}}", value: "actions", align: "end" },
                ],

                dialectHeaders: [
                    { title: "{{_('ID')}}", value: "id" },
                    { title: "{{_('Title')}}", value: "title" },
                    { title: "{{_('Title (tr)')}}", value: "title_tr" },
                    { title: "{{_('Actions')}}", value: "actions", align: "end" },
                ],

                relationHeaders: [
                    { title: "{{_('ID')}}", value: "id" },
                    { title: "{{_('Title')}}", value: "title" },
                    { title: "{{_('Title (tr)')}}", value: "title_tr" },
                    { title: "{{_('Actions')}}", value: "actions", align: "end" },
                ],
                revRelationHeaders: [
                    { title: "{{_('ID')}}", value: "id" },
                    { title: "{{_('Title')}}", value: "title" },
                    { title: "{{_('Title (tr)')}}", value: "title_tr" },
                    { title: "{{_('Reverse Title')}}", value: "reverse_title" },
                    { title: "{{_('Reverse Title (tr)')}}", value: "reverse_title_tr" },
                    { title: "{{_('Actions')}}", value: "actions", align: "end" },
                ],

                mediaHeaders: [
                    { title: "{{_('ID')}}", value: "id" },
                    { title: "{{_('Title')}}", value: "title" },
                    { title: "{{_('Title (tr)')}}", value: "title_tr" },
                    { title: "{{_('Actions')}}", value: "actions", align: "end" },
                ],
                geoHeaders: [
                    { title: "{{_('ID')}}", value: "id" },
                    { title: "{{_('Title')}}", value: "title" },
                    { title: "{{_('Title (tr)')}}", value: "title_tr" },
                    { title: "{{_('Actions')}}", value: "actions", align: "end" },
                ],

                potentialHeaders: [
                    { title: "{{_('ID')}}", value: "id" },
                    { title: "{{_('Title')}}", value: "title" },
                    { title: "{{_('Title (tr)')}}", value: "title_tr" },
                    { title: "{{_('Actions')}}", value: "actions", align: "end" },
                ],

                claimedHeaders: [
                    { title: "{{_('ID')}}", value: "id" },
                    { title: "{{_('Title')}}", value: "title" },
                    { title: "{{_('Title (tr)')}}", value: "title_tr" },
                    { title: "{{_('Actions')}}", value: "actions", align: "end" },
                ],

                noDeleteIdsForLocationAdminLevels: [],
                locationAdminLevels: [],
                lalChips: [],
                showLalWarning: false,
                cachedOrder: [],
            }
        },

        watch: {
            locationAdminLevels: {
                handler(items) {
                    this.updateLalChips(items);
                    this.updateCachedOrder();
                },
                deep: true
            },
            'tabState.main'(parentKey) {
                this.tabState.main = parentKey;

                const hasNestedTabs = this.tabsMap?.[parentKey] && 'nestedTabsMap' in this.tabsMap[parentKey]

                if (hasNestedTabs) {
                    const childKey = this.tabState.child

                    const childKeyExists = this.tabsMap?.[parentKey]?.nestedTabsMap && childKey in this.tabsMap[parentKey].nestedTabsMap

                    if (!childKeyExists) {
                        this.tabState.child = Object.keys(this.tabsMap[parentKey].nestedTabsMap).find(Boolean)
                    }
                } else {
                    this.tabState.child = null
                }

                const hash = `#${[this.tabState.main, this.tabState.child].filter(Boolean).join('/')}`

                this.$router.replace({ name: 'component-data', hash })
            },
            'tabState.child'(childKey) {
                this.tabState.child = childKey;

                const hash = `#${[this.tabState.main, this.tabState.child].filter(Boolean).join('/')}`

                this.$router.replace({ name: 'component-data', hash })
            }
        },

        computed: {
            isOrderChanged() {
                return JSON.stringify(this.cachedOrder) !== JSON.stringify(this.lalChips.map(chip => chip.id));
            }
        },

        methods: {
            setInitialTabStateKey() {
                if (!window.location.hash) return;
                this.tabState.main = window.location.hash.replace('#', '').split('/')[0]
                this.tabState.child = window.location.hash.replace('#', '').split('/')[1]
            },
            onDragEnd() {
                if (this.isOrderChanged) {
                    this.showLalWarning = true;
                }
            },
            revertOrder() {
                this.lalChips = this.cachedOrder.map(id => this.locationAdminLevels.find(item => item.id === id));
            },
            updateCachedOrder() {
                this.cachedOrder = this.lalChips.map(chip => chip.id);
            },
            onLocationAdminLevelsUpdated(items) {
                this.locationAdminLevels = items;
                this.updateNoActionIdsForLocationAdminLevels(items);
            },
            updateNoActionIdsForLocationAdminLevels(items) {
                const maxCode = Math.max(...items.map(item => item.code));
                this.noDeleteIdsForLocationAdminLevels = items.filter(item => item.code !== maxCode).map(item => item.id);
            },
            updateLalChips(items) {
                this.lalChips = items.map(item => ({ id: item.id, title: item.title, display_order: item.display_order })).sort((a, b) => a.display_order - b.display_order);
            },
            reorderLocationAdminLevels() {
                axios.post("/admin/api/location-admin-levels/reorder", { order: this.lalChips.map(chip => chip.id) }).then(response => {
                    if (response.status === 200) {
                        this.updateCachedOrder();
                        this.showLalWarning = true;
                        this.$root.showSnack("Order updated");
                    }
                });
            },
            regenerateLocations() {
                axios.post("/admin/api/location/regenerate/").then(response => {
                    this.$root.showSnack(response.data);
                    this.showLalWarning = false;
                });
            }
        }
    });
    app.component('draggable', draggable);
    app.use(router).use(vuetify).mount('#app');
</script>
{% endblock %}<|MERGE_RESOLUTION|>--- conflicted
+++ resolved
@@ -252,10 +252,9 @@
 {% endblock %} {% block js %}
 
 
-<<<<<<< HEAD
 {% if config.GOOGLE_MAPS_API_KEY %}
 {{ '
-<script src="https://maps.googleapis.com/maps/api/js?key='|safe + config.GOOGLE_MAPS_API_KEY + '" async defer></script>
+<script src="https://maps.googleapis.com/maps/api/js?key='|safe + config.GOOGLE_MAPS_API_KEY + '&loading=async" async defer></script>
 '|safe }}
 {% endif %}
 <script src="/static/js/Leaflet.GoogleMutant.js"></script>
@@ -283,35 +282,6 @@
         },
         data() {
             return {
-=======
-    {% if config.GOOGLE_MAPS_API_KEY %}
-        {{ '
-<script src="https://maps.googleapis.com/maps/api/js?key='|safe + config.GOOGLE_MAPS_API_KEY + '&loading=async" async
-        defer></script>'|safe }}
-
-    {% endif %}
-    <script src="/static/js/Leaflet.GoogleMutant.js"></script>
-    <script src="/static/js/components/EditableTable.js"></script>
-    <script src="/static/js/Sortable.min.js"></script>
-    <script src="/static/js/vuedraggable.umd.js"></script>
-
-    <script>
-        window.__GOOGLE_MAPS_API_KEY__ = '{{ config.GOOGLE_MAPS_API_KEY }}';
-
-        const draggable = vuedraggable;
-        const {createApp} = Vue;
-        const {createVuetify} = Vuetify;
-        const vuetify = createVuetify(vuetifyConfig);
-
-        const app = createApp({
-            delimiters: delimiters,
-            mixins: [globalMixin],
-            
-            components: {
-                EditableTable
-            },
-            data: () => ({
->>>>>>> ac4cd2a7
                 translations: window.translations,
                 itemsPerPageOptions: window.itemsPerPageOptions,
                 drawer: drawer,
