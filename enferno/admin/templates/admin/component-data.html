{% extends 'layout.html' %}
{% block content %}

<<<<<<< HEAD
<v-main class="overflow-y-auto">
    <div class="pa-4">
        <v-card class="pa-4" elevation="2">
            <h1 class="text-h6 mb-5">{{ _('Component Data Management') }}</h1>

            <div class="d-flex flex-column flex-md-row ga-4">
                <v-card class="py-5 overflow-y-auto h-fit" elevation="2" style="min-width: 255px;">
                    <v-tabs mandatory height="40" v-model="tabState.main" selected-class="bg-surface-light" direction="vertical">
                        <v-tab v-for="(tab, key) in tabsMap" :key="key" :value="key"
                            class="px-7 justify-start text-none text-subtitle-2">
                            ${tab.text}
=======
<v-main style="overflow: scroll;">
    <v-card class="ma-5 pa-2">
        <v-card-title>
            <div class="flex-grow-1">{{ _('Component Data Management') }}</div>
        </v-card-title>

        <v-container fluid>
            <v-row>

                <v-col cols="12" sm="6" md="3">
                    <v-tabs v-model="selectedTab" direction="vertical">
                        <v-tab value="location-admin-levels" class="justify-start">
                            {{ _('Location Administrative Levels') }}
                        </v-tab>
                        <v-tab value="location-types" class="justify-start">
                            {{ _('Location Types') }}
                        </v-tab>
                        <v-tab value="countries" class="justify-start">
                            {{ _('Countries') }}
                        </v-tab>
                        <v-tab value="ethnographic-info" class="justify-start">
                            {{ _('Ethnographic Information') }}
                        </v-tab>
                        <v-tab value="dialects" class="justify-start">
                            {{ _('Dialects') }}
                        </v-tab>
                        <v-tab value="id-number-types" class="justify-start">
                            {{ _('ID Number Types') }}
                        </v-tab>
                        <v-tab value="actor-actor-relations" class="justify-start">
                            {{ _('Actor to Actor Relations') }}
                        </v-tab>
                        <v-tab value="actor-bulletin-relations" class="justify-start">
                            {{ _('Actor to Bulletin Relations') }}
                        </v-tab>
                        <v-tab value="bulletin-bulletin-relations" class="justify-start">
                            {{ _('Bulletin to Bulletin Relations') }}
                        </v-tab>
                        <v-tab value="incident-bulletin-relations" class="justify-start">
                            {{ _('Incident to Bulletin Relations') }}
                        </v-tab>
                        <v-tab value="incident-actor-relations" class="justify-start">
                            {{ _('Incident to Actor Relations') }}
                        </v-tab>
                        <v-tab value="incident-incident-relations" class="justify-start">
                            {{ _('Incident to Incident Relations') }}
                        </v-tab>
                        <v-tab value="media-categories" class="justify-start">
                            {{ _('Media Categories') }}
                        </v-tab>
                        <v-tab value="geo-location-types" class="justify-start">
                            {{ _('Geo Location Types') }}
                        </v-tab>
                        <v-tab value="potential-violation-categories" class="justify-start">
                            {{ _('Potential Violation Categories') }}
                        </v-tab>
                        <v-tab value="claimed-violation-categories" class="justify-start">
                            {{ _('Claimed Violation Categories') }}
>>>>>>> 7071bc29
                        </v-tab>
                    </v-tabs>
                </v-card>
                <v-card elevation="2" class="w-100">
                    <div>
                        <div v-if="tabState.main === 'location'">
                            <v-tabs mandatory height="64" v-model="tabState.child">
                                <v-tab v-for="(childTab, key) in tabsMap[tabState.main].nestedTabsMap" :key="key" class="px-7"
                                    :value="key">
                                    ${childTab.text}
                                </v-tab>
                            </v-tabs>
                            <v-divider></v-divider>

                            <div class="overflow-y-auto" style="max-height: calc(100dvh - 248px);">
                                <div v-if="tabState.child === 'administrative-levels'">
                                    <editable-table :height="`calc(100vh - ${showLalWarning ? '701px' : '628px'})`" title="{{ _('Location Administrative Levels') }}"
                                        :item-headers="alHeaders" :editable-columns="['code', 'title']"
                                        :no-delete-action-ids="noDeleteIdsForLocationAdminLevels"
                                        delete-endpoint="/admin/api/location-admin-level"
                                        save-endpoint="/admin/api/location-admin-level"
                                        load-endpoint="/admin/api/location-admin-levels/?per_page=1000"
                                        @items-updated="onLocationAdminLevelsUpdated">
                                    </editable-table>
                                    <v-divider class="my-4"></v-divider>
                                    <!-- Add toolbar template -->
                                    <v-card flat class="px-5 pb-5 pt-1">
                                        <h3 class="text-subtitle-1 mb-2">{{ _('Full Location text format') }}
                                        </h3>
                                        <div class="text-caption text-muted" style="max-width: 716px;">{{
                                            _('These settings control how the Full Location text of each
                                            Location is
                                            formatted and generated from its title and its parents. You can
                                            customize this order to match the
                                            address system of the country you\'re working on.') }}</div>
                                        <draggable v-model="lalChips" :item-key="'id'" class="d-flex flex-wrap ga-2 mt-4 mb-8"
                                            @end="onDragEnd">
                                            <template #item="{element}">
                                                <v-chip border variant="text" size="default">
                                                    <v-icon left size="x-large">mdi-drag</v-icon>
                                                    <span class="text-body-2 ml-2" v-text="element.title"></span>
                                                </v-chip>
                                            </template>
                                        </draggable>

                                        <div class="d-flex justify-end align-center ga-4 mt-4">
                                            <div class="text-caption text-right text-muted mr-2" style="max-width: 400px;">
                                                {{ _('You can change the option to include postal codes in
                                                format of the Full Location text in the system settings.') }}
                                            </div>
                                            <v-btn v-if="isOrderChanged" variant="outlined" @click="revertOrder" class="outlined-btn"
                                                prepend-icon="mdi-history">
                                                {{ _('Revert changes') }}
                                            </v-btn>
                                            <v-btn color="primary" variant="outlined" prepend-icon="mdi-refresh" class="outlined-btn"
                                                @click="regenerateLocations">
                                                {{ _('Regenerate') }}
                                            </v-btn>
                                            <v-btn v-if="isOrderChanged" color="primary" prepend-icon="mdi-check"
                                                @click="reorderLocationAdminLevels">
                                                {{ _('Save order') }}
                                            </v-btn>
                                        </div>
                                        <div>
                                            <v-card class="mt-5" color="info" v-if="showLalWarning">
                                                <v-card-text class="d-flex align-center ga-2" style="line-height: 1;">
                                                    <v-icon>mdi-information</v-icon>
                                                    {{ _('You must re-generate Full Location texts for the new format to take effect.') }}
                                                </v-card-text>
                                            </v-card>
                                        </div>
                                    </v-card>
                                </div>

                                <div v-if="tabState.child === 'location-types'">
                                    <editable-table height="calc(100vh - 375px)" title="{{ _('Location Types') }}"
                                        :item-headers="ltHeaders" :no-action-ids="[1,2]" delete-endpoint="/admin/api/location-type"
                                        save-endpoint="/admin/api/location-type"
                                        load-endpoint="/admin/api/location-types/?per_page=1000">
                                    </editable-table>
                                </div>
                            </div>
                        </div>

                        <div v-if="tabState.main === 'countries'">
                            <v-tabs mandatory height="64" v-model="tabState.child">
                                <v-tab v-for="(childTab, key) in tabsMap[tabState.main].nestedTabsMap" :key="key" class="px-7"
                                    :value="key">
                                    ${childTab.text}
                                </v-tab>
                            </v-tabs>
                            <v-divider></v-divider>

                            <div class="overflow-y-auto" style="max-height: calc(100dvh - 248px);">
                                <div v-if="tabState.child === 'countries'">
                                    <editable-table height="calc(100vh - 375px)" title="{{ _('Countries') }}"
                                        :item-headers="countryHeaders" :editable-columns="['title','title_tr']"
                                        delete-endpoint="/admin/api/country" save-endpoint="/admin/api/country"
                                        load-endpoint="/admin/api/countries/?per_page=1000">
                                    </editable-table>
<<<<<<< HEAD
                                </div>

                                <div v-if="tabState.child === 'ethnographic-info'">
                                    <editable-table height="calc(100vh - 375px)" title="{{ _('Ethnographic Information') }}"
                                        :item-headers="ethnoHeaders" :editable-columns="['title','title_tr']"
                                        delete-endpoint="/admin/api/ethnography" save-endpoint="/admin/api/ethnography"
                                        load-endpoint="/admin/api/ethnographies/?per_page=1000">
=======
                                </v-card-text>
                            </v-card>
                        </v-window-item>

                        <v-window-item value="id-number-types" class="pa-1">
                            <v-card>
                                <v-card-text>
                                    <editable-table title="{{ _('ID Number Types') }}"
                                                    :item-headers="idNumberTypeHeaders"
                                                    :editable-columns="['title','title_tr']"
                                                    delete-endpoint="/admin/api/idnumbertype"
                                                    save-endpoint="/admin/api/idnumbertype"
                                                    load-endpoint="/admin/api/idnumbertypes/?per_page=1000">
                                    </editable-table>
                                </v-card-text>
                            </v-card>
                        </v-window-item>

                        <v-window-item value="actor-actor-relations" class="pa-1">
                            <v-card>
                                <v-card-text>
                                    <editable-table title="{{ _('Actor to Actor Relations') }}"
                                                    :item-headers="revRelationHeaders"
                                                    :editable-columns="['title','title_tr', 'reverse_title', 'reverse_title_tr']"
                                                    delete-endpoint="/admin/api/atoainfo"
                                                    save-endpoint="/admin/api/atoainfo"
                                                    load-endpoint="/admin/api/atoainfos/?per_page=1000">
>>>>>>> 7071bc29
                                    </editable-table>
                                </div>

                                <div v-if="tabState.child === 'dialects'">
                                    <editable-table height="calc(100vh - 375px)" title="{{ _('Dialects') }}"
                                        :item-headers="dialectHeaders" :editable-columns="['title','title_tr']"
                                        delete-endpoint="/admin/api/dialect" save-endpoint="/admin/api/dialect"
                                        load-endpoint="/admin/api/dialects/?per_page=1000">
                                    </editable-table>
                                </div>
                            </div>
                        </div>

                        <div v-if="tabState.main === 'relations'">
                            <v-tabs mandatory height="64" v-model="tabState.child">
                                <v-tab v-for="(childTab, key) in tabsMap[tabState.main].nestedTabsMap" :key="key" class="px-7"
                                    :value="key">
                                    ${childTab.text}
                                </v-tab>
                            </v-tabs>
                            <v-divider></v-divider>

                            <div class="overflow-y-auto" style="max-height: calc(100dvh - 248px);">
                                <div v-if="tabState.child === 'actor-to-actor'">
                                    <editable-table height="calc(100vh - 375px)" title="{{ _('Actor to Actor Relations') }}"
                                        :item-headers="revRelationHeaders"
                                        :editable-columns="['title','title_tr', 'reverse_title', 'reverse_title_tr']"
                                        delete-endpoint="/admin/api/atoainfo" save-endpoint="/admin/api/atoainfo"
                                        load-endpoint="/admin/api/atoainfos/?per_page=1000">
                                    </editable-table>
                                </div>

                                <div v-if="tabState.child === 'actor-to-bulletin'">
                                    <editable-table height="calc(100vh - 375px)" title="{{ _('Actor to Bulletin Relations') }}"
                                        :item-headers="relationHeaders" :editable-columns="['title','title_tr']"
                                        delete-endpoint="/admin/api/atobinfo" save-endpoint="/admin/api/atobinfo"
                                        load-endpoint="/admin/api/atobinfos/?per_page=1000">
                                    </editable-table>
                                </div>

                                <div v-if="tabState.child === 'bulletin-to-bulletin'">
                                    <editable-table height="calc(100vh - 375px)" title="{{ _('Bulletin to Bulletin Relations') }}"
                                        :item-headers="relationHeaders" :editable-columns="['title','title_tr']"
                                        delete-endpoint="/admin/api/btobinfo" save-endpoint="/admin/api/btobinfo"
                                        load-endpoint="/admin/api/btobinfos/?per_page=1000">
                                    </editable-table>
                                </div>

                                <div v-if="tabState.child === 'incident-to-bulletin'">
                                    <editable-table height="calc(100vh - 375px)" title="{{ _('Incident to Bulletin Relations') }}"
                                        :item-headers="relationHeaders" :editable-columns="['title','title_tr']"
                                        delete-endpoint="/admin/api/itobinfo" save-endpoint="/admin/api/itobinfo"
                                        load-endpoint="/admin/api/itobinfos/?per_page=1000">
                                    </editable-table>
                                </div>

                                <div v-if="tabState.child === 'incident-to-actor'">
                                    <editable-table height="calc(100vh - 375px)" title="{{ _('Incident to Actor Relations') }}"
                                        :item-headers="relationHeaders" :editable-columns="['title','title_tr']"
                                        delete-endpoint="/admin/api/itoainfo" save-endpoint="/admin/api/itoainfo"
                                        load-endpoint="/admin/api/itoainfos/?per_page=1000">
                                    </editable-table>
                                </div>

                                <div v-if="tabState.child === 'incident-to-incident'">
                                    <editable-table height="calc(100vh - 375px)" title="{{ _('Incident to Incident Relations') }}"
                                        :item-headers="relationHeaders" :editable-columns="['title','title_tr']"
                                        delete-endpoint="/admin/api/itoiinfo" save-endpoint="/admin/api/itoiinfo"
                                        load-endpoint="/admin/api/itoiinfos/?per_page=1000">
                                    </editable-table>
                                </div>
                            </div>
                        </div>
                        <div v-if="tabState.main === 'media'">
                            <div class="overflow-y-auto" style="max-height: calc(100dvh - 180px);">
                                <editable-table height="calc(100vh - 307px)" title="{{ _('Media Categories') }}"
                                    :item-headers="mediaHeaders" :editable-columns="['title','title_tr']"
                                    delete-endpoint="/admin/api/mediacategory" save-endpoint="/admin/api/mediacategory"
                                    load-endpoint="/admin/api/mediacategories/?per_page=1000">
                                </editable-table>
                            </div>
                        </div>
                        <div v-if="tabState.main === 'geolocation'">
                            <div class="overflow-y-auto" style="max-height: calc(100dvh - 180px);">
                                <editable-table height="calc(100vh - 307px)" title="{{ _('Geo Location Types') }}"
                                    :item-headers="geoHeaders" :editable-columns="['title','title_tr']"
                                    delete-endpoint="/admin/api/geolocationtype" save-endpoint="/admin/api/geolocationtype"
                                    load-endpoint="/admin/api/geolocationtypes/?per_page=1000">
                                </editable-table>
                            </div>
                        </div>
                        <div v-if="tabState.main === 'violation'">
                            <v-tabs mandatory height="64" v-model="tabState.child">
                                <v-tab class="px-7" value="potential-violation">
                                    {{ _('Potential Violation') }}
                                </v-tab>
                                <v-tab class="px-7" value="claimed-violation">
                                    {{ _('Claimed Violation') }}
                                </v-tab>
                            </v-tabs>
                            <v-divider></v-divider>

                            <div class="overflow-y-auto" style="max-height: calc(100dvh - 248px);">
                                <div v-if="tabState.child === 'potential-violation'">
                                    <editable-table height="calc(100vh - 375px)" title="{{ _('Potential Violation Categories') }}"
                                        :item-headers="potentialHeaders" :editable-columns="['title','title_tr']"
                                        delete-endpoint="/admin/api/potentialviolation" save-endpoint="/admin/api/potentialviolation"
                                        load-endpoint="/admin/api/potentialviolation/?per_page=1000">
                                    </editable-table>
                                </div>

                                <div v-if="tabState.child === 'claimed-violation'">
                                    <editable-table height="calc(100vh - 375px)" title="{{ _('Claimed Violation Categories') }}"
                                        :item-headers="claimedHeaders" :editable-columns="['title','title_tr']"
                                        delete-endpoint="/admin/api/claimedviolation" save-endpoint="/admin/api/claimedviolation"
                                        load-endpoint="/admin/api/claimedviolation/?per_page=1000">
                                    </editable-table>
                                </div>
                            </div>
                        </div>
                    </div>
                </v-card>
            </div>
                        

        </v-card>
    </div>
</v-main>

{% endblock %} {% block js %}


{% if config.GOOGLE_MAPS_API_KEY %}
{{ '
<script src="https://maps.googleapis.com/maps/api/js?key='|safe + config.GOOGLE_MAPS_API_KEY + '&loading=async" async defer></script>
'|safe }}
{% endif %}
<script src="/static/js/Leaflet.GoogleMutant.js"></script>
<script src="/static/js/components/EditableTable.js"></script>
<script src="/static/js/Sortable.min.js"></script>
<script src="/static/js/vuedraggable.umd.js"></script>

<script>
    window.__GOOGLE_MAPS_API_KEY__ = '{{ config.GOOGLE_MAPS_API_KEY }}';

    const draggable = vuedraggable;
    const { createApp } = Vue;
    const { createVuetify } = Vuetify;
    const vuetify = createVuetify(vuetifyConfig);

    const app = createApp({
        delimiters: delimiters,
        mixins: [globalMixin],

        components: {
            EditableTable
        },
        mounted() {
            this.setInitialTabStateKey()

            this.$router.afterEach((to) => {
                const [main, child] = to.hash.slice(1).split('/');

                const mainKey = main && main in this.tabsMap ? main : Object.keys(this.tabsMap)[0];
                const nested = this.tabsMap[mainKey]?.nestedTabsMap || {};
                const childKey = child && child in nested ? child : Object.keys(nested)[0] || null;

                this.tabState.main = mainKey;
                this.tabState.child = Object.keys(nested).length ? childKey : null;
            });
        },
        data() {
            return {
                translations: window.translations,
                itemsPerPageOptions: window.itemsPerPageOptions,
                drawer: drawer,
<<<<<<< HEAD
                tabState: {
                    main: 'location',
                    child: 'administrative-levels',
                },
                tabsMap: {
                    location: {
                        text: "{{ _('Location') }}",
                        nestedTabsMap: {
                            ['administrative-levels']: { text: "{{ _('Administrative Levels') }}" },
                            ['location-types']: { text: "{{ _('Location Types') }}" }
                        }
                    },
                    countries: {
                        text: "{{ _('Countries and Languages') }}",
                        nestedTabsMap: {
                            countries: { text: "{{ _('Countries') }}" },
                            ['ethnographic-info']: { text: "{{ _('Ethnographic Information') }}" },
                            dialects: { text: "{{ _('Dialects') }}" },
                        }
                    },
                    relations: {
                        text: "{{ _('Relations') }}",
                        nestedTabsMap: {
                            ['actor-to-actor']: { text: "{{ _('Actor to Actor') }}" },
                            ['actor-to-bulletin']: { text: "{{ _('Actor to Bulletin') }}" },
                            ['bulletin-to-bulletin']: { text: "{{ _('Bulletin to Bulletin') }}" },
                            ['incident-to-bulletin']: { text: "{{ _('Incident to Bulletin') }}" },
                            ['incident-to-actor']: { text: "{{ _('Incident to Actor') }}" },
                            ['incident-to-incident']: { text: "{{ _('Incident to Incident') }}" },
                        }
                    },
                    media: { text: "{{ _('Media Categories') }}" },
                    geolocation: { text: "{{ _('Geo Location') }}" },
                    violation: {
                        text: "{{ _('Violation Categories') }}",
                        nestedTabsMap: {
                            ['potential-violation']: { text: "{{ _('Potential Violation') }}" },
                            ['claimed-violation']: { text: "{{ _('Claimed Violation') }}" }
                        }
                    },
                },

                alHeaders: this.createHeaders('codeAndTitle'),
                ltHeaders: this.createHeaders('basicTitle'),
                countryHeaders: this.createHeaders('titleLocalized'),
                ethnoHeaders: this.createHeaders('titleLocalized'),
                dialectHeaders: this.createHeaders('titleLocalized'),
                relationHeaders: this.createHeaders('titleLocalized'),
                revRelationHeaders: this.createHeaders('titleWithReverseLocalized'),
                mediaHeaders: this.createHeaders('titleLocalized'),
                geoHeaders: this.createHeaders('titleLocalized'),
                potentialHeaders: this.createHeaders('titleLocalized'),
                claimedHeaders: this.createHeaders('titleLocalized'),
=======
                selectedTab: null,
                alHeaders: [
                    {title: "{{_('ID')}}", value: "id"},
                    {title: "{{_('Code')}}", value: "code"},
                    {title: "{{_('Title')}}", value: "title"},
                    {title: "{{_('Actions')}}", value: "actions"},

                ],

                ltHeaders: [
                    {title: "{{_('ID')}}", value: "id"},
                    {title: "{{_('Title')}}", value: "title"},
                    {title: "{{_('Actions')}}", value: "actions"},
                ],

                countryHeaders: [
                    {title: "{{_('ID')}}", value: "id"},
                    {title: "{{_('Title')}}", value: "title"},
                    {title: "{{_('Title (tr)')}}", value: "title_tr"},
                    {title: "{{_('Actions')}}", value: "actions"},
                ],

                ethnoHeaders: [
                    {title: "{{_('ID')}}", value: "id"},
                    {title: "{{_('Title')}}", value: "title"},
                    {title: "{{_('Title (tr)')}}", value: "title_tr"},
                    {title: "{{_('Actions')}}", value: "actions"},
                ],

                dialectHeaders: [
                    {title: "{{_('ID')}}", value: "id"},
                    {title: "{{_('Title')}}", value: "title"},
                    {title: "{{_('Title (tr)')}}", value: "title_tr"},
                    {title: "{{_('Actions')}}", value: "actions"},
                ],

                idNumberTypeHeaders: [
                    {title: "{{_('ID')}}", value: "id"},
                    {title: "{{_('Title')}}", value: "title"},
                    {title: "{{_('Title (tr)')}}", value: "title_tr"},
                    {title: "{{_('Actions')}}", value: "actions"},
                ],

                relationHeaders: [
                    {title: "{{_('ID')}}", value: "id"},
                    {title: "{{_('Title')}}", value: "title"},
                    {title: "{{_('Title (tr)')}}", value: "title_tr"},
                    {title: "{{_('Actions')}}", value: "actions"},
                ],
                revRelationHeaders: [
                    {title: "{{_('ID')}}", value: "id"},
                    {title: "{{_('Title')}}", value: "title"},
                    {title: "{{_('Title (tr)')}}", value: "title_tr"},
                    {title: "{{_('Reverse Title')}}", value: "reverse_title"},
                    {title: "{{_('Reverse Title (tr)')}}", value: "reverse_title_tr"},
                    {title: "{{_('Actions')}}", value: "actions"},
                ],

                mediaHeaders: [
                    {title: "{{_('ID')}}", value: "id"},
                    {title: "{{_('Title')}}", value: "title"},
                    {title: "{{_('Title (tr)')}}", value: "title_tr"},
                    {title: "{{_('Actions')}}", value: "actions"},
                ],
                geoHeaders: [
                    {title: "{{_('ID')}}", value: "id"},
                    {title: "{{_('Title')}}", value: "title"},
                    {title: "{{_('Title (tr)')}}", value: "title_tr"},
                    {title: "{{_('Actions')}}", value: "actions"},
                ],

                potentialHeaders: [
                    {title: "{{_('ID')}}", value: "id"},
                    {title: "{{_('Title')}}", value: "title"},
                    {title: "{{_('Title (tr)')}}", value: "title_tr"},
                    {title: "{{_('Actions')}}", value: "actions"},
                ],

                claimedHeaders: [
                    {title: "{{_('ID')}}", value: "id"},
                    {title: "{{_('Title')}}", value: "title"},
                    {title: "{{_('Title (tr)')}}", value: "title_tr"},
                    {title: "{{_('Actions')}}", value: "actions"},
                ],
>>>>>>> 7071bc29

                noDeleteIdsForLocationAdminLevels: [],
                locationAdminLevels: [],
                lalChips: [],
                showLalWarning: false,
                cachedOrder: [],
            }
        },

        watch: {
            locationAdminLevels: {
                handler(items) {
                    this.updateLalChips(items);
                    this.updateCachedOrder();
                },
                deep: true
            },
            'tabState.main'(mainKey) {
                const nested = this.tabsMap?.[mainKey]?.nestedTabsMap;

                this.tabState.main = mainKey;
                this.tabState.child = nested
                    ? nested[this.tabState.child]
                        ? this.tabState.child
                        : Object.keys(nested)[0]
                    : null;

                this.updateHash();
            },

            'tabState.child'() {
                this.updateHash();
            }
        },

        computed: {
            isOrderChanged() {
                return JSON.stringify(this.cachedOrder) !== JSON.stringify(this.lalChips.map(chip => chip.id));
            }
        },

        methods: {
            createHeaders(type, customFields = []) {
                const base = [{ title: "{{ _('ID') }}", value: 'id' }];

                const fieldMaps = {
                    codeAndTitle: [{ title: "{{ _('Code') }}", value: 'code' }, { title: "{{ _('Title') }}", value: 'title' }],
                    basicTitle: [{ title: "{{ _('Title') }}", value: 'title' }],
                    titleLocalized: [{ title: "{{ _('Title') }}", value: 'title' }, { title: "{{ _('Title (tr)') }}", value: 'title_tr' }],
                    titleWithReverseLocalized: [{ title: "{{ _('Title') }}", value: 'title' }, { title: "{{ _('Title (tr)') }}", value: 'title_tr' }, { title: "{{ _('Reverse Title') }}", value: 'reverse_title' }, { title: "{{ _('Reverse Title (tr)') }}", value: 'reverse_title_tr' }],
                };

                return [...base, ...(fieldMaps[type] || customFields), { title: "{{ _('Actions') }}", value: 'actions', align: 'end' }];
            },
            updateHash() {
                const { main, child } = this.tabState;
                const hash = [main, child].filter(Boolean).join('/');
                this.$router.push({ name: 'component-data', hash: `#${hash}` });
            },
            setInitialTabStateKey() {
                const main = this.tabState.main || Object.keys(this.tabsMap)[0];
                const nested = this.tabsMap[main]?.nestedTabsMap || {};
                const child = this.tabState.child || Object.keys(nested)[0] || null;

                const hash = [main, child].filter(Boolean).join('/');

                this.$router.replace({
                    name: 'component-data',
                    hash: `#${hash}` 
                });
            },
            onDragEnd() {
                if (this.isOrderChanged) {
                    this.showLalWarning = true;
                }
            },
            revertOrder() {
                this.lalChips = this.cachedOrder.map(id => this.locationAdminLevels.find(item => item.id === id));
            },
            updateCachedOrder() {
                this.cachedOrder = this.lalChips.map(chip => chip.id);
            },
            onLocationAdminLevelsUpdated(items) {
                this.locationAdminLevels = items;
                this.updateNoActionIdsForLocationAdminLevels(items);
            },
            updateNoActionIdsForLocationAdminLevels(items) {
                const maxCode = Math.max(...items.map(item => item.code));
                this.noDeleteIdsForLocationAdminLevels = items.filter(item => item.code !== maxCode).map(item => item.id);
            },
            updateLalChips(items) {
                this.lalChips = items.map(item => ({ id: item.id, title: item.title, display_order: item.display_order })).sort((a, b) => a.display_order - b.display_order);
            },
            reorderLocationAdminLevels() {
                axios.post("/admin/api/location-admin-levels/reorder", { order: this.lalChips.map(chip => chip.id) }).then(response => {
                    if (response.status === 200) {
                        this.updateCachedOrder();
                        this.showLalWarning = true;
                        this.$root.showSnack("Order updated");
                    }
                });
            },
            regenerateLocations() {
                axios.post("/admin/api/location/regenerate/").then(response => {
                    this.$root.showSnack(response.data);
                    this.showLalWarning = false;
                });
            }
        }
    });
    app.component('draggable', draggable);
    app.use(router).use(vuetify).mount('#app');
</script>
{% endblock %}<|MERGE_RESOLUTION|>--- conflicted
+++ resolved
@@ -1,7 +1,6 @@
 {% extends 'layout.html' %}
 {% block content %}
 
-<<<<<<< HEAD
 <v-main class="overflow-y-auto">
     <div class="pa-4">
         <v-card class="pa-4" elevation="2">
@@ -13,66 +12,6 @@
                         <v-tab v-for="(tab, key) in tabsMap" :key="key" :value="key"
                             class="px-7 justify-start text-none text-subtitle-2">
                             ${tab.text}
-=======
-<v-main style="overflow: scroll;">
-    <v-card class="ma-5 pa-2">
-        <v-card-title>
-            <div class="flex-grow-1">{{ _('Component Data Management') }}</div>
-        </v-card-title>
-
-        <v-container fluid>
-            <v-row>
-
-                <v-col cols="12" sm="6" md="3">
-                    <v-tabs v-model="selectedTab" direction="vertical">
-                        <v-tab value="location-admin-levels" class="justify-start">
-                            {{ _('Location Administrative Levels') }}
-                        </v-tab>
-                        <v-tab value="location-types" class="justify-start">
-                            {{ _('Location Types') }}
-                        </v-tab>
-                        <v-tab value="countries" class="justify-start">
-                            {{ _('Countries') }}
-                        </v-tab>
-                        <v-tab value="ethnographic-info" class="justify-start">
-                            {{ _('Ethnographic Information') }}
-                        </v-tab>
-                        <v-tab value="dialects" class="justify-start">
-                            {{ _('Dialects') }}
-                        </v-tab>
-                        <v-tab value="id-number-types" class="justify-start">
-                            {{ _('ID Number Types') }}
-                        </v-tab>
-                        <v-tab value="actor-actor-relations" class="justify-start">
-                            {{ _('Actor to Actor Relations') }}
-                        </v-tab>
-                        <v-tab value="actor-bulletin-relations" class="justify-start">
-                            {{ _('Actor to Bulletin Relations') }}
-                        </v-tab>
-                        <v-tab value="bulletin-bulletin-relations" class="justify-start">
-                            {{ _('Bulletin to Bulletin Relations') }}
-                        </v-tab>
-                        <v-tab value="incident-bulletin-relations" class="justify-start">
-                            {{ _('Incident to Bulletin Relations') }}
-                        </v-tab>
-                        <v-tab value="incident-actor-relations" class="justify-start">
-                            {{ _('Incident to Actor Relations') }}
-                        </v-tab>
-                        <v-tab value="incident-incident-relations" class="justify-start">
-                            {{ _('Incident to Incident Relations') }}
-                        </v-tab>
-                        <v-tab value="media-categories" class="justify-start">
-                            {{ _('Media Categories') }}
-                        </v-tab>
-                        <v-tab value="geo-location-types" class="justify-start">
-                            {{ _('Geo Location Types') }}
-                        </v-tab>
-                        <v-tab value="potential-violation-categories" class="justify-start">
-                            {{ _('Potential Violation Categories') }}
-                        </v-tab>
-                        <v-tab value="claimed-violation-categories" class="justify-start">
-                            {{ _('Claimed Violation Categories') }}
->>>>>>> 7071bc29
                         </v-tab>
                     </v-tabs>
                 </v-card>
@@ -173,7 +112,6 @@
                                         delete-endpoint="/admin/api/country" save-endpoint="/admin/api/country"
                                         load-endpoint="/admin/api/countries/?per_page=1000">
                                     </editable-table>
-<<<<<<< HEAD
                                 </div>
 
                                 <div v-if="tabState.child === 'ethnographic-info'">
@@ -181,35 +119,6 @@
                                         :item-headers="ethnoHeaders" :editable-columns="['title','title_tr']"
                                         delete-endpoint="/admin/api/ethnography" save-endpoint="/admin/api/ethnography"
                                         load-endpoint="/admin/api/ethnographies/?per_page=1000">
-=======
-                                </v-card-text>
-                            </v-card>
-                        </v-window-item>
-
-                        <v-window-item value="id-number-types" class="pa-1">
-                            <v-card>
-                                <v-card-text>
-                                    <editable-table title="{{ _('ID Number Types') }}"
-                                                    :item-headers="idNumberTypeHeaders"
-                                                    :editable-columns="['title','title_tr']"
-                                                    delete-endpoint="/admin/api/idnumbertype"
-                                                    save-endpoint="/admin/api/idnumbertype"
-                                                    load-endpoint="/admin/api/idnumbertypes/?per_page=1000">
-                                    </editable-table>
-                                </v-card-text>
-                            </v-card>
-                        </v-window-item>
-
-                        <v-window-item value="actor-actor-relations" class="pa-1">
-                            <v-card>
-                                <v-card-text>
-                                    <editable-table title="{{ _('Actor to Actor Relations') }}"
-                                                    :item-headers="revRelationHeaders"
-                                                    :editable-columns="['title','title_tr', 'reverse_title', 'reverse_title_tr']"
-                                                    delete-endpoint="/admin/api/atoainfo"
-                                                    save-endpoint="/admin/api/atoainfo"
-                                                    load-endpoint="/admin/api/atoainfos/?per_page=1000">
->>>>>>> 7071bc29
                                     </editable-table>
                                 </div>
 
@@ -299,6 +208,23 @@
                                     delete-endpoint="/admin/api/geolocationtype" save-endpoint="/admin/api/geolocationtype"
                                     load-endpoint="/admin/api/geolocationtypes/?per_page=1000">
                                 </editable-table>
+                            </div>
+                        </div>
+                        <div v-if="tabState.main === 'identification'">
+                            <v-tabs mandatory height="64" v-model="tabState.child">
+                                <v-tab v-for="(childTab, key) in tabsMap[tabState.main].nestedTabsMap" :key="key" class="px-7" :value="key">
+                                    ${childTab.text}
+                                </v-tab>
+                            </v-tabs>
+                            <v-divider></v-divider>
+                        
+                            <div class="overflow-y-auto" style="max-height: calc(100dvh - 248px);">
+                                <div v-if="tabState.child === 'id-number-types'">
+                                    <editable-table title="{{ _('ID Number Types') }}" :item-headers="idNumberTypeHeaders"
+                                        :editable-columns="['title','title_tr']" delete-endpoint="/admin/api/idnumbertype"
+                                        save-endpoint="/admin/api/idnumbertype" load-endpoint="/admin/api/idnumbertypes/?per_page=1000">
+                                    </editable-table>
+                                </div>
                             </div>
                         </div>
                         <div v-if="tabState.main === 'violation'">
@@ -386,7 +312,6 @@
                 translations: window.translations,
                 itemsPerPageOptions: window.itemsPerPageOptions,
                 drawer: drawer,
-<<<<<<< HEAD
                 tabState: {
                     main: 'location',
                     child: 'administrative-levels',
@@ -420,6 +345,12 @@
                     },
                     media: { text: "{{ _('Media Categories') }}" },
                     geolocation: { text: "{{ _('Geo Location') }}" },
+                    identification: {
+                        text: "{{ _('Identification') }}",
+                            nestedTabsMap: {
+                            ['id-number-types']: { text: "{{ _('ID Number Types') }}" }
+                        }
+                    },
                     violation: {
                         text: "{{ _('Violation Categories') }}",
                         nestedTabsMap: {
@@ -435,97 +366,12 @@
                 ethnoHeaders: this.createHeaders('titleLocalized'),
                 dialectHeaders: this.createHeaders('titleLocalized'),
                 relationHeaders: this.createHeaders('titleLocalized'),
+                idNumberTypeHeaders: this.createHeaders('titleLocalized'),
                 revRelationHeaders: this.createHeaders('titleWithReverseLocalized'),
                 mediaHeaders: this.createHeaders('titleLocalized'),
                 geoHeaders: this.createHeaders('titleLocalized'),
                 potentialHeaders: this.createHeaders('titleLocalized'),
                 claimedHeaders: this.createHeaders('titleLocalized'),
-=======
-                selectedTab: null,
-                alHeaders: [
-                    {title: "{{_('ID')}}", value: "id"},
-                    {title: "{{_('Code')}}", value: "code"},
-                    {title: "{{_('Title')}}", value: "title"},
-                    {title: "{{_('Actions')}}", value: "actions"},
-
-                ],
-
-                ltHeaders: [
-                    {title: "{{_('ID')}}", value: "id"},
-                    {title: "{{_('Title')}}", value: "title"},
-                    {title: "{{_('Actions')}}", value: "actions"},
-                ],
-
-                countryHeaders: [
-                    {title: "{{_('ID')}}", value: "id"},
-                    {title: "{{_('Title')}}", value: "title"},
-                    {title: "{{_('Title (tr)')}}", value: "title_tr"},
-                    {title: "{{_('Actions')}}", value: "actions"},
-                ],
-
-                ethnoHeaders: [
-                    {title: "{{_('ID')}}", value: "id"},
-                    {title: "{{_('Title')}}", value: "title"},
-                    {title: "{{_('Title (tr)')}}", value: "title_tr"},
-                    {title: "{{_('Actions')}}", value: "actions"},
-                ],
-
-                dialectHeaders: [
-                    {title: "{{_('ID')}}", value: "id"},
-                    {title: "{{_('Title')}}", value: "title"},
-                    {title: "{{_('Title (tr)')}}", value: "title_tr"},
-                    {title: "{{_('Actions')}}", value: "actions"},
-                ],
-
-                idNumberTypeHeaders: [
-                    {title: "{{_('ID')}}", value: "id"},
-                    {title: "{{_('Title')}}", value: "title"},
-                    {title: "{{_('Title (tr)')}}", value: "title_tr"},
-                    {title: "{{_('Actions')}}", value: "actions"},
-                ],
-
-                relationHeaders: [
-                    {title: "{{_('ID')}}", value: "id"},
-                    {title: "{{_('Title')}}", value: "title"},
-                    {title: "{{_('Title (tr)')}}", value: "title_tr"},
-                    {title: "{{_('Actions')}}", value: "actions"},
-                ],
-                revRelationHeaders: [
-                    {title: "{{_('ID')}}", value: "id"},
-                    {title: "{{_('Title')}}", value: "title"},
-                    {title: "{{_('Title (tr)')}}", value: "title_tr"},
-                    {title: "{{_('Reverse Title')}}", value: "reverse_title"},
-                    {title: "{{_('Reverse Title (tr)')}}", value: "reverse_title_tr"},
-                    {title: "{{_('Actions')}}", value: "actions"},
-                ],
-
-                mediaHeaders: [
-                    {title: "{{_('ID')}}", value: "id"},
-                    {title: "{{_('Title')}}", value: "title"},
-                    {title: "{{_('Title (tr)')}}", value: "title_tr"},
-                    {title: "{{_('Actions')}}", value: "actions"},
-                ],
-                geoHeaders: [
-                    {title: "{{_('ID')}}", value: "id"},
-                    {title: "{{_('Title')}}", value: "title"},
-                    {title: "{{_('Title (tr)')}}", value: "title_tr"},
-                    {title: "{{_('Actions')}}", value: "actions"},
-                ],
-
-                potentialHeaders: [
-                    {title: "{{_('ID')}}", value: "id"},
-                    {title: "{{_('Title')}}", value: "title"},
-                    {title: "{{_('Title (tr)')}}", value: "title_tr"},
-                    {title: "{{_('Actions')}}", value: "actions"},
-                ],
-
-                claimedHeaders: [
-                    {title: "{{_('ID')}}", value: "id"},
-                    {title: "{{_('Title')}}", value: "title"},
-                    {title: "{{_('Title (tr)')}}", value: "title_tr"},
-                    {title: "{{_('Actions')}}", value: "actions"},
-                ],
->>>>>>> 7071bc29
 
                 noDeleteIdsForLocationAdminLevels: [],
                 locationAdminLevels: [],
