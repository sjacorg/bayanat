--- conflicted
+++ resolved
@@ -586,17 +586,6 @@
                     return !Object.values(this.search).some(Boolean);
                 },
 
-<<<<<<< HEAD
-                titleRule() {
-                    return [this.editedItem.title ? v => true : v => "{{ _('Original Title is required.') }}"]
-                },
-
-                accessRule() {
-                    return [this.unrestricted || this.editedItem.roles?.length ? v => true : v => "{{ _('Access Group(s) are required unless unrestricted.') }}"]
-                },
-
-=======
->>>>>>> 91b4e918
                 bulletinRelationTypes() {
                     return this.itobInfo;
                 },
