{% extends 'layout.html' %}

{% block css %}
    <link rel="stylesheet" href="/static/js/videojs/video-js.min.css">
{% endblock %}

{% block content %}


    {% include  'admin/partials/incident_drawer.html' %}
    {% include     'admin/partials/bulk_incident_drawer.html' %}
    {% include   'admin/partials/export_drawer.html' %}
    <v-main>
        <v-container fluid>
            <v-tooltip text="{{ _('Visualize Results') }}">
                <template #activator="{ props }">
                    <v-btn
                            elevation="16"
                            color="primary"
                            v-bind="props"
                            @click.stop="visualizeResults"
                            v-if="showVisualize"
                            :loading="visualizeLoading"
                            class="mb-5 mr-5 position-absolute "
                            style="right: 30px; bottom: 90px; z-index: 1000;"
                            icon="mdi-graph"
                    >


                    </v-btn>
                </template>
            </v-tooltip>

            <v-card>
                <v-card-title>
                    <div class="flex-grow-1"></div>
                </v-card-title>
                <v-card-text>
                    <v-data-table-server
                            fixed-header
                            height="calc(100vh - 331px)"
                            id="incidents-dt"
                            v-model="selected"
                            hover
                            :headers="headers"
                            @click:row="rowClick"
                            :items="items"
                            :loading="loading"
                            :row-props="rowClass"
                            :items-length="totalCount"
                            show-select
                            item-value="id"
                            select-strategy="page"
                            item-selectable="selectable"
                            class="elevation-1"
                            hide-default-footer
                    >

                        <template v-slot:top>
                            <v-sheet class="ma-3 d-flex align-center ">
                                <v-btn class="hidden-sm-and-down" @click="allIncidents"
                                variant="text">{{ _('All Incidents') }}</v-btn>
                                <v-divider class="mx-2 hidden-sm-and-down" inset vertical></v-divider>
                                <v-btn class="hidden-sm-and-down" @click="myAssigned"
                                variant="text">{{ _('Assigned to me') }}</v-btn>
                                <v-divider class="mx-2 hidden-sm-and-down" inset vertical></v-divider>
                                <v-btn @click="myReview" class="mr-2 hidden-sm-and-down"
                                       variant="text">{{ _('My Review List') }}</v-btn>


                                <v-text-field
                                        density="compact"
                                        variant="outlined"
                                        v-model="search.tsv"
                                        @keydown.enter="doSearch"
                                        hide-details
                                        append-icon="mdi-ballot"
                                        @click:append="toggleAdvSearch"
                                        :append-inner-icon="searchEmpty ? '' : 'mdi-close'"
                                        @click:append-inner="resetSearch"
                                        prepend-inner-icon="mdi-magnify"
                                        label="{{ _('Search') }}"
                                ></v-text-field>


                                <v-spacer></v-spacer>
                                {% if current_user.roles_in(['Admin','DA']) %}
                                    <v-btn @click="editItem" color="primary" variant="elevated" class="ma-2"
                                    >{{ _('New Incident') }}</v-btn
                                    >
                                {% endif %}
                                {% include 'admin/partials/incident_dialog.html' %}
                                {% include 'admin/partials/review_dialog.html' %}

                            </v-sheet>


                            <v-toolbar class="px-3" v-if="bulkAllowed() || exportAllowed()">

                                <template v-if="bulkIcons">
                                    <v-tooltip location="top" text="{{ _('Unselect all') }}">
                                        <template #activator="{props}">
                                            <v-btn icon="mdi-checkbox-blank-outline"
                                                @click="selected=[]"
                                                class="mr-3 ml-1"
                                                density="compact"
                                                v-bind="props">
                                            </v-btn>
                                        </template>
                                    </v-tooltip>

                                    <v-btn
                                            @click="bulkIncidentDrawer=true"
                                            prepend-icon="mdi-circle-edit-outline"
                                            color="primary"
                                            variant="elevated"
                                            class="mx-2"
                                            v-if="bulkAllowed()"
                                    >

                                        {{ _('Bulk update') }}
                                    </v-btn>

                                    <v-btn
                                            @click="exportDrawer=true"
                                            variant="elevated"
                                            color="primary"
                                            class="mx-2"
                                            depressed
                                            v-if="exportAllowed()"
                                    >
                                        <v-icon small left
                                        >mdi-file-export-outline
                                        </v-icon>
                                        {{ _('Export') }}
                                    </v-btn>

                                </template>

                                <template>
                                    <v-progress-circular v-for="job in jobs"
                                                         size="20" small
                                                         :indeterminate="job.status!='SUCCESS'"

                                                         :color="job.status=='SUCCESS' ? 'success': 'amber'"
                                                         :value="job.status=='SUCCESS'?100:null"
                                                         class="mx-1"
                                                         stroke="1"
                                    ></v-progress-circular>
                                </template>
                                <v-spacer></v-spacer>

                                <v-chip small color="accent" v-if="selected.length">
                                    ${selected.length} {{ _('Selected items') }}</v-chip>

                            </v-toolbar>
                        </template>

                        <template #bottom>
                            <div class="d-flex align-center justify-space-between w-100 border-t px-3" style="height: 61px">
                                <div>{{ _('Search time: ') }}
                                    ${searchTime} {{ _('seconds') }}</div>
                                <div>
                        
                                    <div class="d-flex flex-row align-center ga-2">
                                        <div class="d-flex flex-row align-center ga-2">
                                            {{ _('Items per page:') }}
                                            <v-select :model-value="perPage" @update:model-value="setNextPerPageValue" hide-details
                                                density="compact" :items="itemsPerPageOptions" variant="outlined"></v-select>
                        
                                        </div>
                                        <div>
                                            <span>${rangeStart.toLocaleString('en-US')}-${rangeEnd.toLocaleString('en-US')} of ${totalCount.toLocaleString('en-US')}</span>
                                            <v-btn :disabled="loading || cursorPage === 1" @click="goToFirstPage()" variant="text"
                                                icon="mdi-page-first"></v-btn>
                                            <v-btn :disabled="loading || cursorPage === 1" @click="goToPrevPage()" variant="text"
                                                icon="mdi-chevron-left"></v-btn>
                                            <v-btn :disabled="loading || !nextCursor" @click="goToNextPage()" variant="text"
                                                icon="mdi-chevron-right"></v-btn>
                                        </div>
                                    </div>
                                </div>
                        </template>
                        
                        <template v-if="fetchingRecordsError" v-slot:no-data></template>

                        <template v-slot:item.roles="{item}">
                            <v-tooltip location="top" :text="role.name" v-for="role in item.roles">
                                <template v-slot:activator="{props}">
                                    <v-icon
                                            v-bind="props"
                                            size="small"
                                            :color="role.color || 'grey-lighten-1'"
                                            icon="mdi-shield-lock"
                                    >
                                    </v-icon>
                                </template>
                            </v-tooltip>
                        </template>

                        <template v-slot:item.status="{ item }">
                            ${item.status}
                            <v-chip x-small v-if="item.review_action" color="grey lighten-4"
                                    class="secondary--text">${item.review_action}
                            </v-chip>
                        </template>
                        <template v-slot:item.action="{ item }">

                            <v-tooltip text="{{ _('Edit') }}" location="top">
                                <template #activator="{ props }">
                                    <v-icon
                                            v-bind="props"
                                            color="ov"
                                            class="mr-2"
                                            @click.stop="editItem(item)"
                                            v-if="editAllowed(item)">
                                        mdi-pencil
                                    </v-icon>
                                </template>
                            </v-tooltip>


                            <v-tooltip text="{{ _('Assign to self') }}">
                                <template #activator="{ props }">
                                    <v-icon
                                            v-bind="props"
                                            color="primary lighten-1"
                                            class="mr-2"

                                            @click.stop="openSelfAssign(item)"
                                            v-if="selfAssignAllowed(item)"
                                    >
                                        mdi-arrow-left-thin-circle-outline
                                    </v-icon>
                                </template>
                            </v-tooltip>


                            <v-tooltip text="{{ _('Add Review') }}" location="top">
                                <template #activator="{ props }">
                                    <v-icon v-bind="props"
                                            v-if="reviewAllowed(item)"
                                            @click.stop="addReview(item)"
                                            color="gv darken-1"
                                            class="mr-2"
                                    >mdi-message-draw
                                    </v-icon>
                                </template>

                            </v-tooltip>


                        </template>
                        <template v-slot:no-data></template>
                    </v-data-table-server>

                    {% include 'admin/partials/incident_advsearch.html' %}

                    <v-overlay :value="loading">
                        <v-progress-circular indeterminate size="64"></v-progress-circular>
                    </v-overlay>

                    <relate-bulletins @relate="relateBulletin" :exids="exBulletins"
                                      ref="relateBulletins" :dialog-props="commonDialogProps"></relate-bulletins>
                    <relate-actors @relate="relateActor" :exids="exActors"
                                   ref="relateActors" :dialog-props="commonDialogProps"></relate-actors>
                    <relate-incidents @relate="relateIncident" :exids="exIncidents"
                                      ref="relateIncidents" :dialog-props="commonDialogProps"></relate-incidents>


                    <v-dialog width="600" v-model="selfAssignDialog">
                        <v-card class="pa-3">
                            <v-card-title>{{ _('Self Assign Incident') }} #${assignIncident.id}</v-card-title>
                            <v-card-text>

                                <v-textarea v-model="assignIncident.comments" label="{{ _('Comments') }}"></v-textarea>
                            </v-card-text>
                            <v-card-actions>
                                <v-btn :disabled="!assignIncident.comments" class="ma-auto"
                                       @click="selfAssign"
                                       color="primary">{{ _('Assign to self') }}
                                </v-btn>
                            </v-card-actions>
                        </v-card>

                    </v-dialog>
                </v-card-text>
            </v-card>

        </v-container>

    </v-main>

{% endblock %}

{% block outside %}

    <div class="d-none" data-statuses='{{ statuses|tojson }}'></div>
{% endblock %}

{% block js %}
    <script
            src="/static/js/tinymce/js/tinymce/tinymce.min.js"
            referrerpolicy="origin"
    ></script>

    <script src="/static/js/tinymce-vue.min.js"></script>

    <script src="/static/js/mixins/related-search-mixin.js"></script>
    <script src="/static/js/mixins/media-mixin.js"></script>
    <script src="/static/js/mixins/relations-mixin.js"></script>
    <script src="/static/js/mixins/form-builder-mixin.js"></script>
    <script src="/static/js/components/GeoMap.js"></script>
    <script src="/static/js/components/UniField.js"></script>
    <script src="/static/js/components/DualField.js"></script>
    <script src="/static/js/components/SearchField.js"></script>
    <script src="/static/js/components/SplitView.js"></script>

    <script src="/static/js/components/RelatedBulletinsCard.js"></script>
    <script src="/static/js/components/RelatedActorsCard.js"></script>
    <script src="/static/js/components/RelatedIncidentsCard.js"></script>

    <script src="/static/js/components/BulletinCard.js"></script>
    <script src="/static/js/components/ActorCard.js"></script>
    <script src="/static/js/components/ActorProfiles.js"></script>
    <script src="/static/js/components/IncidentCard.js"></script>
    <script src="/static/js/components/ReadMore.js"></script>

    <script src="/static/js/components/BulletinSearchBox.js"></script>
    <script src="/static/js/components/ActorSearchBox.js"></script>
    <script src="/static/js/components/IncidentSearchBox.js"></script>



    <script src="/static/js/components/BulletinResult.js"></script>
    <script src="/static/js/components/ActorResult.js"></script>
    <script src="/static/js/components/IncidentResult.js"></script>

    <script src="/static/js/components/RelateBulletins.js"></script>
    <script src="/static/js/components/RelateActors.js"></script>
    <script src="/static/js/components/RelateIncidents.js"></script>
    <script src="/static/js/components/RelateItemsTemplate.js"></script>

    <script src="/static/js/components/EventCard.js"></script>
    <script src="/static/js/components/GlobalMap.js"></script>
    <script src="/static/js/components/PopDateField.js"></script>
    <script src="/static/js/components/PopDateTimeField.js"></script>
    <script src="/static/js/components/PopDateRangeField.js"></script>

    <script src="/static/js/components/GeoLocations.js"></script>
    <script src="/static/js/components/MediaGrid.js"></script>
    <script src="/static/js/components/MediaCard.js"></script>
    <script src="/static/js/components/PreviewCard.js"></script>
    <script src="/static/js/components/RelationEditorCard.js"></script>
    <script src="/static/js/components/EventsSection.js"></script>

    <script src="/static/js/components/PdfViewer.js"></script>
    <script src="/static/js/components/ImageViewer.js"></script>
    <script src="/static/js/components/InlineMediaRenderer.js"></script>
    <script src="/static/js/components/Visualization.js"></script>
    <script src="/static/js/force-graph.min.js"></script>

    <script src="/static/js/components/MissingPersonCard.js"></script>

    <script src="/static/js/videojs/video.min.js"></script>

    {% if config.GOOGLE_MAPS_API_KEY %}
        {{ '<script src="https://maps.googleapis.com/maps/api/js?key='|safe + config.GOOGLE_MAPS_API_KEY + '&loading=async" async defer></script>'|safe }}
    {% endif %}

    <script type="module">
        import * as jsondiffpatch from '/static/js/jsondiffpatch/jsondiffpatch.esm.min.js'
        import * as htmlFormatter from '/static/js/jsondiffpatch/formatters/html.js'
        import '/static/js/jsondiffpatch/formatters/base.js'
        window.__GOOGLE_MAPS_API_KEY__ = '{{ config.GOOGLE_MAPS_API_KEY }}';
        window.__EXPORT_TOOL__ = ('{{ config.EXPORT_TOOL }}' === 'True');

        const {createApp} = Vue;
        const {createVuetify} = Vuetify;
        const vuetify = createVuetify(vuetifyConfig);

        const app = createApp({
            delimiters: delimiters,
<<<<<<< HEAD
            components: {
                "tinymce-editor": Editor, // <- Important part,

            },
            mixins: [globalMixin, relationsMixin, formBuilderMixin],
=======
            mixins: [globalMixin, relationsMixin],
>>>>>>> 6aa2568b
            data: () => ({
                commonDialogProps: { class: 'w-sm-100 w-md-75' },
                itemsPerPageOptions: window.itemsPerPageOptions,
                valid: false,
                rightDialogProps: null,
                translations: window.translations,
                validationRules: validationRules,
                advFeatures: ('{{ config.ADV_ANALYSIS }}' === 'True'),

                helper: {}, // helper object for review items

                cursorPage: 1,
                currentCursor: null,          // the current request's cursor
                nextCursor: null,             // the next cursor from the API
                cursorHistory: [null],        // page 1 starts at null
                perPage: window.itemsPerPageOptions?.[0] ?? 20,
                items: [],
                selected: [],

                assignIncident: {},
                selfAssignDialog: false,

                //global preview dialog
                preview: false,
                pitem: null,


                currentUser: JSON.parse(`{{ current_user.to_dict()|tojson }}`),
                users: JSON.parse(`{{users|tojson}}`),

                // advanced search

                advSearchExpand: false,
                search: {},


                showVisualize: false,
                visualizeLoading: false,
                graphTimer: null,

                queryName: null,
                saveQueryDialog: false,
                searchPanels: 0,

                searchTime: null,
                searches: [],
                savedSearchSelection: null,

                roles: [],


                fsloading: false,

                // flags for lazy loaded relations state
                br_loaded: false,
                ar_loaded: false,
                ir_loaded: false,
                br_loading: false,
                ar_loading: false,
                ir_loading: false,


                dialog: dialog,
                saving: false,
                eventDialog: false,
                reviewDialog: false,
                eventParams: {typ: 'for_bulletin'},
                reviewKey: 0,

                // search and relate bulletin dialog vars
                relateBulletinDialog: false,
                relateBulletinLoader: true,
                relateBulletinTerm: "",

                // search and relate incident dialog vars
                relateIncidentDialog: false,
                relateIncidentLoader: true,
                relateIncidentTerm: "",

                // search and relate actor dialog vars
                relateActorDialog: false,
                relateActorLoader: true,
                relateActorTerm: "",

                drawer: drawer,
                incidentDrawer: false,
                bulkIncidentDrawer: false,

                exportDrawer: false,
                exportConfig: {
                    format: 'pdf',
                    hideCSV: true,
                    hideMedia: true
                },


                sources: [],
                locations: [],
                labels: [],
                verLabels: [],
                eventtypes: [],
                potentialViolations: [],
                claimedViolations: [],

                statuses: JSON.parse(document.querySelector('[data-statuses]').dataset.statuses)
                    .map(s => ({en: s.title, tr: s.title_tr})),

                statusItems: JSON.parse(document.querySelector('[data-statuses]').dataset.statuses)
                    .map(s => ({en: s.title, tr: s.title_tr})),
                statusDisabled: false,


                //field language switchers
                title__: true,
                sjac_title__: true,
                //events fields
                eventTitle__: true,
                eventComments__: true,


                //source link extras
                source_alt: null,
                source_disabled: false,

                //rich text config
                tinyConfig: tinyConfig,

                loading: false,
                parentLoading: false,
                csvFile: null,
                options: {},

                searchLoading: {
                    assigned: false,
                    first: false,
                    second: false,
                    third: false
                },
                sourcesLoading: false,
                locationsLoading: false,
                eventLocationLoading: false,
                labelsLoading: false,
                eventtypeLoading: false,

                //event dates popups
                eventFromMenu: false,
                eventToMenu: false,

                headers: [
                    {title: "{{_('ID')}}", value: "id", width: 12, sortable: false},
                    {title: "{{_('Title')}}", value: "title", width: 300, sortable: false},
                    {% if (current_user.has_role('Admin') or current_user.has_role('DA')) %}
                        {title: "{{_('Assigned To')}}", value: "assigned_to.name", width: 130, sortable: false},
                        {title: "{{_('Access Groups')}}", value: "roles", width: 130, sortable: false},
                    {% endif %}
                    {title: "{{_('Status')}}", value: "status", width: 150, sortable: false},
                    {title: "{{_('Actions')}}", value: "action", sortable: false, width: 100}
                ],


                items: [],
                selected: [],
                itemsLength: 10,

                editedIndex: -1,
                editedItem: {
                    title: "",
                    events: [],
                    incident_relations: [],
                    bulletin_relations: [],
                    actor_relations: []
                },
                defaultItem: {
                    title: "",
                    description: "",

                    // related events
                    events: [],
                    // related incidents
                    incident_relations: [],

                    // related bulletins
                    bulletin_relations: [],

                    // related actors
                    actor_relations: [],
                    roles: []

                },

                reviewItem: {},

                unrestricted: false,

                // bulk actions
                // bulk actions
                bulk: {},
                bulkIcons: false,
                jobs: [],
                bulkTimer: 0,

                incident: {},
                incidentLoader: false,

                fetchingRecordsError: false,

                // Count functionality  
                totalCount: 0,

                serverErrors: {},
            }),

            computed: {
                rangeStart() {
                    return this.totalCount === 0 ? 0 : (this.cursorPage - 1) * this.perPage + 1;
                },
                rangeEnd() {
                    return this.totalCount === 0 ? 0 : this.rangeStart + this.items.length - 1;
                },
                showingItemsOfText() {
                    return "{{ _('Showing {items} of') }}".replace('{items}', this.items.length)
                },
                searchEmpty() {
                    return !Object.values(this.search).some(Boolean);
                },

                bulletinRelationTypes() {
                    return this.itobInfo;
                },
                actorRelationTypes() {
                    return this.itoaInfo;
                },
                incidentRelationTypes() {
                    return this.itoiInfo;
                },
                bulletinRelationMultiple() {
                    return false;
                },
                actorRelationMultiple() {
                    return true;
                },
                incidentRelationMultiple() {
                    return false;
                },



                exBulletins() {
                    return this.getExcludedIds({ type: 'bulletin', editedItem: this.editedItem, reviewItem: this.reviewItem });
                },

                exActors() {
                    return this.getExcludedIds({ type: 'actor', editedItem: this.editedItem, reviewItem: this.reviewItem });
                },

                exIncidents() {
                    return this.getExcludedIds({ type: 'incident', includeSelf: true, editedItem: this.editedItem, reviewItem: this.reviewItem });
                },
                
                formTitle() {
                    return this.editedItem.id ? "{{_('Edit Incident')}}" : "{{_('New Incident')}}";
                },

                videoPlayer() {
                    return document.querySelector("#player");
                },

                allowedRoles() {
                    if (this.has_role(this.currentUser, 'Admin')) {
                        return this.roles;
                    }
                    return this.currentUser.roles;
                },
            },

            watch: {

                incidentDrawer: function (val) {
                    if (val === false) {
                        this.incident = {};
                        if (this.$route.path !== '/admin/incidents/')
                            this.$router.push('/admin/incidents/')
                    }
                },


                selected: {
                    handler(val) {
                        this.bulkIcons = !!val.length;
                    },
                    deep: true, // Enable deep watching
                    //  immediate: true
                },


                eventDialog(val) {
                    val || this.closeEvent();
                },


            },
            mounted: function () {
                // populate roles for advanced search for admins
                {% if current_user.has_role('Admin') %}
                    api.get('/admin/api/roles/').then(res => {
                        this.roles = res.data.items;
                    }).catch(e => {
                        this.roles = [];
                        console.log(e.message);
                    });
                {% endif  %}

                // display confirmation alert if edit dialog is open.
                let self = this;
                window.addEventListener("beforeunload", function (e) {
                    if (self.dialog) {
                        var confirmationMessage = "{{_('It looks like you have been editing something. ')}}"
                            + "{{_('If you leave before saving, your changes will be lost.')}}";
                        (e || window.event).returnValue = confirmationMessage; //Gecko + IE
                        return confirmationMessage; //Gecko + Webkit, Safari, Chrome etc.
                    }
                });

                this.handleRoute({ initialLoad: true });
                this.$router.afterEach(() => {
                    this.handleRoute();
                });
            },

            methods: {
                handleRoute({ initialLoad = false } = {}) {
                    if (this.$route.params.id) this.showIncident(this.$route.params.id);
                    if (this.$route.query.reltob) return this.filter_related_to_bulletin(this.$route.query.reltob);
                    if (this.$route.query.reltoa) return this.filter_related_to_actor(this.$route.query.reltoa);
                    if (this.$route.query.reltoi) return this.filter_related_to_incident(this.$route.query.reltoi);

                    // Only refresh on initial page load
                    if (initialLoad) this.refresh();
                },
                validateForm() {
                    this.$refs.form.validate().then(({ valid, errors }) => {
                        if (valid) {
                            this.save();
                        } else {
                            this.showSnack("{{ _('Please review the form for errors.')}}")
                            scrollToFirstError()
                        }
                    });
                },

                checkGraphStatus: function () {
                    api.get('/admin/api/graph/status')
                        .then(res => {
                            if (res.data.status == 'done') {
                                clearInterval(this.graphTimer);
                                this.visualizeLoading = false;
                                this.$refs.viz.visualizeQuery();


                            }

                        })
                        .catch(error => {
                            console.error('API check failed:', error);
                        });
                },

                visualizeResults() {
                    this.visualizeLoading = true;
                    api.post('/admin/api/graph/visualize', {q: this.search}, {
                        params: {
                            type: 'incident'
                        }
                    }).then(res => {
                        this.showSnack("{{ _('Graph is being generated.') }}");
                        this.graphTimer = setInterval(this.checkGraphStatus, 3000);
                    }).catch(e => {
                        this.visualizeLoading = false;
                        console.error(e.message);
                    }).finally(() => {
                    });
                },

                exportRequest() {
                    this.loading = true;
                    api.post(`/export/api/incident/export`, {
                        items: this.selected,
                        config: this.exportConfig
                    }).then(response => {
                        this.showSnack(response.data);
                        this.exportDrawer = false;
                        this.selected = [];
                        this.exportConfig = {
                            format: 'pdf',
                            hideCSV: true,
                            hideMedia: true
                        };
                    }).catch(error => {
                        console.error(error.response?.data);
                    }).finally(() => {
                        this.loading = false;

                    });
                },

                rowClass(row) {
                    if (row.item.restricted) {
                        row.item.selectable = false;
                        return {class: 'restricted'}
                    }
                    return {class: ''}
                },

                openSelfAssign(incident) {
                    this.assignIncident = {id: incident.id};
                    this.selfAssignDialog = true;

                },

                selfAssign() {


                    api.put(`/admin/api/incident/assign/${this.assignIncident.id}`, {incident: this.assignIncident}).then(res => {
                        this.showSnack("{{_('Incident assigned successfully.')}}")
                        this.refresh()

                    }).finally(() => {
                        this.selfAssignDialog = false;
                        this.assignIncident = {};

                    });

                },

                filter_related_to_bulletin(id) {
                    this.incidentDrawer = false;
                    this.search = {rel_to_bulletin: id};
                    this.goToFirstPage();
                },

                filter_related_to_actor(id) {
                    this.incidentDrawer = false;
                    this.search = {rel_to_actor: id};
                    this.goToFirstPage();
                },

                filter_related_to_incident(id) {
                    this.incidentDrawer = false;
                    this.search = {rel_to_incident: id};
                    this.goToFirstPage();
                },

                previewItem(endpoint) {

                    api.get(endpoint).then(res => {
                        this.pitem = res.data;
                        this.preview = true;

                    })
                },


                bulkStatus() {

                    api.get('/admin/api/bulk/status/?type=incident').then(res => {
                        this.jobs = res?.data?.data ?? [];
                        if (!this.jobs.length) {
                            clearInterval(this.bulkTimer);
                            //reset search pager
                            this.options.page = 1;
                            this.goToFirstPage();
                            this.showSnack("{{_('Bulk Update is finished!')}}")
                        }
                    });

                },


                // bulk updates


                bulk_update() {
                    this.loading = true;
                    api.put(`/admin/api/incident/bulk/`, {
                        items: this.selected,
                        bulk: this.bulk
                    }).then(response => {
                        this.showSnack(response.data);
                        this.refresh();
                        //reset bulk drawer, and bulk data
                        this.bulkIncidentDrawer = false;
                        this.selected = [];
                        this.bulk = {};
                        clearInterval(this.bulkTimer);
                        // if (!this.bulkProcInterval)
                        this.bulkTimer = setInterval(this.bulkStatus, 3000);
                    }).finally(() => {
                        this.loading = false;
                    });
                },


                // - ------------------ incidents search methods  ---------------------------------

                toggleAdvSearch() {
                    this.advSearchExpand = !this.advSearchExpand
                    this.advSearchMenu = !this.advSearchMenu;
                    this.$nextTick(() => {
                        // trick to just invoke the binding
                        //this.search = {tsv:this.search.tsv}
                    })
                },

                doSearch() {
                    this.advSearchExpand = this.advSearchExpand && false;
                    this.goToFirstPage();
                },

                resetQuery() {
                    this.savedSearchSelection = null;
                    this.search = {};
                },


                resetSearch() {
                    this.resetQuery();
                    this.goToFirstPage();
                },

                setNextPerPageValue(nextPerPage) {
                    this.perPage = nextPerPage;
                    this.goToFirstPage();
                },

                refresh() {
                    if (this.loading) return;

                    this.loading = true;
                    const startTime = new Date()

                    const requestData = {
                        q: this.search,
                        per_page: this.perPage,
                        cursor: this.currentCursor,
                        include_count: true,
                    };

                    axios.post('/admin/api/incidents/', requestData)
                        .then((response) => {
                            const endTime = new Date()
                            const duration = endTime - startTime
                            this.searchTime = ((endTime - startTime) / 1000).toFixed(2);
                            console.log(`API call took ${duration}ms`)

                            this.items = response.data.items;
                            this.showVisualize = !(
                                Object.keys(this.search).length === 0
                            );
                            if ('total' in response.data) {
                                this.totalCount = response.data.total
                                this.countType = response.data.totalType
                            }
                            this.nextCursor = response.data.nextCursor || null;
                        })
                        .catch((error) => {
                            console.error('Error loading data:', error);
                            this.showSnack('Error loading data');
                        })
                        .finally(() => {
                            this.loading = false;
                        });
                },

                goToFirstPage() {
                    if (this.loading) return;

                    this.currentCursor = null;
                    this.cursorPage = 1

                    this.refresh();
                },

                goToNextPage() {
                    if (this.loading || !this.nextCursor) return;

                    this.currentCursor = this.nextCursor;
                    this.cursorPage++;

                    // Save currentCursor before moving to next page
                    this.cursorHistory[this.cursorPage - 1] = this.currentCursor;

                    this.refresh();
                },

                goToPrevPage() {
                    if (this.loading || this.cursorPage <= 1) return;

                    this.cursorPage--;

                    this.currentCursor = this.cursorHistory[this.cursorPage - 1] || null;
                    this.refresh();
                },

                openSaveQueryDialog() {
                    // Separate method to include auto-focus on input

                    this.saveQueryDialog = true;
                    this.$nextTick(() => {
                        setTimeout(() => {
                            this.$refs.saveQueryInput.focus();
                        }, 0);
                    })
                },

                loadSearch(item) {

                    if (item) {
                        this.savedSearchSelection = Object.assign([], item);
                        this.search = item.data;
                    }
                    this.$refs.savedSearchDropdown.blur()
                },


                loadSearchesFromAPI(selectLast = false) {
                    api.get('/admin/api/queries/', {
                        params: {
                            type: 'incident'
                        }
                    }).then(
                        res => {
                            this.searches = res?.data?.data ?? [];
                            if (selectLast === true) {

                                this.savedSearchSelection = this.searches.at(-1);


                            }
                        }
                    );

                },

                saveSearch() {
                    const newSearch = {q: this.search, name: this.queryName, type: 'incident'};

                    api.post('/admin/api/query/', newSearch)
                        .then(res => {
                            this.showSnack(res.data);
                            this.saveQueryDialog = false;


                            this.queryName = null;
                            // just reload searches and select the last one
                            this.loadSearchesFromAPI(true);
                        });
                },


                updateSearch() {
                    api.put('/admin/api/query/' + this.savedSearchSelection.id, {q: this.search})
                        .then(res => {
                            this.showSnack(res.data);
                        });
                },


                deleteSearch(id) {
                    api.delete('/admin/api/query/' + id)
                        .then(res => {
                            this.showSnack(res.data);
                            this.searches = this.searches.filter(item => item.id !== id);
                        });
                },

                // - ------------------ end incidents search methods  ---------------------------------


                /* Incidents Custom Lists */

                allIncidents() {
                    this.search = {};
                    this.goToFirstPage();

                },
                myAssigned() {
                    this.search = {};
                    this.search.assigned = [this.currentUser.id];
                    this.search.statuses = ["Assigned"];
                    this.goToFirstPage();
                },

                myReview() {
                    this.search = {};
                    this.search.reviewer = [this.currentUser.id];
                    this.search.statuses = ["Peer Review Assigned"];
                    this.goToFirstPage();
                },


                //reset initial visible fields to english language

                resetSwitchers: function () {
                    this.title__ = true;
                    this.sjac_title__ = true;
                },


                rowClick(e, row) {
                    const item = row.item;
                    if (item.restricted) {
                        this.showSnack("{{_('This item is restricted.')}}")
                        return
                    }
                    const path = `/admin/incidents/${item.id}`;
                    if (this.$route.path !== path)
                        this.$router.push(path);

                },

                showIncident(id) {
                    this.incidentLoader = true;
                    this.incidentDrawer = true;
                    api.get(`/admin/api/incident/${id}?mode=3`).then(response => {
                        this.incident = response.data;
                    }).catch(error => {
                        this.incidentDrawer = false;
                    }).finally(() => {
                        this.incidentLoader = false;
                    });
                },

                searchUsers: debounce(function (evt) {
                    this.searchLoading[evt.target.dataset.loader] = true;

                    api.get(`/admin/api/users/?q=${evt.target.value}`).then(response => {
                        this.users = response.data.items;
                        this.searchLoading[evt.target.dataset.loader] = false;
                    });
                }, 350),


                handleStatus(incident) {


                    if (this.editedItem.id) {
                        // edit existing bulletin mode
                        if (this.has_role(this.currentUser, 'Admin')) {

                            this.statusDisabled = false;
                            return;
                        }

                        // else is a standard user
                        this.statusItems = this.statuses;

                        if (this.editedItem.status == 'Assigned' || this.editedItem.status == 'Human Created') {
                            this.editedItem.status = this.statusItems[2].en;
                        }

                        if (this.editedItem.status == 'Peer Reviewed') {
                            this.editedItem.status = this.statusItems[9].en;
                        }

                        this.statusDisabled = true;
                    } else {
                        // new bulletin mode

                        this.editedItem.status = this.statusItems[1].en;
                        this.statusDisabled = true;

                    }
                },


                has_role(user, role) {
                    for (const r of user.roles) {
                        if (r.name === role) {
                            return true
                        }
                    }
                    return false;
                },

                bulkAllowed() {
                    if (this.has_role(this.currentUser, 'Admin')) {
                        return true;
                    }
                    if (this.has_role(this.currentUser, 'Mod')) {
                        return true;
                    }
                    return false;
                },

                exportAllowed() {
                    if (__EXPORT_TOOL__) {
                        if (this.has_role(this.currentUser, 'Admin')) {
                            return true;
                        }
                        if (this.currentUser.can_export) {
                            return true;
                        }
                    }
                    return false;
                },

                editAllowed(incident) {
                    if (incident.restricted) {
                        return false;
                    }
                    if (this.has_role(this.currentUser, 'Admin')) {
                        return true;
                    }
                    if (!this.has_role(this.currentUser, 'DA')) {
                        return false;
                    }
                    const statuses = ['Human Created', 'Assigned', 'Updated', 'Peer Reviewed', 'Revisited'];
                    if (incident.assigned_to && incident.assigned_to.id == this.currentUser.id && statuses.includes(incident.status)) {
                        return true
                    }
                    return false;
                },

                reviewAllowed(incident) {

                    if (incident.restricted) {
                        return false;
                    }

                    if (!this.currentUser.roles.length) {
                        return false;
                    }

                    const statuses = ['Peer Review Assigned', 'Peer Reviewed'];
                    if (incident.first_peer_reviewer && incident.first_peer_reviewer.id == this.currentUser.id && statuses.includes(incident.status)) {
                        return true
                    }
                    return false;
                },


                selfAssignAllowed(incident) {

                    if (incident.restricted) {
                        return false;
                    }


                    if (this.currentUser.can_self_assign) {
                        if ((!incident.assigned_to) || (incident.assigned_to && !incident.assigned_to.active)) {
                            return true
                        }

                    }

                    return false;

                },

                addReview(item) {
                    this.loading = true;
                    this.reviewDialog = true;
                    api.get(`/admin/api/incident/${item.id}`).then(response => {
                        this.loading = false;
                        this.$nextTick(() => {
                            this.reviewItem = response.data;
                            this.reviewKey += 1;
                            if (!response.data.review) {
                                this.reviewItem.review = '';
                            }
                        })


                    })
                },

                saveReview() {

                    api.put(`/admin/api/incident/review/${this.reviewItem.id}`, {
                        item: this.reviewItem
                    })
                        .then(response => {
                            this.reviewDialog = false;
                            this.showSnack(response.data);
                            this.refresh();
                        });

                },

                loadBulletinRelations() {
                    // UI feedback
                    this.br_loading = true;
                    // pass page=0 to load all relations
                    api.get(`/admin/api/incident/relations/${this.editedItem.id}?class=bulletin&page=0`).then(res => {

                        this.editedItem.bulletin_relations = res.data.items;
                        // update UI state / show related items
                        this.br_loaded = true;

                        // smart trick to pass relation update flag : attach a variable to the payload itself
                        this.editedItem.check_br = true;
                    }).catch(err => {
                        console.log(err.toJSON());
                    }).finally(() => {
                        this.br_loading = false;
                    });

                },

                loadActorRelations() {

                    //UI feedback
                    this.ar_loading = true;
                    // pass page=0 to load all relations
                    api.get(`/admin/api/incident/relations/${this.editedItem.id}?class=actor&page=0`).then(res => {

                        this.editedItem.actor_relations = res.data.items;
                        // update UI state / show related items
                        this.ar_loaded = true;

                        // smart trick to pass relation update flag : attach a variable to the payload itself
                        this.editedItem.check_ar = true;
                    }).catch(err => {
                        console.log(err.toJSON());
                    }).finally(() => {
                        this.ar_loading = false;
                    });

                },

                loadIncidentRelations() {

                    //UI Feedback
                    this.ir_loading = true;
                    // pass page=0 to load all relations
                    api.get(`/admin/api/incident/relations/${this.editedItem.id}?class=incident&page=0`).then(res => {

                        this.editedItem.incident_relations = res.data.items;
                        // update UI state / show related items
                        this.ir_loaded = true;

                        // smart trick to pass relation update flag : attach a variable to the payload itself
                        this.editedItem.check_ir = true;
                    }).catch(err => {
                        console.log(err.toJSON());
                    }).finally(() => {
                        this.ir_loading = false;
                    });

                },


                editItem(item) {


                    if (!item.id) {
                        // new incident
                        this.editedItem = JSON.parse(JSON.stringify(this.defaultItem));
                        this.editedItem.check_br = true;
                        this.br_loaded = true;
                        this.editedItem.check_ir = true;
                        this.ir_loaded = true;
                        this.editedItem.check_ar = true;
                        this.ar_loaded = true;
                        this.source_alt = null;
                        this.dialog = true;
                        this.handleStatus(item);
                    } else {
                        this.loading = true;
                        api.get(`/admin/api/incident/${item.id}?mode=3`).then(response => {
                            this.dialog = true;
                            this.$nextTick(() => {
                                this.loading = false
                                this.editedItem = response.data;


                                this.editedItem.comments = '';
                                this.resetSwitchers();
                                this.handleStatus(item);

                            });


                        }).finally(() => {
                            this.loading = false;
                        });


                    }


                    //this.locations = this.editedItem.locations;
                },

                deleteItem(item) {
                    const index = this.items.indexOf(item);
                    const cfm =
                        confirm("{{_('Are you sure you want to delete this item?')}}") &&
                        this.items.splice(index, 1);
                    if (cfm) {
                        api.delete(`/admin/api/incident/${item.id}`).then(response => {
                            this.showSnack(response.data);
                            this.refresh();
                        });
                    }
                },

                confirmClose() {
                    if (confirm(translations.confirm_)) {
                        this.close();
                    }
                },
                close() {
                    this.dialog = false;
                    setTimeout(() => {
                        this.editedItem = Object.assign({}, this.defaultItem);
                        this.unrestricted = false;
                        this.editedIndex = -1;
                        this.unrestricted = false;
                        this.br_loaded = false;
                        this.ir_loaded = false;
                        this.ar_loaded = false;
                        this.saving = false;
                        this.serverErrors = {}
                    }, 300);
                },

                save() {
                    this.saving = true;
                    if (this.editedItem.id) {
                        //update record
                        api.put(`/admin/api/incident/${this.editedItem.id}`, {
                            item: this.editedItem
                        }).then(response => {
                            this.showSnack(response.data);
                            this.refresh();
                            this.close();
                        }).catch(err => {
                            console.error(err.response?.data);
                            this.serverErrors = err.response?.data?.errors || {};
                            this.$nextTick(() => scrollToFirstError());
                        }).finally(() => {
                            this.saving = false;
                        });
                    } else {
                        //create new record
                        api.post("/admin/api/incident/", {
                            item: this.editedItem
                        }).then(response => {
                            this.items.unshift(response.data.item);
                            this.totalCount += 1;
                            this.showSnack(response.data.message);
                            this.close();
                        }).catch(err => {
                            console.error(err.response?.data);
                            this.serverErrors = err.response?.data?.errors || {};
                            this.$nextTick(() => scrollToFirstError());
                        }).finally(() => {
                            this.saving = false;
                        });
                    }
                },

                // related actors functions --------------------
                searchRelatedActors() {
                    this.searchRelatedItems({ ref: this.$refs.relateActors, searchTerm: this.relateActorTerm })
                },
                relateActor({ item, relationData }) {
                    this.addItemToRelation({
                        type: 'actor',
                        relationList: this.editedItem.actor_relations,
                        item,
                        relationData,
                    })
                },
                removeActor(evt, index) {
                    this.removeFromRelationList({ relationList: this.editedItem.actor_relations, index })
                },

                // related bulletins functions --------------------
                searchRelatedBulletins() {
                    this.searchRelatedItems({ ref: this.$refs.relateBulletins, searchTerm: this.relateBulletinTerm })
                },
                relateBulletin({ item, relationData }) {
                    this.addItemToRelation({
                        type: 'bulletin',
                        relationList: this.editedItem.bulletin_relations,
                        item,
                        relationData,
                    })
                },
                removeBulletin(evt, index) {
                    this.removeFromRelationList({ relationList: this.editedItem.bulletin_relations, index })
                },

                // related incidents functions ------------------------
                searchRelatedIncidents() {
                    this.searchRelatedItems({ ref: this.$refs.relateIncidents, searchTerm: this.relateIncidentTerm })
                },
                relateIncident({ item, relationData }) {
                    this.addItemToRelation({
                        type: 'incident',
                        relationList: this.editedItem.incident_relations,
                        item,
                        relationData,
                    })
                },
                removeIncident(evt, index) {
                    this.removeFromRelationList({ relationList: this.editedItem.incident_relations, index })
                },

                clearAssignee() {
                    if (this.bulk.assigneeClear){
                        this.bulk.assigned_to_id = null;
                    }
                },

                clearReviewer() {
                    if (this.bulk.reviewerClear){
                        this.bulk.first_peer_reviewer_id = null;
                    }
                }
            }
        });

        app.config.globalProperties.$jsondiffpatch = jsondiffpatch;
        app.config.globalProperties.$htmlFormatter = htmlFormatter;

        app.component("TinymceEditor", Editor);
        app.component('SplitView', SplitView);
        app.component('SearchField', SearchField);
        app.component('UniField', UniField);
        app.component('DualField', DualField);
        app.component('LocationSearchField', LocationSearchField);
        app.component('GeoMap', GeoMap);
        app.component('RelateBulletins', RelateBulletins);
        app.component('RelateActors', RelateActors);
        app.component('RelateIncidents', RelateIncidents);
        app.component('RelateItemsTemplate', RelateItemsTemplate);
        app.component('BulletinResult', BulletinResult);
        app.component('BulletinSearchBox', BulletinSearchBox);
        app.component('ActorSearchBox', ActorSearchBox);
        app.component('IncidentSearchBox', IncidentSearchBox);
        app.component('ActorResult', ActorResult);
        app.component('IncidentResult', IncidentResult);

        app.component('RelatedBulletinsCard', RelatedBulletinsCard);
        app.component('RelatedActorsCard', RelatedActorsCard);
        app.component('RelatedIncidentsCard', RelatedIncidentsCard);

        app.component('ReadMore', ReadMore);
        app.component('BulletinCard', BulletinCard);
        app.component('ActorCard', ActorCard);
        app.component('ActorProfiles', ActorProfiles);
        app.component('IncidentCard', IncidentCard);
        app.component('MissingPersonCard', MissingPersonCard);
        app.component('EventCard', EventCard);
        app.component('PopDateField', PopDateField);
        app.component('PopDateTimeField', PopDateTimeField);
        app.component('PopDateRangeField', PopDateRangeField);
        app.component('GeoLocations', GeoLocations);
        app.component('GlobalMap', GlobalMap);
        app.component('MediaGrid', MediaGrid);
        app.component('MediaCard', MediaCard);
        app.component('Visualization', Visualization);
        app.component('PdfViewer', PdfViewer);
        app.component('ImageViewer', ImageViewer);
        app.component('InlineMediaRenderer', InlineMediaRenderer);
        app.component('PreviewCard', PreviewCard);
        app.component('RelationEditorCard', RelationEditorCard);
        app.component('EventsSection', EventsSection);

        app.use(router).use(vuetify);
        router.isReady().then(() => {
            app.mount('#app');
            window.app = app;
        });
    </script>
{% endblock %}<|MERGE_RESOLUTION|>--- conflicted
+++ resolved
@@ -381,15 +381,7 @@
 
         const app = createApp({
             delimiters: delimiters,
-<<<<<<< HEAD
-            components: {
-                "tinymce-editor": Editor, // <- Important part,
-
-            },
             mixins: [globalMixin, relationsMixin, formBuilderMixin],
-=======
-            mixins: [globalMixin, relationsMixin],
->>>>>>> 6aa2568b
             data: () => ({
                 commonDialogProps: { class: 'w-sm-100 w-md-75' },
                 itemsPerPageOptions: window.itemsPerPageOptions,
