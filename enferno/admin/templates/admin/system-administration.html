{% extends 'layout.html' %}
{% block content %}

    <v-main class="system-admin">
        <div class="pa-4">
            <v-card class="pa-4" elevation="2" height="calc(100dvh - 96px)">
                <h1 class="text-h6 mb-5">{{ _('Administration Dashboard') }}</h1>

                <div class="d-flex flex-column flex-md-row ga-4" style="height: calc(100% - 52px);">

                    <!-- Left navigation menu -->
                    <v-card class="py-5 h-fit overflow-y-auto" elevation="2" style="min-width: 255px;">
                        <v-tabs height="40" v-model="tab" selected-class="bg-surface-light" direction="vertical">
                            <v-tab v-for="(tab, key) in tabsMap" :key="key" :value="key"
                                class="px-7 justify-start text-none text-subtitle-2">
                                ${tab.text}
                            </v-tab>
                        </v-tabs>
                    </v-card>


                    <!-- Main content -->
                    <v-card elevation="2" class="w-100 overflow-y-auto">

                        <!-- Main content header -->
                        <v-card-title class="d-flex flex-column pa-0 px-4 position-sticky top-0 z-1 bg-surface">
                            <div class="d-flex my-3">

                                <!-- Title -->
                                ${tabsMap[tab]?.text}
                                <v-spacer></v-spacer>

                                <!-- Actions -->
                                <div class="d-flex ga-4">
                                    <v-btn class="outlined-btn" color="primary" prepend-icon="mdi-restore" @click="loadDefaults"
                                        variant="outlined">
                                        {{ _('Restore default settings') }}
                                    </v-btn>
                                    <v-btn class="outlined-btn" prepend-icon="mdi-history" @click="showRevisions=!showRevisions"
                                        variant="outlined">
                                        {{ _('Revision history') }}
                                    </v-btn>
                                    <v-btn @click.stop="showConfigDiff()" variant="elevated" color="primary" prepend-icon="mdi-check"
                                        :disabled="!hasChanges">{{ _('Save changes') }}</v-btn>
                                </div>
                            </div>
                            <v-divider></v-divider>
                        </v-card-title>

                        <div>
                            
                            <!-- General tab -->
                            <div v-if="tab === 'general'">
                                <v-card flat :disabled="loading" :loading="loading" class="px-6 py-8">
                                    <v-row>
                                        <v-col cols="6">
                                            <h4 class="subtitle-2 mb-1">{{ _('Table settings') }}</h4>
                                            <v-combobox multiple persistent-hint chips
                                                hint="{{ _('Allows to load different set of items in pages that has data tables') }}"
                                                :items="eitem.ITEMS_PER_PAGE_OPTIONS" label="{{ _('Items per page options') }}"
                                                v-model="eitem.ITEMS_PER_PAGE_OPTIONS"></v-combobox>
                                        </v-col>
                                        <v-col cols="6">
                                            <h4 class="subtitle-2 mb-1">{{ _('Media settings') }}</h4>
                                            <v-combobox multiple chips :items="eitem.VIDEO_RATES" persistent-hint
                                                hint="{{ _('Allows to play videos at different speed rates') }}"
                                                label="{{ _('Video playback rate') }}" v-model="eitem.VIDEO_RATES"></v-combobox>
                                        </v-col>
                                    </v-row>
                    
                                    <v-divider class="my-4"></v-divider>
                    
                                    <h4 class="subtitle-2 mb-1">{{ _('Default language') }}</h4>
                                    <p class="text-caption mb-1">{{ _('Changes default interface language for all users. Users can still choose their own interface language.') }}</p>
                                    <v-btn-toggle divided variant="outlined" color="primary" mandatory v-model="eitem.BABEL_DEFAULT_LOCALE">
                                        <v-btn size="small" v-for="(name, code) in languages" :value="code">
                                            ${name}
                                        </v-btn>
                                    </v-btn-toggle>
                    
                                    <v-divider class="my-4"></v-divider>
                    
                                    <h4 class="subtitle-2 mb-n1">{{ _('Deduplication tool') }}</h4>
                                    <v-switch v-model="eitem.DEDUP_TOOL" persistent-hint
                                        hint="{{ _('Enables integration with Benetech\'s Deduplication tool.') }}"></v-switch>
                    
                                    <v-slide-y-transition class="mt-5">
                                        <v-sheet v-show="eitem.DEDUP_TOOL">
                                            <v-row>
                                                <v-col cols="6">
                                                    <v-text-field type="number" persistent-hint
                                                        hint="{{ _('Lowest value of distance to process.') }}"
                                                        label="{{ _('Deduplication low distance') }}"
                                                        v-model.number="eitem.DEDUP_LOW_DISTANCE"></v-text-field>
                                                </v-col>
                                                <v-col cols="6">
                                                    <v-text-field type="number" persistent-hint
                                                        hint="{{ _('Highest value of distance to process.') }}"
                                                        label="{{ _('Deduplication max distance') }}"
                                                        v-model.number="eitem.DEDUP_MAX_DISTANCE"></v-text-field>
                                                </v-col>
                                                <v-col cols="6">
                                                    <v-text-field type="number" persistent-hint
                                                        hint="{{ _('Number of matches to send for processing in every batch. Affects speed of processing and performance of the server.') }}"
                                                        label="{{ _('Deduplication batch size') }}"
                                                        v-model.number="eitem.DEDUP_BATCH_SIZE"></v-text-field>
                                                </v-col>
                                                <v-col cols="6">
                                                    <v-text-field type="number" persistent-hint
                                                        hint="{{ _('Interval of batches sent for processing. Affects speed of processing and performance of the server.') }}"
                                                        label="{{ _('Deduplication interval') }}"
                                                        v-model.number="eitem.DEDUP_INTERVAL"></v-text-field>
                                                </v-col>
                                            </v-row>
                                        </v-sheet>
                                    </v-slide-y-transition>
                    
                                    <v-divider class="my-4"></v-divider>
                    
                                    <h4 class="subtitle-2 mb-n1">{{ _('Advanced analysis features') }}</h4>
                                    <v-switch v-model="eitem.ADV_ANALYSIS" persistent-hint
                                        hint="{{ _('Advanced features for more efficient analysis.') }}"></v-switch>
                                </v-card>
                            </div>
                    

                            <!-- Storage tab -->
                            <div v-if="tab === 'storage'">
                                <v-card flat :disabled="loading" :loading="loading" class="px-6 py-8">
                                    <div style="max-width: 823px;">
                                        <h4 class="subtitle-2 mb-1">{{ _('Settings') }}</h4>
                                        <p class="text-caption">{{ _('Storage options for media files uploaded to Bayanat. By default, Bayanat store these files locally on the server. It\'s also possible to use S3 compatible bucket using cloud providers like AWS, Azure, Google Cloud, or MinIO (which can be used in offline installations).') }}</p>
                                        <v-btn-toggle divided variant="outlined" color="primary" mandatory v-model="eitem.FILESYSTEM_LOCAL"
                                            class="my-3 mb-9">
                                            <v-btn :value="true">{{ _('Local Filesystem') }}</v-btn>
                                            <v-btn :value="false">{{ _('S3 Storage') }}</v-btn>
                                        </v-btn-toggle>
                    
                                        <v-slide-y-transition>
                                            <v-sheet v-show="!eitem.FILESYSTEM_LOCAL">
                                                <v-row>
                                                    <v-col cols="6">
                                                        <v-text-field label="{{ _('AWS Access Key ID') }}"
                                                            v-model="eitem.AWS_ACCESS_KEY_ID"></v-text-field>
                                                    </v-col>
                                                    <v-col cols="6">
                                                        <v-text-field label="{{ _('AWS Access Key Secret') }}"
                                                            v-model="eitem.AWS_SECRET_ACCESS_KEY"></v-text-field>
                                                    </v-col>
                                                    <v-col cols="6">
                                                        <v-text-field label="{{ _('S3 Bucket Name') }}"
                                                            v-model="eitem.S3_BUCKET"></v-text-field>
                                                    </v-col>
                                                    <v-col cols="6">
                                                        <v-text-field label="{{ _('S3 Region') }}"
                                                            v-model="eitem.AWS_REGION"></v-text-field>
                                                    </v-col>
                                                </v-row>
                                            </v-sheet>
                                        </v-slide-y-transition>
                    
                                        <v-combobox class="mb-9" multiple chips :items="eitem.MEDIA_ALLOWED_EXTENSIONS"
                                            v-model="eitem.MEDIA_ALLOWED_EXTENSIONS" label="{{ _('Allowed Media Extensions') }}"
                                            persistent-hint
                                            hint="{{ _('The system will only allow files uploaded whose extensions are included in this list and reject all other extensions.') }}"></v-combobox>
                    
                                        <v-text-field class="mb-9" v-model="eitem.MEDIA_UPLOAD_MAX_FILE_SIZE"
                                            label="{{ _('Media Max Upload Size') }}" persistent-hint
                                            hint="{{ _('Sets the maximum allowed file size for media uploads.') }}"></v-text-field>
                                    </div>
                                </v-card>
                            </div>
                    
                    
                            <!-- Security tab -->
                            <div v-if="tab === 'security'">
                                <v-card flat :disabled="loading" :loading="loading" class="px-6 py-8">
                                    <v-row>
                                        <v-col cols="12" lg="3">
                                            <h4 class="subtitle-2 mb-1">{{ _('Password Policies') }}</h4>
                                            <v-text-field class="mb-9" type="number" label="{{ _('Password Minimum Length') }}"
                                                persistent-hint hint="{{ _('Minimum required length for passwords') }}" suffix="charachters"
                                                v-model.number="eitem.SECURITY_PASSWORD_LENGTH_MIN"></v-text-field>
                                        </v-col>
                                        <v-col cols="12" lg="6">
                                            <h4 class="subtitle-2 mb-1">{{ _('Password Strength') }}</h4>
                                            <v-slider v-model="eitem.SECURITY_ZXCVBN_MINIMUM_SCORE" min="2" max="4" :tick-size="4"
                                                :thumb-size="14" :track-size="4" color="primary" show-ticks="always" :ticks="{
                                                                                2: 'Medium',
                                                                                3: 'Strong',
                                                                                4: 'Very Strong'}" step="1"
                                                style="max-width: 340px;"></v-slider>
                                            <p class="text-caption text-muted">{{ _('Bayanat uses zxcvbn password strength estimator to
                                                calculate a password score. \'Medium\' coresponds to a zxcvbn score of 2 and is suitable for
                                                offline Bayanat installation. \'Strong\' corresponds to a score of 3, we recommend this
                                                setting for online Bayanat installations. \'Very Strong\' corresponds to a zxcvbn score of 4
                                                and offers the highest level of protection.') }}</p>
                                        </v-col>
                                    </v-row>
                    
                                    <v-divider class="my-7"></v-divider>
                    
                                    <h4 class="subtitle-2 mb-1">{{ _('Two Factor Authentication Policies') }}</h4>
                                    <v-row>
                                        <v-col cols="12" lg="4">
                                            <h4 class="text-body-2 mb-n1">{{ _('Force 2FA enrollment') }}</h4>
                                            <v-switch persistent-hint hint="{{ _('Force users to enroll in two factor authentication') }}"
                                                v-model="eitem.SECURITY_TWO_FACTOR_REQUIRED">
                                            </v-switch>
<<<<<<< HEAD
                                        </v-col>
                                    </v-row>
                    
                                    <v-divider class="my-7"></v-divider>
                    
                                    <h4 class="subtitle-2 mb-1">{{ _('Session policies') }}</h4>
                                    <v-row>
                                        <v-col cols="12" lg="4">
                                            <h4 class="text-body-2 mb-n1">{{ _('Disallow multiple concurrent sessions') }}</h4>
                                            <v-switch persistent-hint
                                                hint="{{ _('Prevents users from logging in to multiple devices simultaneously') }}"
                                                v-model="eitem.DISABLE_MULTIPLE_SESSIONS">
                                            </v-switch>
                                        </v-col>
                                        <v-col cols="12" lg="4">
                                            <v-text-field type="number" label="{{ _('Session Data Retention Period') }}" persistent-hint
                                                hint="{{ _('Period after which session data will be deleted.') }}" suffix="days"
                                                v-model.number="eitem.SESSION_RETENTION_PERIOD"></v-text-field>
                                        </v-col>
                                    </v-row>
                    
                                    <v-divider class="my-7"></v-divider>
                    
                    
                                    <h4 class="subtitle-2 mb-1">{{ _('Additional Security Settings') }}</h4>
                                    <h4 class="text-body-2 mb-n1">{{ _('Recaptcha enabled') }}</h4>
                                    <v-switch class="mb-4" persistent-hint
                                        hint="{{ _('Add further security to Bayanat\'s by requiring Google Recaptcha on the login form.') }}"
                                        v-model="eitem.RECAPTCHA_ENABLED"></v-switch>
                    
                                    <v-slide-y-transition>
                                        <v-sheet v-show="eitem.RECAPTCHA_ENABLED">
                                            <v-text-field label="{{ _('Recaptcha Public Key') }}"
                                                v-model="eitem.RECAPTCHA_PUBLIC_KEY"></v-text-field>
                    
                                            <v-text-field label="{{ _('Recaptcha Private Key') }}"
                                                v-model="eitem.RECAPTCHA_PRIVATE_KEY"></v-text-field>
                                        </v-sheet>
                                    </v-slide-y-transition>
                    
                                    <v-divider class="my-7"></v-divider>
                    
                                    <h4 class="text-body-2 mb-n1">{{ _('Enable Google OAuth') }}</h4>
                                    <v-switch class="mb-4" persistent-hint
                                        hint="{{ _('Allow users to login using their Google account.') }}"
                                        v-model="eitem.GOOGLE_OAUTH_ENABLED"></v-switch>
                    
                                    <v-slide-y-transition>
                                        <v-sheet v-show="eitem.GOOGLE_OAUTH_ENABLED">
                                            <v-text-field label="{{ _('Google Client ID') }}"
                                                v-model="eitem.GOOGLE_CLIENT_ID"></v-text-field>
                    
                                            <v-text-field label="{{ _('Google Client Secret') }}"
                                                v-model="eitem.GOOGLE_CLIENT_SECRET"></v-text-field>
                    
                                            <v-text-field label="{{ _('Google Discovery URL') }}"
                                                v-model="eitem.GOOGLE_DISCOVERY_URL"></v-text-field>
                                        </v-sheet>
                                    </v-slide-y-transition>
                    
                                    <v-divider class="my-7"></v-divider>
                    
                                    <v-row>
                                        <v-col cols="12" lg="4">
                                            <v-text-field type="number" label="{{ _('Security freshness') }}" persistent-hint
                                                hint="{{ _('Secure pages will require re-authentication after this time expires.') }}"
                                                suffix="minutes" v-model.number="eitem.SECURITY_FRESHNESS"></v-text-field>
                                        </v-col>
                                        <v-col cols="12" lg="4">
                                            <v-text-field class="mb-9" type="number" label="{{ _('Security freshness grace period') }}"
                                                persistent-hint
                                                hint="{{ _('Re-authentication will require a second factor after this period.') }}"
                                                suffix="minutes" v-model.number="eitem.SECURITY_FRESHNESS_GRACE_PERIOD"></v-text-field>
                                        </v-col>
                                    </v-row>
                    
                    
                                </v-card>
                            </div>
                    
                            <!-- Access control tab -->
                            <div v-if="tab === 'control'">
                    
                                <v-card flat :disabled="loading" :loading="loading" class="px-6 py-8">
                                    <p class="text-caption text-muted mb-6" style="max-width: 823px;">{{ _('By default, users can access all
                                        items in the Bayanat database, except for items which are restricted from them. Administrators can
                                        restrict access to certain items by assigning Access Group(s) to these items. Additionally, only
                                        administrators can restrict items. This default behaviour can be changed with the following
                                        settings.') }}</p>
                    
                                    <v-row>
                                        <v-col cols="12" lg="4">
                                            <h4 class="subtitle-2 mb-n1">{{ _('Restrictive access control') }}</h4>
                                            <v-switch persistent-hint
                                                hint="{{ _('All items in the database will be restricted by default to all non-administrators, except when they are explicitly given access.') }}"
                                                v-model="eitem.ACCESS_CONTROL_RESTRICTIVE"></v-switch>
                                        </v-col>
                                        <v-col cols="12" lg="4">
                                            <h4 class="subtitle-2 mb-n1">{{ _('Allow non-admin users to restrict new items') }}</h4>
                                            <v-switch persistent-hint
                                                hint="{{ _('Users with no administrative privileges will be allowed to restrict items they create. They can only restrict items to one or more of their own access groups.') }}"
                                                v-model="eitem.AC_USERS_CAN_RESTRICT_NEW"></v-switch>
                                        </v-col>
                                    </v-row>
                                </v-card>
                            </div>
                    
=======
                                        </v-card-text>

                                        <h2 class="mt-1 subtitle-2 mb-2">{{ _('Session Policies') }}</h2>
                                        <v-card-text>
                                            <v-switch color="primary" class="mb-9"
                                                              label="{{ _('Disallow Multiple Concurrent Sessions') }}"
                                                              persistent-hint
                                                              hint="{{ _('Prevents users from logging in to multiple devices simultaneously') }}"
                                                              v-model="eitem.DISABLE_MULTIPLE_SESSIONS">
                                                    </v-switch>

                                            <v-text-field class="mb-9" type="number"
                                                          label="{{ _('Session Data Retention Period') }}" persistent-hint
                                                          hint="{{ _('Period after which session data will be deleted.') }}"
                                                          suffix="days"
                                                          v-model.number="eitem.SESSION_RETENTION_PERIOD"></v-text-field>
                                        </v-card-text>

                                        <h2 class="mt-1 subtitle-2 mb-2">{{ _('Additional Security Settings') }}</h2>
                                        <v-card-text>

                                            <v-switch color="primary" class="mb-9" label="{{ _('Recaptcha Enabled') }}"
                                                      persistent-hint
                                                      hint="{{ _('Add further security to Bayanat\'s by requiring Google Recaptcha on the login form.') }}"
                                                      v-model="eitem.RECAPTCHA_ENABLED"></v-switch>

                                            <v-slide-y-transition>
                                                <v-sheet v-show="eitem.RECAPTCHA_ENABLED"
                                                         class="pa-4 grey lighten-4">
                                                    <v-text-field label="{{ _('Recaptcha Public Key') }}"
                                                                  v-model="eitem.RECAPTCHA_PUBLIC_KEY"></v-text-field>

                                                    <v-text-field label="{{ _('Recaptcha Private Key') }}"
                                                                  v-model="eitem.RECAPTCHA_PRIVATE_KEY"></v-text-field>
                                                </v-sheet>
                                            </v-slide-y-transition>

                                            <v-switch color="primary" class="mb-9" label="{{ _('Enable Google OAuth') }}"
                                                      persistent-hint
                                                      hint="{{ _('Allow users to login using their Google account.') }}"
                                                      v-model="eitem.GOOGLE_OAUTH_ENABLED"></v-switch>

                                            <v-slide-y-transition>
                                                <v-sheet v-show="eitem.GOOGLE_OAUTH_ENABLED"
                                                         class="pa-4 grey lighten-4">
                                                    <v-text-field label="{{ _('Google Client ID') }}"
                                                                  v-model="eitem.GOOGLE_CLIENT_ID"></v-text-field>

                                                    <v-text-field label="{{ _('Google Client Secret') }}"
                                                                  v-model="eitem.GOOGLE_CLIENT_SECRET"></v-text-field>

                                                    <v-text-field label="{{ _('Google Discovery URL') }}"
                                                                  v-model="eitem.GOOGLE_DISCOVERY_URL"></v-text-field>
                                                </v-sheet>
                                            </v-slide-y-transition>

                                            <v-text-field class="mb-9" type="number"
                                                          label="{{ _('Security Freshness') }}"
                                                          persistent-hint
                                                          hint="{{ _('Secure pages will require re-authentication after this time expires.') }}"
                                                          suffix="minutes"
                                                          v-model.number="eitem.SECURITY_FRESHNESS"></v-text-field>
                                            <v-text-field class="mb-9" type="number"
                                                          label="{{ _('Security Freshness Grace Period') }}"
                                                          persistent-hint
                                                          hint="{{ _('Re-authentication will require a second factor after this period.') }}"
                                                          suffix="minutes"
                                                          v-model.number="eitem.SECURITY_FRESHNESS_GRACE_PERIOD"></v-text-field>
                                        </v-card-text>

                                    </v-card>
                                </v-window-item>

                                <v-window-item value="control">

                                    <v-card :disabled="loading" :loading="loading">
                                        <v-card-text>
                                            <p class="text-caption">{{ _('By default, users can access all items in the Bayanat database, except for items which are restricted from them. Administrators can restrict access to certain items by assigning Access Group(s) to these items. Additionally, only administrators can restrict items. This default behaviour can be changed with the following settings.') }}</p>

                                            <v-switch color="primary" class="mb-9" label="{{ _('Restrictive Access Control') }}"
                                                      persistent-hint
                                                      hint="{{ _('All items in the database will be restricted by default to all non-administrators, except when they are explicitly given access.') }}"
                                                      v-model="eitem.ACCESS_CONTROL_RESTRICTIVE"></v-switch>
                                            <v-switch color="primary" class="mb-9" label="{{ _('Allow Non-Admin Users to Restrict New Items') }}"
                                                      persistent-hint
                                                      hint="{{ _('Users with no administrative privileges will be allowed to restrict items they create. They can only restrict items to one or more of their own access groups.') }}"
                                                      v-model="eitem.AC_USERS_CAN_RESTRICT_NEW"></v-switch>
                                        </v-card-text>

                                    </v-card>
                                </v-window-item>

                                <v-window-item value="logging">
                                    <v-card :disabled="loading" :loading="loading">
                                        <v-card-text>
                                            <p class="caption">{{
                                                    _('Set users\' actions to be logged in the Activity Monitor.')
                                                }}</p>

                                                <v-switch color="primary" class="mb-9" label="{{ _('Items created by users.') }}"
                                                    persistent-hint
                                                    hint="{{ _('This setting will log Actors, Bulletins, Incidents and all other secondary items created by users.') }}"
                                                    v-model="eitem.ACTIVITIES['CREATE']">
                                                </v-switch>

                                                <v-switch color="primary" class="mb-9" label="{{ _('Items viewed by users.') }}"
                                                    persistent-hint
                                                    hint="{{ _('This setting will log all Actors, Bulletins and Incidents viewed by users.') }}"
                                                    v-model="eitem.ACTIVITIES['VIEW']">
                                                </v-switch>

                                                <v-switch color="primary" class="mb-9" label="{{ _('Items edited by users.') }}"
                                                    persistent-hint
                                                    hint="{{ _('This setting will log Actors, Bulletins, Incidents and all other secondary items edited by users.') }}"
                                                    v-model="eitem.ACTIVITIES['UPDATE']">
                                                </v-switch>

                                                <v-switch color="primary" class="mb-9" label="{{ _('Items deleted by users.') }}"
                                                    persistent-hint
                                                    hint="{{ _('This setting will enable logging all secondary items deleted by authorized users. Note: Actors, Bulletins and Incidents cannot be deleted.') }}"
                                                    v-model="eitem.ACTIVITIES['DELETE']">
                                                </v-switch>

                                                <v-switch color="primary" class="mb-9" label="{{ _('Items reviewed by users.') }}"
                                                    persistent-hint
                                                    hint="{{ _('This setting will enable logging all items peer-viewed by authorized users.') }}"
                                                    v-model="eitem.ACTIVITIES['REVIEW']">
                                                </v-switch>

                                                <v-switch color="primary" class="mb-9" label="{{ _('Files uploaded by users.') }}"
                                                    persistent-hint
                                                    hint="{{ _('This setting will enable logging all files uploaded users to media storage.') }}"
                                                    v-model="eitem.ACTIVITIES['UPLOAD']">
                                                </v-switch>

                                                <v-switch color="primary" class="mb-9" label="{{ _('Bulk operations queued by users.') }}"
                                                    persistent-hint
                                                    hint="{{ _('This setting will enable logging all bulk operations initiated by authorized users on Actors, Bulletins and Incidents.') }}"
                                                    v-model="eitem.ACTIVITIES['BULK']">
                                                </v-switch>

                                                <v-switch color="primary" class="mb-9" label="{{ _('Export requests made by users.') }}"
                                                    persistent-hint
                                                    hint="{{ _('This setting will enable logging all export requests submitted by authorized users.') }}"
                                                    v-model="eitem.ACTIVITIES['REQUEST']">
                                                </v-switch>

                                                <v-switch color="primary" class="mb-9" label="{{ _('Export requests approved by users.') }}"
                                                    persistent-hint
                                                    hint="{{ _('This setting will enable logging all export requests approvals by administrators.') }}"
                                                    v-model="eitem.ACTIVITIES['APPROVE']">
                                                </v-switch>

                                                <v-switch color="primary" class="mb-9" label="{{ _('Export requests rejected by users.') }}"
                                                    persistent-hint
                                                    hint="{{ _('This setting will enable logging all export requests rejections by administrators.') }}"
                                                    v-model="eitem.ACTIVITIES['REJECT']">
                                                </v-switch>

                                                <v-switch color="primary" class="mb-9" label="{{ _('Export requests downloaded by  users.') }}"
                                                    persistent-hint
                                                    hint="{{ _('This setting will enable logging all export requests downloads by authorized users.') }}"
                                                    v-model="eitem.ACTIVITIES['DOWNLOAD']">
                                                </v-switch>

                                                <v-switch color="primary" class="mb-9" label="{{ _('Search queries made by users.') }}"
                                                    persistent-hint
                                                    hint="{{ _('This setting will enable logging all searches conducted by users on Actors, Bulletins and Incidents.') }}"
                                                    v-model="eitem.ACTIVITIES['SEARCH']">
                                                </v-switch>

                                                <v-switch color="primary" class="mb-9" label="{{ _('Items self-assigned by users') }}"
                                                    persistent-hint
                                                    hint="{{ _('This setting will enable logging all items self-assigned by users.') }}"
                                                    v-model="eitem.ACTIVITIES['SELF-ASSIGN']">
                                                </v-switch>

                                                <v-switch color="primary" class="mb-9" label="{{ _('Logins by users.') }}"
                                                    persistent-hint
                                                    hint="{{ _('This setting will enable logging all user login activities.') }}"
                                                    v-model="eitem.ACTIVITIES['LOGIN']">
                                                </v-switch>

                                                <v-switch color="primary" class="mb-9" label="{{ _('Logouts by users.') }}"
                                                    persistent-hint
                                                    hint="{{ _('This setting will enable logging all user logout activities. Note: only explicit logout will be logged, users closing their browsers without logging out will not for example.') }}"
                                                    v-model="eitem.ACTIVITIES['LOGOUT']">
                                                </v-switch>

                                                <v-text-field class="mb-9" type="number"
                                                    label="{{ _('Activity Retention Period') }}"
                                                    persistent-hint
                                                    hint="{{ _('Period after which activities will be deleted.') }}"
                                                    suffix="days"
                                                    v-model.number="eitem.ACTIVITIES_RETENTION"></v-text-field>

                                        </v-card-text>
                                    </v-card>
                                </v-window-item>


                                <v-window-item value="import">
                                    <v-card :disabled="loading" :loading="loading">
                                        <v-card-text>

                                            <v-switch color="primary" class="mb-9" label="{{ _('Media Import Tool') }}"
                                                      persistent-hint
                                                      hint="{{ _('Enables importing and parsing media items in bulk into Bulletins.') }}"
                                                      v-model="eitem.ETL_TOOL"></v-switch>

                                            <v-slide-y-transition>
                                                <v-sheet v-show="eitem.ETL_TOOL" class=" pa-4 grey lighten-4">
                                                    <v-switch color="primary"
                                                            class="mb-9"
                                                            label="{{ _('Media Import Path Scanning') }}"
                                                            persistent-hint
                                                            hint="{{ _('Allow scanning of the import path for files in the Media Import Tool. The path needs to be set in the .env file for this setting to work. This is done for security purposes. WARNING: This is a DANGEROUS setting and should only be enabled on installation that can utilize this feature. It should be turned on only when it\'s needed.') }}"
                                                            v-model="eitem.ETL_PATH_IMPORT"></v-switch>

                                                    <v-combobox class="mb-9" multiple chips
                                                                persistent-hint
                                                                hint="{{ _('The file extensions for media, documents, and other files that are permitted for import using the Media Import Tool.') }}"
                                                                :items="eitem.ETL_VID_EXT"
                                                                label="{{ _('Allowed Media Import Extensions') }}"
                                                                v-model="eitem.ETL_VID_EXT"></v-combobox>

                                                    <v-switch color="primary" class="mb-9"
                                                              persistent-hint
                                                              hint="{{ _('Bayanat\'s Media Import tool can utilize Google\'s Tesseract OCR engine. This enables parsing and extracting text from images and scanned PDF files (requires Tesseract system package).') }}"
                                                              label="{{ _('Enable OCR') }}"
                                                              v-model="eitem.OCR_ENABLED"></v-switch>
                                                    
                                                    <v-slide-y-transition>
                                                        <v-sheet v-show="eitem.OCR_ENABLED"
                                                                    class=" pa-4 grey lighten-4">

                                                            <v-combobox class="mb-9" multiple chips
                                                                        persistent-hint
                                                                        hint="{{ _('File extensions which will be scanned using Tesseract OCR.') }}"
                                                                        :items="eitem.OCR_EXT"
                                                                        label="{{ _('OCR Extensions') }}"
                                                                        v-model="eitem.OCR_EXT"></v-combobox>
                                                        </v-sheet>

                                                    </v-slide-y-transition>

                                                    <v-switch color="primary" class="mb-9" 
                                                              label="{{ _('Enable Transcription') }}"
                                                              persistent-hint
                                                              hint="{{ _('Enables transcription of audio and video files using OpenAI\'s Whisper during import. Bayanat will need to download the specified model below from OpenAI\'s servers. However, the transcription will run locally on the Bayanat server. For more information about the models\' performance, required resources and available language please check:') }} https://github.com/openai/whisper#available-models-and-languages"
                                                              v-model="eitem.TRANSCRIPTION_ENABLED"></v-switch>

                                                    <v-slide-y-transition>
                                                        <v-sheet v-show="eitem.TRANSCRIPTION_ENABLED"
                                                                 class=" pa-4 grey lighten-4">
                                                            <v-combobox class="mb-9" chips
                                                                        persistent-hint
                                                                        hint="{{ _('Whisper model to use for transcription.') }}"
                                                                        :items="whisperModelsCombo"
                                                                        item-value="model_name"
                                                                        item-title="title"
                                                                        :return-object="false"
                                                                        label="{{ _('Whisper Model') }}"
                                                                        v-model="eitem.WHISPER_MODEL"></v-combobox>                                                        
                                                        </v-sheet>
                                                    </v-slide-y-transition>
                                                </v-sheet>
                                            </v-slide-y-transition>

                                            <v-switch color="primary" class="mb-9" label="{{ _('Sheet Import') }}"
                                                      persistent-hint
                                                      hint="{{ _('Enables dynamic import of spreadsheets into Actors.') }}"
                                                      v-model="eitem.SHEET_IMPORT"></v-switch>

                                            <v-slide-y-transition>
                                                <v-sheet v-show="eitem.SHEET_IMPORT"
                                                         class=" pa-4 grey lighten-4">

                                                    <v-combobox class="mb-9" multiple chips
                                                                persistent-hint
                                                                hint="{{ _('Allowed spreadsheet extensions for Sheets Import Tool.') }}"
                                                                label="{{ _('Allowed Sheets Extensions') }}"
                                                                :items="eitem.SHEETS_ALLOWED_EXTENSIONS"
                                                                v-model="eitem.SHEETS_ALLOWED_EXTENSIONS"></v-combobox>

                                                </v-sheet>
                                            </v-slide-y-transition>

                                            <v-switch color="primary" class="mb-9" label="{{ _('Web Import') }}"
                                                      persistent-hint
                                                      hint="{{ _('Enables import of videos from online sources into Bulletins.') }}"
                                                      v-model="eitem.WEB_IMPORT"></v-switch>

                                            <v-slide-y-transition>
                                                <v-sheet v-show="eitem.WEB_IMPORT"
                                                         class=" pa-4 grey lighten-4">

                                                    <v-text-field class="mb-9" 
                                                                  label="{{ _('Web Import Proxy') }}"
                                                                  persistent-hint
                                                                  hint="{{ _('Proxy URL to use when importing media from web sources (e.g. socks5://user:pass@host:port).') }}"
                                                                  v-model="eitem.YTDLP_PROXY"></v-text-field>

                                                    <v-textarea class="mb-9" 
                                                                label="{{ _('Web Import Cookies') }}"
                                                                persistent-hint
                                                                hint="{{ _('Cookie data for authenticated web imports (in Netscape/Mozilla format).') }}"
                                                                auto-grow
                                                                rows="3"
                                                                v-model="eitem.YTDLP_COOKIES"></v-textarea>

                                                    <v-slide-y-transition>
                                                        <v-sheet>
                                                            <v-combobox class="mb-9" 
                                                                        multiple 
                                                                        chips
                                                                        label="{{ _('Allowed Domains') }}"
                                                                        persistent-hint
                                                                        hint="{{ _('List of domains from which media can be imported. Check yt-dlp\'s repository (https://github.com/yt-dlp/yt-dlp/blob/master/supportedsites.md) for a list of supported websites.') }}"
                                                                        :items="eitem.YTDLP_ALLOWED_DOMAINS"
                                                                        v-model="eitem.YTDLP_ALLOWED_DOMAINS">
                                                            </v-combobox>
                                                        </v-sheet>
                                                    </v-slide-y-transition>

                                                </v-sheet>
                                            </v-slide-y-transition>

                                        </v-card-text>

                                    </v-card>
                                </v-window-item>

>>>>>>> 390dae3c

                            <!-- Activity monitor tab -->
                            <div v-if="tab === 'logging'">
                                <v-card flat :disabled="loading" :loading="loading" class="px-6 py-8">
                                    <p class="text-caption text-muted mb-6">{{ _('Set users\' actions to be logged in the Activity
                                        Monitor.') }}</p>
                    
                                    <h4 class="subtitle-2 mb-3">{{ _('Items') }}</h4>
                                    <v-row>
                                        <v-col cols="12" lg="4">
                                            <div class="text-body-2 mb-n1"><strong>{{ _('Items created') }}</strong>{{ _(' by users.') }}
                                            </div>
                                            <v-switch persistent-hint
                                                hint="{{ _('This setting will log Actors, Bulletins, Incidents and all other secondary items created by users.') }}"
                                                v-model="eitem.ACTIVITIES['CREATE']">
                                            </v-switch>
                                        </v-col>
                                        <v-col cols="12" lg="4">
                                            <div class="text-body-2 mb-n1"><strong>{{ _('Items viewed') }}</strong>{{ _(' by users.') }}
                                            </div>
                                            <v-switch persistent-hint
                                                hint="{{ _('This setting will log all Actors, Bulletins and Incidents viewed by users.') }}"
                                                v-model="eitem.ACTIVITIES['VIEW']">
                                            </v-switch>
                                        </v-col>
                                        <v-col cols="12" lg="4">
                                            <div class="text-body-2 mb-n1"><strong>{{ _('Items edited') }}</strong>{{ _(' by users.') }}
                                            </div>
                                            <v-switch persistent-hint
                                                hint="{{ _('This setting will log Actors, Bulletins, Incidents and all other secondary items edited by users.') }}"
                                                v-model="eitem.ACTIVITIES['UPDATE']">
                                            </v-switch>
                                        </v-col>
                                        <v-col cols="12" lg="4">
                                            <div class="text-body-2 mb-n1"><strong>{{ _('Items deleted') }}</strong>{{ _(' by users.') }}
                                            </div>
                                            <v-switch persistent-hint
                                                hint="{{ _('This setting will enable logging all secondary items deleted by authorized users. Note: Actors, Bulletins and Incidents cannot be deleted.') }}"
                                                v-model="eitem.ACTIVITIES['DELETE']">
                                            </v-switch>
                                        </v-col>
                                        <v-col cols="12" lg="4">
                                            <div class="text-body-2 mb-n1"><strong>{{ _('Items reviewed') }}</strong>{{ _(' by users.') }}
                                            </div>
                                            <v-switch persistent-hint
                                                hint="{{ _('This setting will enable logging all items peer-viewed by authorized users.') }}"
                                                v-model="eitem.ACTIVITIES['REVIEW']">
                                            </v-switch>
                                        </v-col>
                                    </v-row>
                    
                                    <v-divider class="my-6"></v-divider>
                    
                                    <h4 class="subtitle-2 mb-3">{{ _('Files') }}</h4>
                                    <v-row>
                                        <v-col cols="12" lg="4">
                                            <div class="text-body-2 mb-n1"><strong>{{ _('Files uploaded') }}</strong>{{ _(' by users.') }}
                                            </div>
                                            <v-switch persistent-hint
                                                hint="{{ _('This setting will enable logging all files uploaded users to media storage.') }}"
                                                v-model="eitem.ACTIVITIES['UPLOAD']">
                                            </v-switch>
                                        </v-col>
                                        <v-col cols="12" lg="4">
                                            <div class="text-body-2 mb-n1"><strong>{{ _('Bulk operations queued') }}</strong>{{ _(' by
                                                users.') }}</div>
                                            <v-switch persistent-hint
                                                hint="{{ _('This setting will enable logging all bulk operations initiated by authorized users on Actors, Bulletins and Incidents.') }}"
                                                v-model="eitem.ACTIVITIES['BULK']">
                                            </v-switch>
                                        </v-col>
                                    </v-row>
                    
                                    <v-divider class="my-6"></v-divider>
                    
                                    <h4 class="subtitle-2 mb-3">{{ _('Export') }}</h4>
                                    <v-row>
                                        <v-col cols="12" lg="4">
                                            <div class="text-body-2 mb-n1"><strong>{{ _('Export requests made') }}</strong>{{ _(' by
                                                users.') }}</div>
                                            <v-switch persistent-hint
                                                hint="{{ _('This setting will enable logging all export requests submitted by authorized users.') }}"
                                                v-model="eitem.ACTIVITIES['REQUEST']">
                                            </v-switch>
                                        </v-col>
                                        <v-col cols="12" lg="4">
                                            <div class="text-body-2 mb-n1"><strong>{{ _('Export requests approved') }}</strong>{{ _(' by
                                                users.') }}</div>
                                            <v-switch persistent-hint
                                                hint="{{ _('This setting will enable logging all export requests approvals by administrators.') }}"
                                                v-model="eitem.ACTIVITIES['APPROVE']">
                                            </v-switch>
                                        </v-col>
                                        <v-col cols="12" lg="4">
                                            <div class="text-body-2 mb-n1"><strong>{{ _('Export requests rejected') }}</strong>{{ _(' by
                                                users.') }}</div>
                                            <v-switch persistent-hint
                                                hint="{{ _('This setting will enable logging all export requests rejections by administrators.') }}"
                                                v-model="eitem.ACTIVITIES['REJECT']">
                                            </v-switch>
                                        </v-col>
                                        <v-col cols="12" lg="4">
                                            <div class="text-body-2 mb-n1"><strong>{{ _('Export requests downloaded') }}</strong>{{ _(' by
                                                users.') }}</div>
                                            <v-switch persistent-hint
                                                hint="{{ _('This setting will enable logging all export requests downloads by authorized users.') }}"
                                                v-model="eitem.ACTIVITIES['DOWNLOAD']">
                                            </v-switch>
                                        </v-col>
                                    </v-row>
                    
                                    <v-divider class="my-6"></v-divider>
                    
                                    <h4 class="subtitle-2 mb-3">{{ _('Login/Logout') }}</h4>
                                    <v-row>
                                        <v-col cols="12" lg="4">
                                            <div class="text-body-2 mb-n1"><strong>{{ _('Logins') }}</strong>{{ _(' by users.') }}</div>
                                            <v-switch persistent-hint
                                                hint="{{ _('This setting will enable logging all user login activities.') }}"
                                                v-model="eitem.ACTIVITIES['LOGIN']">
                                            </v-switch>
                                        </v-col>
                                        <v-col cols="12" lg="4">
                                            <div class="text-body-2 mb-n1"><strong>{{ _('Logouts') }}</strong>{{ _(' by users.') }}</div>
                                            <v-switch persistent-hint
                                                hint="{{ _('This setting will enable logging all user logout activities. Note: only explicit logout will be logged, users closing their browsers without logging out will not for example.') }}"
                                                v-model="eitem.ACTIVITIES['LOGOUT']">
                                            </v-switch>
                                        </v-col>
                                        <v-col cols="12" lg="4">
                                            <v-text-field class="mb-9" type="number" label="{{ _('Activity Retention Period') }}"
                                                persistent-hint hint="{{ _('Period after which activities will be deleted.') }}"
                                                suffix="days" v-model.number="eitem.ACTIVITIES_RETENTION"></v-text-field>
                                        </v-col>
                                    </v-row>
                    
                                    <v-divider class="my-6"></v-divider>
                    
                                    <h4 class="subtitle-2 mb-3">{{ _('Other') }}</h4>
                                    <v-row>
                                        <v-col cols="12" lg="4">
                                            <div class="text-body-2 mb-n1"><strong>{{ _('Search queries made') }}</strong>{{ _(' by users.')
                                                }}</div>
                                            <v-switch persistent-hint
                                                hint="{{ _('This setting will enable logging all searches conducted by users on Actors, Bulletins and Incidents.') }}"
                                                v-model="eitem.ACTIVITIES['SEARCH']">
                                            </v-switch>
                                        </v-col>
                                        <v-col cols="12" lg="4">
                                            <div class="text-body-2 mb-n1"><strong>{{ _('Items self-assigned') }}</strong>{{ _(' by users.')
                                                }}</div>
                                            <v-switch persistent-hint
                                                hint="{{ _('This setting will enable logging all items self-assigned by users.') }}"
                                                v-model="eitem.ACTIVITIES['SELF-ASSIGN']">
                                            </v-switch>
                                        </v-col>
                                    </v-row>
                                </v-card>
                            </div>
                    
                    
                            <!-- Import tools tab -->
                            <div v-if="tab === 'import'">
                                <v-card flat :disabled="loading" :loading="loading" class="px-6 py-8">
                                    <h4 class="subtitle-2 mb-n1">{{ _('Media import tool') }}</h4>
                                    <v-switch persistent-hint
                                        hint="{{ _('Enables importing and parsing media items in bulk into Bulletins.') }}"
                                        v-model="eitem.ETL_TOOL"></v-switch>
                    
                                    <v-slide-y-transition>
                                        <v-sheet v-show="eitem.ETL_TOOL" class="mt-4">
                                            <v-row>
                                                <v-col cols="12" lg="6">
                                                    <h4 class="subtitle-2 mb-n1">{{ _('Media import path scanning') }}</h4>
                                                    <v-switch persistent-hint
                                                        hint="{{ _('Allow scanning of the import path for files in the Media Import Tool. The path needs to be set in the .env file for this setting to work. This is done for security purposes. WARNING: This is a DANGEROUS setting and should only be enabled on installation that can utilize this feature. It should be turned on only when it\'s needed.') }}"
                                                        v-model="eitem.ETL_PATH_IMPORT"></v-switch>
                    
                                                    <v-combobox class="mt-3" multiple chips persistent-hint
                                                        hint="{{ _('Allowed file extensions for the Media Import Tool.') }}"
                                                        :items="eitem.ETL_VID_EXT" label="{{ _('ETL Video Extensions') }}"
                                                        v-model="eitem.ETL_VID_EXT"></v-combobox>
                                                </v-col>
                                                <v-col cols="12" lg="6">
                                                    <h4 class="subtitle-2 mb-n1">{{ _('Enable OCR') }}</h4>
                                                    <v-switch persistent-hint
                                                        hint="{{ _('Bayanat\'s Media Import tool can utilize Google\'s Tesseract OCR engine. This enables parsing and extracting text from images and scanned PDF files (requires Tesseract system package).') }}"
                                                        v-model="eitem.OCR_ENABLED"></v-switch>
                    
                                                    <v-combobox class="mt-3" multiple chips persistent-hint
                                                        hint="{{ _('File extensions which will be scanned using Tesseract OCR.') }}"
                                                        :items="eitem.OCR_EXT" label="{{ _('OCR Extensions') }}"
                                                        v-model="eitem.OCR_EXT"></v-combobox>
                                                </v-col>
                                                <v-col cols="12" lg="6">
                                                    <h4 class="subtitle-2 mb-n1">{{ _('Enable transcription') }}</h4>
                                                    <v-switch persistent-hint
                                                        hint="{{ _('Enables transcription of audio and video files using OpenAI\'s Whisper during import. Bayanat will need to download the specified model below from OpenAI\'s servers. However, the transcription will run locally on the Bayanat server. For more information about the models\' performance, required resources and available language please check:') }} https://github.com/openai/whisper#available-models-and-languages"
                                                        v-model="eitem.TRANSCRIPTION_ENABLED"></v-switch>
                    
                                                    <v-combobox class="mt-3" chips persistent-hint
                                                        hint="{{ _('Whisper model to use for transcription.') }}"
                                                        :items="whisperModelsCombo" item-value="model_name" item-title="title"
                                                        :return-object="false" label="{{ _('Whisper Model') }}"
                                                        v-model="eitem.WHISPER_MODEL"></v-combobox>
                                                </v-col>
                                            </v-row>
                    
                                        </v-sheet>
                                    </v-slide-y-transition>
                    
                                    <v-divider class="my-8"></v-divider>
                    
                                    <h4 class="subtitle-2 mb-n1">{{ _('Sheet import') }}</h4>
                                    <v-switch persistent-hint hint="{{ _('Enables dynamic import of spreadsheets into Actors.') }}"
                                        v-model="eitem.SHEET_IMPORT"></v-switch>
                    
                                    <v-slide-y-transition>
                                        <v-sheet v-show="eitem.SHEET_IMPORT" class="mt-4">
                                            <v-combobox multiple chips persistent-hint
                                                hint="{{ _('Allowed spreadsheet extensions for Sheets Import Tool.') }}"
                                                label="{{ _('Allowed Sheets Extensions') }}" :items="eitem.SHEETS_ALLOWED_EXTENSIONS"
                                                v-model="eitem.SHEETS_ALLOWED_EXTENSIONS"></v-combobox>
                                        </v-sheet>
                                    </v-slide-y-transition>
                    
                                    <v-divider class="my-8"></v-divider>
                    
                                    <h4 class="subtitle-2 mb-n1">{{ _('Web import') }}</h4>
                                    <v-switch persistent-hint hint="{{ _('Enables import of videos from online sources into Bulletins.') }}"
                                        v-model="eitem.WEB_IMPORT"></v-switch>
                    
                                    <v-slide-y-transition>
                                        <v-sheet v-show="eitem.WEB_IMPORT" class="mt-4">
                                            <v-row>
                                                <v-col cols="12" lg="6">
                                                    <v-text-field label="{{ _('Web Import Proxy') }}" persistent-hint
                                                        hint="{{ _('Proxy URL to use when importing media from web sources (e.g. socks5://user:pass@host:port).') }}"
                                                        v-model="eitem.YTDLP_PROXY"></v-text-field>
                                                </v-col>
                                                <v-col cols="12" lg="6">
                                                    <v-textarea label="{{ _('Web Import Cookies') }}" persistent-hint
                                                        hint="{{ _('Cookie data for authenticated web imports (in Netscape/Mozilla format).') }}"
                                                        auto-grow rows="1" v-model="eitem.YTDLP_COOKIES"></v-textarea>
                                                </v-col>
                                            </v-row>
                    
                                            <v-slide-y-transition>
                                                <v-sheet>
                                                    <v-combobox class="mt-3" multiple chips label="{{ _('Allowed Domains') }}"
                                                        persistent-hint
                                                        hint="{{ _('List of domains from which media can be imported. Check yt-dlp\'s repository (https://github.com/yt-dlp/yt-dlp/blob/master/supportedsites.md) for a list of supported websites.') }}"
                                                        :items="eitem.YTDLP_ALLOWED_DOMAINS" v-model="eitem.YTDLP_ALLOWED_DOMAINS">
                                                    </v-combobox>
                                                </v-sheet>
                                            </v-slide-y-transition>
                    
                                        </v-sheet>
                                    </v-slide-y-transition>
                                </v-card>
                            </div>
                    
                    
                            <!-- Export tools tab -->
                            <div v-if="tab === 'export'">
                                <v-card flat :disabled="loading" :loading="loading" class="px-6 py-8">
                                    <div style="max-width: 424px;">
                                        <h4 class="subtitle-2 mb-n1">{{ _('Export system') }}</h4>
                                        <v-switch class="mb-4" v-model="eitem.EXPORT_TOOL" persistent-hint
                                            hint="{{ _('Enables exporting Actors, Bulletins and Incidents into various formats. Users with the correct permissions can request exports of items. Administrators can approve or reject these requests. Approved exports can be downloaded by the requesting user from the Exports dashboard.') }}"></v-switch>
                                        <v-slide-y-transition>
                                            <v-sheet v-show="eitem.EXPORT_TOOL">
                                                <v-text-field type="number" label="{{ _('Export Expiry Time') }}" persistent-hint
                                                    hint="{{ _('Period after which exports will expired and be deleted.') }}" suffix="hours"
                                                    v-model.number="eitem.EXPORT_DEFAULT_EXPIRY"></v-text-field>
                                            </v-sheet>
                                        </v-slide-y-transition>
                                    </div>
                                </v-card>
                            </div>
                    
                    
                            <!-- Maps tab -->
                            <div v-if="tab === 'maps'">
                                <v-card flat :disabled="loading" :loading="loading" class="px-6 py-8">
                                    <v-text-field class="mb-9" label="{{ _('Map API endpoint') }}" persistent-hint
                                        hint="{{ _('API provider for Open Street Maps tiles. By default, Bayanat uses OpenStreetMaps tiles servers. This can be changed using this setting, for example to use an offline instance of OSM.') }}"
                                        v-model="eitem.MAPS_API_ENDPOINT"></v-text-field>
                    
                                    <h4 class="subtitle-2 mb-1">{{ _('Satellite Imagery') }}</h4>
                                    <p class="text-caption text-muted mb-3">{{ _('Bayanat uses OpenStreetMaps by default. Optionally, it is
                                        able to show satellite imagery using Google Maps, in addition to OSM. To enable, add a Google Maps
                                        API Key.') }}</p>
                    
                                    <v-text-field class="mb-9" label="{{ _('Google Maps API Key') }}" persistent-hint
                                        hint="{{ _('API key for Google Maps. Adding a key enables satellite imagery in Bayanat\'s maps.') }}"
                                        v-model="eitem.GOOGLE_MAPS_API_KEY"></v-text-field>
                    
                                    <h4 class="subtitle-2">{{ _('Default Map Position') }}</h4>
                                    <span class="text-caption text-muted">{{ _('Changes default position for all maps in all components.')
                                        }}</span>
                    
                                    <div class="mx-n4">
                                        <geo-map style="z-index:200" v-model="eitem.GEO_MAP_DEFAULT_CENTER" :map-height="300"></geo-map>
                                    </div>
                                </v-card>
                            </div>


                            <!-- Location tab -->
                            <div v-if="tab === 'locations'">
                                <v-card flat :disabled="loading" :loading="loading" class="px-6 py-8">
                                    <div style="max-width: 408px;">
                                        <h4 class="subtitle-2 mb-n1">{{ _('Include postal code generation settings') }}</h4>
                                        <v-switch v-model="eitem.LOCATIONS_INCLUDE_POSTAL_CODE" persistent-hint
                                            hint="{{ _('Include postal codes in the format of full location text of all entries. Note: you must regenerate full locations from the Component Data dashboard for this change to take effect.') }}"></v-switch>
                                    </div>
                                </v-card>
                            </div>
                        </div>
                    </v-card>
                </div>
            </v-card>
        </div>
    </v-main>


    <!-- Revision history sidebar -->
    <v-navigation-drawer
            v-model="showRevisions"
            location="right"
            temporary
            width="630"
            clipped

    >
        <v-card flat>
            <v-card-title class="pa-6">{{ _('Revision history') }}</v-card-title>
            <v-card-text class="px-6">
                <v-infinite-scroll empty-text="{{ _('No more items in history') }}" :items="revisionsState.items" @load="loadRevisions">
                    <v-timeline density="compact" side="end" align="start">
                        <v-timeline-item v-for="(item, index) in revisionsState.items" :key="item" dot-color="primary" size="10">
                            <div class="mt-n1">
                                <div><b>@${item.user.username}</b> {{ _('updated the settings') }} <span class="text-muted">{{ _('at') }} ${getFormattedDate(item.created_at)}</span></div>
                                <div v-if="index === 0" class="font-italic">{{ _('Current configuration') }}</div>
                                <div v-else-if="!DiffTool.hasDiff(revisionsState?.items?.[index + 1]?.config, item?.config)" class="font-italic">{{ _('Same as current configuration') }}</div>
                                <show-details v-else show-more-text="{{ _('Show detailed changes') }}" show-less-text="{{ _('Collapse') }}">
                                    <diff-renderer :diff="DiffTool.getAndRenderDiff(revisionsState?.items?.[index + 1]?.config, item?.config, configLabels)"></diff-renderer>
                                </show-details>
                                <v-btn v-if="index !== 0 && DiffTool.hasDiff(revisionsState?.items?.[index + 1]?.config, item?.config)" variant="outlined" class="outlined-btn mt-3" density="comfortable" @click.stop="revertVersion(item)">{{ _('Reverse to this version') }}</v-btn>
                            </div>
                        </v-timeline-item>
                    </v-timeline>
                </v-infinite-scroll>
            </v-card-text>
        </v-card>
    </v-navigation-drawer>


    <!-- Save changes confirmation dialog -->
    <v-dialog v-model="saveChangesDialog" max-width="900">
        <v-card>
            <v-card-title class="d-flex justify-space-between align-center">
                {{ _('Review and Confirm Changes') }}
                <v-btn icon="mdi-close" variant="text" @click="closeSaveDialog"></v-btn>
            </v-card-title>
            <v-card-text>
                <v-sheet class="pa-5" color="yellow lighten-5 d-flex">
                    <div class="d-flex align-center body-2">

                        <v-avatar class="mr-2" size="18" color="red lighten-3"></v-avatar>
                        {{ _('Removed') }}
                    </div>

                    <div class="d-flex align-center ml-4 body-2">
                        <v-avatar class="mr-2" size="18" color="green lighten-2"></v-avatar>
                        {{ _('Added') }}
                    </div>

                </v-sheet>
            </v-card-text>
            <v-card-text class="pa-4">
                <div v-if="configDiff">
                    <diff-renderer :diff="configDiff"></diff-renderer>
                </div>

                <v-sheet v-else class=" text-center mt-3 align-center">
                    <v-icon left>mdi-alert</v-icon>
                    {{ _('No changes detected') }}
                </v-sheet>

            </v-card-text>
            <v-divider></v-divider>
            <v-card-actions class="pa-4 justify-end">
                <v-btn @click.stop="closeSaveDialog" class="grey lighten-4" elevation="0">{{ _('Cancel') }}
                </v-btn>
                <v-btn variant="elevated" color="primary" :disabled="!configDiff" @click.stop="saveConfiguration" class="ml-4">
                    {{ _('Confirm') }}
                </v-btn>
            </v-card-actions>

        </v-card>
    </v-dialog>


    <!-- Revert changes confirmation dialog -->
    <v-dialog v-model="revertChangesDialog" max-width="511">
        <v-card>
            <v-card-title class="d-flex justify-space-between align-center">
                {{ _('Are you sure you want to revert to this version?') }}
            </v-card-title>
            <v-card-text class="pa-4">
                <div class="mb-5">
                    {{ _('Version settings changed by') }} <b>@${defaultConfig?.user?.username}</b> {{ _('at') }} ${getFormattedDate(defaultConfig?.created_at)}
                </div>

                <show-details v-if="configDiff" show-more-text="{{ _('Show detailed changes') }}" show-less-text="{{ _('Collapse') }}" side="end">
                    <diff-renderer class="mt-2" :diff="configDiff"></diff-renderer>
                </show-details>

                <v-sheet v-else class=" text-center mt-3 align-center">
                    <v-icon left>mdi-alert</v-icon>
                    {{ _('No changes detected') }}
                </v-sheet>

            </v-card-text>
            <v-card-actions class="pa-4 justify-end">
                <v-btn variant="flat" @click="closeSaveDialog">{{ _('Cancel') }}
                </v-btn>
                <v-btn variant="elevated" color="primary" :disabled="!configDiff" @click.stop="saveConfiguration" class="ml-4">
                    {{ _('Confirm') }}
                </v-btn>
            </v-card-actions>
        </v-card>
    </v-dialog>


    <!-- Restarting Bayanat overlay -->
    <v-overlay v-model="overlay" class="align-center justify-center" z-index="1000000">
        <v-card>
            <v-card-text class="d-flex flex-column justify-center align-center text-center">
                <v-progress-circular
                        class="mb-4"
                        color="white"
                        indeterminate
                        size="32"
                ></v-progress-circular>
                <div>
                    {{ _('Restarting Bayanat to new settings to take effect, please wait...') }}
                </div>
                <div>
                    {{ _('This can take up to a minute. If it takes longer, please restart Bayanat manually.') }}
                </div>
            </v-card-text>
        </v-card>
    </v-overlay>

{% endblock %}

{% block js %}

    <script src="/static/js/jsondiffpatch/jsondiffpatch.umd.slim.js"></script>
    <script src="/static/js/diff-tool.js"></script>
    <script src="/static/js/components/GeoMap.js"></script>
    <script src="/static/js/components/ShowDetails.js"></script>
    <script src="/static/js/components/DiffRenderer.js"></script>
    <script>
        window.__GOOGLE_MAPS_API_KEY__ = '{{ config.GOOGLE_MAPS_API_KEY }}';
        const {createApp} = Vue;
        const {createVuetify} = Vuetify;
        const vuetify = createVuetify(vuetifyConfig);


        const app = createApp({
            delimiters: delimiters,
            mixins: [globalMixin],

            data: () => ({
                tab: window.location.hash.replace('#', ''),
                drawer: drawer,
                eitem: {
                    ACTIVITIES:{},
                },
                isCollapsed: true,
                infiniteScrollCallback: null,
                DiffTool: DiffTool,

                // nav drawer
                showRevisions: false,
                revisionsState: {
                    headers: [
                        { title: "{{ _('Version') }}", value: 'version' },
                        { title: "{{ _('Edit time') }}", value: 'created_at' },
                        { title: "{{ _('Username') }}", value: 'username' },
                        { title: "{{ _('Actions') }}", value: 'actions' },
                    ],
                    itemsLength: 0,
                    loading: false,
                    pagination: {
                        page: 1,
                        per_page: 10
                    }
                },

                configLabels: [],

                //store current config before it is updated
                exconfig: {},
                configDiff: '',

                // store config defaults before confirmation of restoration
                defaultConfig: null,

                overlay: false,
                saveChangesDialog: false,
                revertChangesDialog: false,

                loading: true,


                options: {},

                tabsMap: {
                    general: { text: "{{ _('General') }}" },
                    storage: { text: "{{ _('Storage') }}" },
                    security: { text: "{{ _('Security') }}" },
                    control: { text: "{{ _('Access control') }}" },
                    logging: { text: "{{ _('Activity monitor') }}" },
                    import: { text: "{{ _('Import tools') }}" },
                    export: { text: "{{ _('Export tools') }}" },
                    maps: { text: "{{ _('Maps') }}" },
                    locations: { text: "{{ _('Location') }}" }
                },


                alHeaders: [
                    {text: "{{_('ID')}}", value: "id"},
                    {text: "{{_('Code')}}", value: "code"},
                    {text: "{{_('Title')}}", value: "title"},
                    {text: "{{_('Actions')}}", value: "actions"},

                ],
                alItems: [],


                ltHeaders: [
                    {text: "{{_('ID')}}", value: "id"},
                    {text: "{{_('Title')}}", value: "title"},
                    {text: "{{_('Actions')}}", value: "actions"},
                ],

                ltItems: [],

                items: [],


                alItem: {},

                ltItem: {},
                translations: window.translations,
                whisperModels: [],
            }),


            watch: {
                tab(newTab) {
                    const fullPath = `${window.location.pathname}${window.location.search}`
                    this.$router.replace(`${fullPath}#${newTab}`)
                }
            },

            mounted() {
                //load configuration
                this.loadConfiguration();
                this.loadWhisperModels();
            },

            computed: {
                whisperModelsCombo(){
                    return this.whisperModels.map(model => ({
                        title: translations.whisperModels.find(m => m.en === model.model_label)?.tr || model.model_label,
                        model_name: model.model_name
                    }));
                },
                hasChanges() {
                    return DiffTool.hasDiff(this.exconfig, this.eitem);
                },
            },

            methods: {
                loadWhisperModels(){
                    axios.get('/import/api/whisper/models/').then(res => {
                        this.whisperModels = res.data.models;
                    }).catch(err => {
                        this.showSnack(err?.response?.data);
                        console.error(err);
                    })
                },

                loadDefaults() {
                    axios.get('/admin/api/configuration/defaults/').then(res => {
                        this.defaultConfig = res.data;
                        this.showDefaultConfigDiff();
                    }).catch(err => {
                        this.$root.showSnack(err?.response?.data);
                        console.error(err);
                    }).finally(() => {
                        this.loading = false;
                    })
                },

                revertVersion(config) {
                    try {
                        this.defaultConfig = { ...config, config: structuredClone(config.config) };
                    } catch (error) {
                        this.defaultConfig = { ...config, config: JSON.parse(JSON.stringify(config.config)) };
                    }

                    this.showRevisions = false;
                    this.showRevertConfigDiff();
                },

                showDefaultConfigDiff() {
                    this.configDiff = DiffTool.getAndRenderDiff(this.eitem, this.defaultConfig?.config, this.defaultConfig.labels);
                    this.saveChangesDialog = true;
                },

                showConfigDiff() {
                    this.configDiff = DiffTool.getAndRenderDiff(this.exconfig, this.eitem, this.configLabels);
                    this.saveChangesDialog = true;
                },
                
                showRevertConfigDiff() {
                    this.configDiff = DiffTool.getAndRenderDiff(this.eitem, this.defaultConfig?.config, this.defaultConfig.labels);
                    this.revertChangesDialog = true;
                },

                adaptResponse(eitem) {
                    // unify types between javascript and python to improve diffs
                    return eitem;
                },
                preprocessConfig() {
                    // apply any additional fixes needed
                    this.eitem.ITEMS_PER_PAGE_OPTIONS = this.eitem.ITEMS_PER_PAGE_OPTIONS.map(x => Number(x))
                    this.eitem.VIDEO_RATES = this.eitem.VIDEO_RATES.map(x => Number(x))
                    if (this.eitem.FILESYSTEM_LOCAL) {

                        // unset s3 settings
                        this.eitem.AWS_ACCESS_KEY_ID = '';
                        this.eitem.AWS_SECRET_ACCESS_KEY = '';
                        this.eitem.S3_BUCKET = '';

                    }

                },


                loadConfiguration() {
                    this.loading = true;
                    axios.get('/admin/api/configuration/').then(res => {
                        this.eitem = res.data.config;
                        this.configLabels = res.data.labels;
                        // also store the configuration in a persistent var
                        this.exconfig = JSON.parse(JSON.stringify(this.eitem));


                    }).catch(e => {


                        this.showSnack(e.response?.data)
                        console.log(e)
                    }).finally(() => {
                        this.loading = false;
                    })


                },

                loadRevisions(options) {
                    if (options?.done) {
                        this.infiniteScrollCallback = options?.done;
                    }

                    const params = {
                        ...this.revisionsState.pagination,
                    };
                    
                    this.revisionsState.loading = true;
                    axios.get(`/admin/api/appconfig/`, { params }).then(response => {
                        this.revisionsState.itemsLength = response.data.total;
                        if (params.page === 1) {
                            this.revisionsState.items = response.data.items;
                        } else {
                            this.revisionsState.items.push(...response.data.items);
                        }
                        
                        const hasMore = this.revisionsState.items.length < response.data.total;
                        if (hasMore) this.revisionsState.pagination.page++
                        options?.done?.(hasMore ? 'ok' : 'empty');
                    }).catch(err => {
                        console.error(err);
                        options?.done?.('error');
                    }).finally(() => {
                        this.revisionsState.loading = false;
                    });
                },
                resetRevisions() {
                    this.revisionsState.pagination.page = 1;
                    this.infiniteScrollCallback?.('ok');
                    this.loadRevisions();
                },

                waitForReload() {
                    setTimeout(() => {
                        axios.get('/').then(res => {
                            this.overlay = false;
                            this.loadConfiguration();
                            this.resetRevisions();
                            this.showSnack("{{_('Bayanat reloaded successfully.')}}");
                            // reset settings
                        }).catch(err => {
                            this.waitForReload();
                        });
                    }, 5000)
                },

                reloadApp() {
                    this.overlay = true;
                    axios.post('/admin/api/reload/')
                    this.waitForReload();
                },

                saveConfiguration() {
                    this.overlay = true
                    
                    // If restoring default config set eitem and labels
                    if (this.defaultConfig) {
                        this.eitem = this.defaultConfig?.config;
                    }

                    this.preprocessConfig();
                    axios.put('/admin/api/configuration/', {conf: this.eitem}).then(res => {
                        this.reloadApp();
                    }).catch(e => {
                        console.error(e);
                        this.overlay = false;
                        this.addToCallbackQueueIfReauthRequired(e, this.saveConfiguration);
                    }).finally(() => {
                        this.closeSaveDialog()
                    })
                },

                getFormattedDate(dateString) {
                    const nextDateString = dateString?.includes('Z') ? dateString : `${dateString}Z`
                    const date = dayjs(nextDateString);
                    const today = dayjs();

                    // Check if the date is today
                    if(date.isSame(today, 'day')) {
                        // If it's today, show time
                        return date.format('hh:mm A');
                    } else {
                        // Otherwise, include full date and time
                        return date.format('DD MMM YYYY, hh:mm A');
                    }
                },

                closeSaveDialog() {
                    this.saveChangesDialog = false;
                    this.revertChangesDialog = false;
                    this.defaultConfig = null;
                }
            }
        });
        app.component('geo-map', GeoMap);
        app.component('show-details', ShowDetails);
        app.component('diff-renderer', DiffRenderer);
        
        app.use(router).use(vuetify).mount('#app');

    </script>


{% endblock %}<|MERGE_RESOLUTION|>--- conflicted
+++ resolved
@@ -207,7 +207,6 @@
                                             <v-switch persistent-hint hint="{{ _('Force users to enroll in two factor authentication') }}"
                                                 v-model="eitem.SECURITY_TWO_FACTOR_REQUIRED">
                                             </v-switch>
-<<<<<<< HEAD
                                         </v-col>
                                     </v-row>
                     
@@ -315,341 +314,6 @@
                                 </v-card>
                             </div>
                     
-=======
-                                        </v-card-text>
-
-                                        <h2 class="mt-1 subtitle-2 mb-2">{{ _('Session Policies') }}</h2>
-                                        <v-card-text>
-                                            <v-switch color="primary" class="mb-9"
-                                                              label="{{ _('Disallow Multiple Concurrent Sessions') }}"
-                                                              persistent-hint
-                                                              hint="{{ _('Prevents users from logging in to multiple devices simultaneously') }}"
-                                                              v-model="eitem.DISABLE_MULTIPLE_SESSIONS">
-                                                    </v-switch>
-
-                                            <v-text-field class="mb-9" type="number"
-                                                          label="{{ _('Session Data Retention Period') }}" persistent-hint
-                                                          hint="{{ _('Period after which session data will be deleted.') }}"
-                                                          suffix="days"
-                                                          v-model.number="eitem.SESSION_RETENTION_PERIOD"></v-text-field>
-                                        </v-card-text>
-
-                                        <h2 class="mt-1 subtitle-2 mb-2">{{ _('Additional Security Settings') }}</h2>
-                                        <v-card-text>
-
-                                            <v-switch color="primary" class="mb-9" label="{{ _('Recaptcha Enabled') }}"
-                                                      persistent-hint
-                                                      hint="{{ _('Add further security to Bayanat\'s by requiring Google Recaptcha on the login form.') }}"
-                                                      v-model="eitem.RECAPTCHA_ENABLED"></v-switch>
-
-                                            <v-slide-y-transition>
-                                                <v-sheet v-show="eitem.RECAPTCHA_ENABLED"
-                                                         class="pa-4 grey lighten-4">
-                                                    <v-text-field label="{{ _('Recaptcha Public Key') }}"
-                                                                  v-model="eitem.RECAPTCHA_PUBLIC_KEY"></v-text-field>
-
-                                                    <v-text-field label="{{ _('Recaptcha Private Key') }}"
-                                                                  v-model="eitem.RECAPTCHA_PRIVATE_KEY"></v-text-field>
-                                                </v-sheet>
-                                            </v-slide-y-transition>
-
-                                            <v-switch color="primary" class="mb-9" label="{{ _('Enable Google OAuth') }}"
-                                                      persistent-hint
-                                                      hint="{{ _('Allow users to login using their Google account.') }}"
-                                                      v-model="eitem.GOOGLE_OAUTH_ENABLED"></v-switch>
-
-                                            <v-slide-y-transition>
-                                                <v-sheet v-show="eitem.GOOGLE_OAUTH_ENABLED"
-                                                         class="pa-4 grey lighten-4">
-                                                    <v-text-field label="{{ _('Google Client ID') }}"
-                                                                  v-model="eitem.GOOGLE_CLIENT_ID"></v-text-field>
-
-                                                    <v-text-field label="{{ _('Google Client Secret') }}"
-                                                                  v-model="eitem.GOOGLE_CLIENT_SECRET"></v-text-field>
-
-                                                    <v-text-field label="{{ _('Google Discovery URL') }}"
-                                                                  v-model="eitem.GOOGLE_DISCOVERY_URL"></v-text-field>
-                                                </v-sheet>
-                                            </v-slide-y-transition>
-
-                                            <v-text-field class="mb-9" type="number"
-                                                          label="{{ _('Security Freshness') }}"
-                                                          persistent-hint
-                                                          hint="{{ _('Secure pages will require re-authentication after this time expires.') }}"
-                                                          suffix="minutes"
-                                                          v-model.number="eitem.SECURITY_FRESHNESS"></v-text-field>
-                                            <v-text-field class="mb-9" type="number"
-                                                          label="{{ _('Security Freshness Grace Period') }}"
-                                                          persistent-hint
-                                                          hint="{{ _('Re-authentication will require a second factor after this period.') }}"
-                                                          suffix="minutes"
-                                                          v-model.number="eitem.SECURITY_FRESHNESS_GRACE_PERIOD"></v-text-field>
-                                        </v-card-text>
-
-                                    </v-card>
-                                </v-window-item>
-
-                                <v-window-item value="control">
-
-                                    <v-card :disabled="loading" :loading="loading">
-                                        <v-card-text>
-                                            <p class="text-caption">{{ _('By default, users can access all items in the Bayanat database, except for items which are restricted from them. Administrators can restrict access to certain items by assigning Access Group(s) to these items. Additionally, only administrators can restrict items. This default behaviour can be changed with the following settings.') }}</p>
-
-                                            <v-switch color="primary" class="mb-9" label="{{ _('Restrictive Access Control') }}"
-                                                      persistent-hint
-                                                      hint="{{ _('All items in the database will be restricted by default to all non-administrators, except when they are explicitly given access.') }}"
-                                                      v-model="eitem.ACCESS_CONTROL_RESTRICTIVE"></v-switch>
-                                            <v-switch color="primary" class="mb-9" label="{{ _('Allow Non-Admin Users to Restrict New Items') }}"
-                                                      persistent-hint
-                                                      hint="{{ _('Users with no administrative privileges will be allowed to restrict items they create. They can only restrict items to one or more of their own access groups.') }}"
-                                                      v-model="eitem.AC_USERS_CAN_RESTRICT_NEW"></v-switch>
-                                        </v-card-text>
-
-                                    </v-card>
-                                </v-window-item>
-
-                                <v-window-item value="logging">
-                                    <v-card :disabled="loading" :loading="loading">
-                                        <v-card-text>
-                                            <p class="caption">{{
-                                                    _('Set users\' actions to be logged in the Activity Monitor.')
-                                                }}</p>
-
-                                                <v-switch color="primary" class="mb-9" label="{{ _('Items created by users.') }}"
-                                                    persistent-hint
-                                                    hint="{{ _('This setting will log Actors, Bulletins, Incidents and all other secondary items created by users.') }}"
-                                                    v-model="eitem.ACTIVITIES['CREATE']">
-                                                </v-switch>
-
-                                                <v-switch color="primary" class="mb-9" label="{{ _('Items viewed by users.') }}"
-                                                    persistent-hint
-                                                    hint="{{ _('This setting will log all Actors, Bulletins and Incidents viewed by users.') }}"
-                                                    v-model="eitem.ACTIVITIES['VIEW']">
-                                                </v-switch>
-
-                                                <v-switch color="primary" class="mb-9" label="{{ _('Items edited by users.') }}"
-                                                    persistent-hint
-                                                    hint="{{ _('This setting will log Actors, Bulletins, Incidents and all other secondary items edited by users.') }}"
-                                                    v-model="eitem.ACTIVITIES['UPDATE']">
-                                                </v-switch>
-
-                                                <v-switch color="primary" class="mb-9" label="{{ _('Items deleted by users.') }}"
-                                                    persistent-hint
-                                                    hint="{{ _('This setting will enable logging all secondary items deleted by authorized users. Note: Actors, Bulletins and Incidents cannot be deleted.') }}"
-                                                    v-model="eitem.ACTIVITIES['DELETE']">
-                                                </v-switch>
-
-                                                <v-switch color="primary" class="mb-9" label="{{ _('Items reviewed by users.') }}"
-                                                    persistent-hint
-                                                    hint="{{ _('This setting will enable logging all items peer-viewed by authorized users.') }}"
-                                                    v-model="eitem.ACTIVITIES['REVIEW']">
-                                                </v-switch>
-
-                                                <v-switch color="primary" class="mb-9" label="{{ _('Files uploaded by users.') }}"
-                                                    persistent-hint
-                                                    hint="{{ _('This setting will enable logging all files uploaded users to media storage.') }}"
-                                                    v-model="eitem.ACTIVITIES['UPLOAD']">
-                                                </v-switch>
-
-                                                <v-switch color="primary" class="mb-9" label="{{ _('Bulk operations queued by users.') }}"
-                                                    persistent-hint
-                                                    hint="{{ _('This setting will enable logging all bulk operations initiated by authorized users on Actors, Bulletins and Incidents.') }}"
-                                                    v-model="eitem.ACTIVITIES['BULK']">
-                                                </v-switch>
-
-                                                <v-switch color="primary" class="mb-9" label="{{ _('Export requests made by users.') }}"
-                                                    persistent-hint
-                                                    hint="{{ _('This setting will enable logging all export requests submitted by authorized users.') }}"
-                                                    v-model="eitem.ACTIVITIES['REQUEST']">
-                                                </v-switch>
-
-                                                <v-switch color="primary" class="mb-9" label="{{ _('Export requests approved by users.') }}"
-                                                    persistent-hint
-                                                    hint="{{ _('This setting will enable logging all export requests approvals by administrators.') }}"
-                                                    v-model="eitem.ACTIVITIES['APPROVE']">
-                                                </v-switch>
-
-                                                <v-switch color="primary" class="mb-9" label="{{ _('Export requests rejected by users.') }}"
-                                                    persistent-hint
-                                                    hint="{{ _('This setting will enable logging all export requests rejections by administrators.') }}"
-                                                    v-model="eitem.ACTIVITIES['REJECT']">
-                                                </v-switch>
-
-                                                <v-switch color="primary" class="mb-9" label="{{ _('Export requests downloaded by  users.') }}"
-                                                    persistent-hint
-                                                    hint="{{ _('This setting will enable logging all export requests downloads by authorized users.') }}"
-                                                    v-model="eitem.ACTIVITIES['DOWNLOAD']">
-                                                </v-switch>
-
-                                                <v-switch color="primary" class="mb-9" label="{{ _('Search queries made by users.') }}"
-                                                    persistent-hint
-                                                    hint="{{ _('This setting will enable logging all searches conducted by users on Actors, Bulletins and Incidents.') }}"
-                                                    v-model="eitem.ACTIVITIES['SEARCH']">
-                                                </v-switch>
-
-                                                <v-switch color="primary" class="mb-9" label="{{ _('Items self-assigned by users') }}"
-                                                    persistent-hint
-                                                    hint="{{ _('This setting will enable logging all items self-assigned by users.') }}"
-                                                    v-model="eitem.ACTIVITIES['SELF-ASSIGN']">
-                                                </v-switch>
-
-                                                <v-switch color="primary" class="mb-9" label="{{ _('Logins by users.') }}"
-                                                    persistent-hint
-                                                    hint="{{ _('This setting will enable logging all user login activities.') }}"
-                                                    v-model="eitem.ACTIVITIES['LOGIN']">
-                                                </v-switch>
-
-                                                <v-switch color="primary" class="mb-9" label="{{ _('Logouts by users.') }}"
-                                                    persistent-hint
-                                                    hint="{{ _('This setting will enable logging all user logout activities. Note: only explicit logout will be logged, users closing their browsers without logging out will not for example.') }}"
-                                                    v-model="eitem.ACTIVITIES['LOGOUT']">
-                                                </v-switch>
-
-                                                <v-text-field class="mb-9" type="number"
-                                                    label="{{ _('Activity Retention Period') }}"
-                                                    persistent-hint
-                                                    hint="{{ _('Period after which activities will be deleted.') }}"
-                                                    suffix="days"
-                                                    v-model.number="eitem.ACTIVITIES_RETENTION"></v-text-field>
-
-                                        </v-card-text>
-                                    </v-card>
-                                </v-window-item>
-
-
-                                <v-window-item value="import">
-                                    <v-card :disabled="loading" :loading="loading">
-                                        <v-card-text>
-
-                                            <v-switch color="primary" class="mb-9" label="{{ _('Media Import Tool') }}"
-                                                      persistent-hint
-                                                      hint="{{ _('Enables importing and parsing media items in bulk into Bulletins.') }}"
-                                                      v-model="eitem.ETL_TOOL"></v-switch>
-
-                                            <v-slide-y-transition>
-                                                <v-sheet v-show="eitem.ETL_TOOL" class=" pa-4 grey lighten-4">
-                                                    <v-switch color="primary"
-                                                            class="mb-9"
-                                                            label="{{ _('Media Import Path Scanning') }}"
-                                                            persistent-hint
-                                                            hint="{{ _('Allow scanning of the import path for files in the Media Import Tool. The path needs to be set in the .env file for this setting to work. This is done for security purposes. WARNING: This is a DANGEROUS setting and should only be enabled on installation that can utilize this feature. It should be turned on only when it\'s needed.') }}"
-                                                            v-model="eitem.ETL_PATH_IMPORT"></v-switch>
-
-                                                    <v-combobox class="mb-9" multiple chips
-                                                                persistent-hint
-                                                                hint="{{ _('The file extensions for media, documents, and other files that are permitted for import using the Media Import Tool.') }}"
-                                                                :items="eitem.ETL_VID_EXT"
-                                                                label="{{ _('Allowed Media Import Extensions') }}"
-                                                                v-model="eitem.ETL_VID_EXT"></v-combobox>
-
-                                                    <v-switch color="primary" class="mb-9"
-                                                              persistent-hint
-                                                              hint="{{ _('Bayanat\'s Media Import tool can utilize Google\'s Tesseract OCR engine. This enables parsing and extracting text from images and scanned PDF files (requires Tesseract system package).') }}"
-                                                              label="{{ _('Enable OCR') }}"
-                                                              v-model="eitem.OCR_ENABLED"></v-switch>
-                                                    
-                                                    <v-slide-y-transition>
-                                                        <v-sheet v-show="eitem.OCR_ENABLED"
-                                                                    class=" pa-4 grey lighten-4">
-
-                                                            <v-combobox class="mb-9" multiple chips
-                                                                        persistent-hint
-                                                                        hint="{{ _('File extensions which will be scanned using Tesseract OCR.') }}"
-                                                                        :items="eitem.OCR_EXT"
-                                                                        label="{{ _('OCR Extensions') }}"
-                                                                        v-model="eitem.OCR_EXT"></v-combobox>
-                                                        </v-sheet>
-
-                                                    </v-slide-y-transition>
-
-                                                    <v-switch color="primary" class="mb-9" 
-                                                              label="{{ _('Enable Transcription') }}"
-                                                              persistent-hint
-                                                              hint="{{ _('Enables transcription of audio and video files using OpenAI\'s Whisper during import. Bayanat will need to download the specified model below from OpenAI\'s servers. However, the transcription will run locally on the Bayanat server. For more information about the models\' performance, required resources and available language please check:') }} https://github.com/openai/whisper#available-models-and-languages"
-                                                              v-model="eitem.TRANSCRIPTION_ENABLED"></v-switch>
-
-                                                    <v-slide-y-transition>
-                                                        <v-sheet v-show="eitem.TRANSCRIPTION_ENABLED"
-                                                                 class=" pa-4 grey lighten-4">
-                                                            <v-combobox class="mb-9" chips
-                                                                        persistent-hint
-                                                                        hint="{{ _('Whisper model to use for transcription.') }}"
-                                                                        :items="whisperModelsCombo"
-                                                                        item-value="model_name"
-                                                                        item-title="title"
-                                                                        :return-object="false"
-                                                                        label="{{ _('Whisper Model') }}"
-                                                                        v-model="eitem.WHISPER_MODEL"></v-combobox>                                                        
-                                                        </v-sheet>
-                                                    </v-slide-y-transition>
-                                                </v-sheet>
-                                            </v-slide-y-transition>
-
-                                            <v-switch color="primary" class="mb-9" label="{{ _('Sheet Import') }}"
-                                                      persistent-hint
-                                                      hint="{{ _('Enables dynamic import of spreadsheets into Actors.') }}"
-                                                      v-model="eitem.SHEET_IMPORT"></v-switch>
-
-                                            <v-slide-y-transition>
-                                                <v-sheet v-show="eitem.SHEET_IMPORT"
-                                                         class=" pa-4 grey lighten-4">
-
-                                                    <v-combobox class="mb-9" multiple chips
-                                                                persistent-hint
-                                                                hint="{{ _('Allowed spreadsheet extensions for Sheets Import Tool.') }}"
-                                                                label="{{ _('Allowed Sheets Extensions') }}"
-                                                                :items="eitem.SHEETS_ALLOWED_EXTENSIONS"
-                                                                v-model="eitem.SHEETS_ALLOWED_EXTENSIONS"></v-combobox>
-
-                                                </v-sheet>
-                                            </v-slide-y-transition>
-
-                                            <v-switch color="primary" class="mb-9" label="{{ _('Web Import') }}"
-                                                      persistent-hint
-                                                      hint="{{ _('Enables import of videos from online sources into Bulletins.') }}"
-                                                      v-model="eitem.WEB_IMPORT"></v-switch>
-
-                                            <v-slide-y-transition>
-                                                <v-sheet v-show="eitem.WEB_IMPORT"
-                                                         class=" pa-4 grey lighten-4">
-
-                                                    <v-text-field class="mb-9" 
-                                                                  label="{{ _('Web Import Proxy') }}"
-                                                                  persistent-hint
-                                                                  hint="{{ _('Proxy URL to use when importing media from web sources (e.g. socks5://user:pass@host:port).') }}"
-                                                                  v-model="eitem.YTDLP_PROXY"></v-text-field>
-
-                                                    <v-textarea class="mb-9" 
-                                                                label="{{ _('Web Import Cookies') }}"
-                                                                persistent-hint
-                                                                hint="{{ _('Cookie data for authenticated web imports (in Netscape/Mozilla format).') }}"
-                                                                auto-grow
-                                                                rows="3"
-                                                                v-model="eitem.YTDLP_COOKIES"></v-textarea>
-
-                                                    <v-slide-y-transition>
-                                                        <v-sheet>
-                                                            <v-combobox class="mb-9" 
-                                                                        multiple 
-                                                                        chips
-                                                                        label="{{ _('Allowed Domains') }}"
-                                                                        persistent-hint
-                                                                        hint="{{ _('List of domains from which media can be imported. Check yt-dlp\'s repository (https://github.com/yt-dlp/yt-dlp/blob/master/supportedsites.md) for a list of supported websites.') }}"
-                                                                        :items="eitem.YTDLP_ALLOWED_DOMAINS"
-                                                                        v-model="eitem.YTDLP_ALLOWED_DOMAINS">
-                                                            </v-combobox>
-                                                        </v-sheet>
-                                                    </v-slide-y-transition>
-
-                                                </v-sheet>
-                                            </v-slide-y-transition>
-
-                                        </v-card-text>
-
-                                    </v-card>
-                                </v-window-item>
-
->>>>>>> 390dae3c
 
                             <!-- Activity monitor tab -->
                             <div v-if="tab === 'logging'">
@@ -829,8 +493,8 @@
                                                         v-model="eitem.ETL_PATH_IMPORT"></v-switch>
                     
                                                     <v-combobox class="mt-3" multiple chips persistent-hint
-                                                        hint="{{ _('Allowed file extensions for the Media Import Tool.') }}"
-                                                        :items="eitem.ETL_VID_EXT" label="{{ _('ETL Video Extensions') }}"
+                                                        hint="{{ _('The file extensions for media, documents, and other files that are permitted for import using the Media Import Tool.') }}"
+                                                        :items="eitem.ETL_VID_EXT" label="{{ _('Allowed Media Import Extensions') }}"
                                                         v-model="eitem.ETL_VID_EXT"></v-combobox>
                                                 </v-col>
                                                 <v-col cols="12" lg="6">
