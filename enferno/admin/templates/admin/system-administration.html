{% extends 'layout.html' %}
{% block content %}

    <v-main class="system-admin">
        <div class="pa-4">
            <v-card class="pa-4" elevation="2" height="calc(100dvh - 96px)">
                <h1 class="text-h6 mb-5">{{ _('Administration Dashboard') }}</h1>

                <div class="d-flex flex-column flex-md-row ga-4" style="height: calc(100% - 52px);">

                    <!-- Left navigation menu -->
                    <v-card class="py-5 h-100 overflow-y-auto" elevation="2" style="min-width: 255px; max-height: fit-content;">
                        <v-tabs height="40" v-model="tab" selected-class="text-primary" direction="vertical">
                            <v-tab v-for="(tab, key) in tabsMap" :key="key" :value="key"
                                class="px-7 justify-start text-none text-subtitle-2">
                                ${tab.text}
                            </v-tab>
                        </v-tabs>
                    </v-card>


                    <!-- Main content -->
                    <v-card elevation="2" class="w-100 overflow-y-auto">

                        <!-- Main content header -->
                        <v-card-title class="d-flex flex-column pa-0 px-4 position-sticky top-0 z-1 bg-surface">
                            <div class="d-flex my-3">

                                <!-- Title -->
                                ${tabsMap[tab]?.text}
                                <v-spacer></v-spacer>

                                <!-- Actions -->
                                <div class="d-flex ga-4">
                                    <v-btn class="outlined-btn" color="primary" prepend-icon="mdi-restore" @click="loadDefaults"
                                        variant="outlined">
                                        {{ _('Restore default settings') }}
                                    </v-btn>
                                    <v-btn class="outlined-btn" prepend-icon="mdi-history" @click="showRevisions=!showRevisions"
                                        variant="outlined">
                                        {{ _('Revision history') }}
                                    </v-btn>
                                    <v-btn @click.stop="showConfigDiff()" variant="elevated" color="primary" prepend-icon="mdi-check"
                                        :disabled="!hasChanges">{{ _('Save changes') }}</v-btn>
                                </div>
                            </div>
                            <v-divider></v-divider>
                        </v-card-title>

                        <div>
                            
                            <!-- General tab -->
                            <div v-if="tab === 'general'">
                                <v-card flat :disabled="loading" :loading="loading" class="px-6 py-8">
                                    <v-row>
                                        <v-col cols="6">
                                            <h4 class="subtitle-2 mb-1">{{ _('Table settings') }}</h4>
                                            <v-combobox v-bind="inputProps" multiple persistent-hint chips
                                                hint="{{ _('Allows to load different set of items in pages that has data tables') }}"
                                                :items="eitem.ITEMS_PER_PAGE_OPTIONS" label="{{ _('Items per page options') }}"
                                                v-model="eitem.ITEMS_PER_PAGE_OPTIONS"></v-combobox>
                                        </v-col>
                                        <v-col cols="6">
                                            <h4 class="subtitle-2 mb-1">{{ _('Media settings') }}</h4>
                                            <v-combobox v-bind="inputProps" multiple chips :items="eitem.VIDEO_RATES" persistent-hint
                                                hint="{{ _('Allows to play videos at different speed rates') }}"
                                                label="{{ _('Video playback rate') }}" v-model="eitem.VIDEO_RATES"></v-combobox>
                                        </v-col>
                                    </v-row>
                    
                                    <v-divider class="my-4"></v-divider>
                    
                                    <h4 class="subtitle-2 mb-1">{{ _('Default language') }}</h4>
                                    <p class="text-caption mb-1">{{ _('Changes default interface language for all users. Users can still choose their own interface language.') }}</p>
                                    <v-btn-toggle divided variant="outlined" color="primary" mandatory v-model="eitem.BABEL_DEFAULT_LOCALE">
                                        <v-btn size="small" v-for="(name, code) in languages" :value="code">
                                            ${name}
                                        </v-btn>
                                    </v-btn-toggle>
                    
                                    <v-divider class="my-4"></v-divider>
                    
                                    <h4 class="subtitle-2 mb-n1">{{ _('Deduplication tool') }}</h4>
                                    <v-switch v-model="eitem.DEDUP_TOOL" persistent-hint
                                        hint="{{ _('Enables integration with Benetech\'s Deduplication tool.') }}"></v-switch>
                    
                                    <v-slide-y-transition class="mt-5">
                                        <v-sheet v-show="eitem.DEDUP_TOOL">
                                            <v-row>
                                                <v-col cols="6">
                                                    <v-text-field v-bind="inputProps" type="number" persistent-hint
                                                        hint="{{ _('Lowest value of distance to process.') }}"
                                                        label="{{ _('Deduplication low distance') }}"
                                                        v-model.number="eitem.DEDUP_LOW_DISTANCE"></v-text-field>
                                                </v-col>
                                                <v-col cols="6">
                                                    <v-text-field v-bind="inputProps" type="number" persistent-hint
                                                        hint="{{ _('Highest value of distance to process.') }}"
                                                        label="{{ _('Deduplication max distance') }}"
                                                        v-model.number="eitem.DEDUP_MAX_DISTANCE"></v-text-field>
                                                </v-col>
                                                <v-col cols="6">
                                                    <v-text-field v-bind="inputProps" type="number" persistent-hint
                                                        hint="{{ _('Number of matches to send for processing in every batch. Affects speed of processing and performance of the server.') }}"
                                                        label="{{ _('Deduplication batch size') }}"
                                                        v-model.number="eitem.DEDUP_BATCH_SIZE"></v-text-field>
                                                </v-col>
                                                <v-col cols="6">
                                                    <v-text-field v-bind="inputProps" type="number" persistent-hint
                                                        hint="{{ _('Interval of batches sent for processing. Affects speed of processing and performance of the server.') }}"
                                                        label="{{ _('Deduplication interval') }}"
                                                        v-model.number="eitem.DEDUP_INTERVAL"></v-text-field>
                                                </v-col>
                                            </v-row>
                                        </v-sheet>
                                    </v-slide-y-transition>
                    
                                    <v-divider class="my-4"></v-divider>
                    
                                    <h4 class="subtitle-2 mb-n1">{{ _('Advanced analysis features') }}</h4>
                                    <v-switch v-model="eitem.ADV_ANALYSIS" persistent-hint
                                        hint="{{ _('Advanced features for more efficient analysis.') }}"></v-switch>
                                </v-card>
                            </div>
                    

                            <!-- Storage tab -->
                            <div v-if="tab === 'storage'">
                                <v-card flat :disabled="loading" :loading="loading" class="px-6 py-8">
                                    <div style="max-width: 823px;">
                                        <h4 class="subtitle-2 mb-1">{{ _('Settings') }}</h4>
                                        <p class="text-caption">{{ _('Storage options for media files uploaded to Bayanat. By default, Bayanat store these files locally on the server. It\'s also possible to use S3 compatible bucket using cloud providers like AWS, Azure, Google Cloud, or MinIO (which can be used in offline installations).') }}</p>
                                        <v-btn-toggle divided variant="outlined" color="primary" mandatory v-model="eitem.FILESYSTEM_LOCAL"
                                            class="my-3 mb-9">
                                            <v-btn :value="true">{{ _('Local Filesystem') }}</v-btn>
                                            <v-btn :value="false">{{ _('S3 Storage') }}</v-btn>
                                        </v-btn-toggle>
                    
                                        <v-slide-y-transition>
                                            <v-sheet v-show="!eitem.FILESYSTEM_LOCAL" class="mb-9">
                                                <v-row>
                                                    <v-col cols="6">
                                                        <v-text-field v-bind="inputProps" hide-details="auto" label="{{ _('AWS Access Key ID') }}"
                                                            v-model="eitem.AWS_ACCESS_KEY_ID"></v-text-field>
                                                    </v-col>
                                                    <v-col cols="6">
                                                        <v-text-field v-bind="inputProps" hide-details="auto" label="{{ _('AWS Access Key Secret') }}"
                                                            v-model="eitem.AWS_SECRET_ACCESS_KEY"></v-text-field>
                                                    </v-col>
                                                    <v-col cols="6">
                                                        <v-text-field v-bind="inputProps" hide-details="auto" label="{{ _('S3 Bucket Name') }}"
                                                            v-model="eitem.S3_BUCKET"></v-text-field>
                                                    </v-col>
                                                    <v-col cols="6">
                                                        <v-text-field v-bind="inputProps" hide-details="auto" label="{{ _('S3 Region') }}"
                                                            v-model="eitem.AWS_REGION"></v-text-field>
                                                    </v-col>
                                                </v-row>
                                            </v-sheet>
                                        </v-slide-y-transition>
                    
                                        <v-combobox v-bind="inputProps" class="mb-9" multiple chips :items="eitem.MEDIA_ALLOWED_EXTENSIONS"
                                            v-model="eitem.MEDIA_ALLOWED_EXTENSIONS" label="{{ _('Allowed Media Extensions') }}"
                                            persistent-hint
                                            hint="{{ _('The system will only allow files uploaded whose extensions are included in this list and reject all other extensions.') }}"></v-combobox>
                    
                                        <v-text-field v-bind="inputProps" class="mb-9" v-model="eitem.MEDIA_UPLOAD_MAX_FILE_SIZE"
                                            label="{{ _('Media Max Upload Size') }}" persistent-hint
                                            suffix="{{ _('MB') }}"
                                            hint="{{ _('Sets the maximum allowed file size for media uploads.') }}"></v-text-field>
                                    </div>
                                </v-card>
                            </div>
                    
                    
                            <!-- Security tab -->
                            <div v-if="tab === 'security'">
                                <v-card flat :disabled="loading" :loading="loading" class="px-6 py-8">
                                    <v-row>
                                        <v-col cols="12" lg="4">
                                            <h4 class="subtitle-2 mb-1">{{ _('Password Policies') }}</h4>
                                            <v-text-field v-bind="inputProps" class="mb-9" type="number" label="{{ _('Password Minimum Length') }}"
                                                persistent-hint hint="{{ _('Minimum required length for passwords') }}" suffix="charachters"
                                                v-model.number="eitem.SECURITY_PASSWORD_LENGTH_MIN"></v-text-field>
                                        </v-col>
                                        <v-col cols="12" lg="8">
                                            <h4 class="subtitle-2 mb-1">{{ _('Password Strength') }}</h4>
                                            <v-slider v-model="eitem.SECURITY_ZXCVBN_MINIMUM_SCORE" min="2" max="4" :tick-size="4"
                                                :thumb-size="14" :track-size="4" color="primary" show-ticks="always" :ticks="{
                                                                                2: 'Medium',
                                                                                3: 'Strong',
                                                                                4: 'Very Strong'}" step="1"
                                                style="max-width: 340px;"></v-slider>
                                            <p class="text-caption text-muted">{{ _('Bayanat uses zxcvbn password strength estimator to
                                                calculate a password score. \'Medium\' coresponds to a zxcvbn score of 2 and is suitable for
                                                offline Bayanat installation. \'Strong\' corresponds to a score of 3, we recommend this
                                                setting for online Bayanat installations. \'Very Strong\' corresponds to a zxcvbn score of 4
                                                and offers the highest level of protection.') }}</p>
                                        </v-col>
                                    </v-row>
                    
                                    <v-divider class="my-7"></v-divider>
                    
                                    <h4 class="subtitle-2 mb-1">{{ _('Two Factor Authentication Policies') }}</h4>
                                    <v-row>
                                        <v-col cols="12" lg="4">
                                            <h4 class="text-body-2 mb-n1">{{ _('Force 2FA enrollment') }}</h4>
                                            <v-switch persistent-hint hint="{{ _('Force users to enroll in two factor authentication') }}"
                                                v-model="eitem.SECURITY_TWO_FACTOR_REQUIRED">
                                            </v-switch>
                                        </v-col>
                                    </v-row>
                    
                                    <v-divider class="my-7"></v-divider>
                    
                                    <h4 class="subtitle-2 mb-1">{{ _('Session policies') }}</h4>
                                    <v-row>
                                        <v-col cols="12" lg="4">
                                            <h4 class="text-body-2 mb-n1">{{ _('Disallow multiple concurrent sessions') }}</h4>
                                            <v-switch persistent-hint
                                                hint="{{ _('Prevents users from logging in to multiple devices simultaneously') }}"
                                                v-model="eitem.DISABLE_MULTIPLE_SESSIONS">
                                            </v-switch>
                                        </v-col>
                                        <v-col cols="12" lg="4">
                                            <v-text-field v-bind="inputProps" type="number" label="{{ _('Session Data Retention Period') }}" persistent-hint
                                                hint="{{ _('Period after which session data will be deleted.') }}" suffix="days"
                                                v-model.number="eitem.SESSION_RETENTION_PERIOD"></v-text-field>
                                        </v-col>
                                    </v-row>
                    
                                    <v-divider class="my-7"></v-divider>
                    
                    
                                    <h4 class="subtitle-2 mb-1">{{ _('Additional Security Settings') }}</h4>
                                    <h4 class="text-body-2 mb-n1">{{ _('Recaptcha enabled') }}</h4>
                                    <v-switch class="mb-4" persistent-hint
                                        hint="{{ _('Add further security to Bayanat\'s by requiring Google Recaptcha on the login form.') }}"
                                        v-model="eitem.RECAPTCHA_ENABLED"></v-switch>
                    
                                    <v-slide-y-transition>
                                        <v-sheet v-show="eitem.RECAPTCHA_ENABLED">
                                            <v-text-field v-bind="inputProps" label="{{ _('Recaptcha Public Key') }}"
                                                v-model="eitem.RECAPTCHA_PUBLIC_KEY"></v-text-field>
                    
                                            <v-text-field v-bind="inputProps" label="{{ _('Recaptcha Private Key') }}"
                                                v-model="eitem.RECAPTCHA_PRIVATE_KEY"></v-text-field>
                                        </v-sheet>
                                    </v-slide-y-transition>
                    
                                    <v-divider class="my-7"></v-divider>
                    
                                    <h4 class="text-body-2 mb-n1">{{ _('Enable Google OAuth') }}</h4>
                                    <v-switch class="mb-4" persistent-hint
                                        hint="{{ _('Allow users to login using their Google account.') }}"
                                        v-model="eitem.GOOGLE_OAUTH_ENABLED"></v-switch>
                    
                                    <v-slide-y-transition>
                                        <v-sheet v-show="eitem.GOOGLE_OAUTH_ENABLED">
                                            <v-text-field v-bind="inputProps" label="{{ _('Google Client ID') }}"
                                                v-model="eitem.GOOGLE_CLIENT_ID"></v-text-field>
                    
                                            <v-text-field v-bind="inputProps" label="{{ _('Google Client Secret') }}"
                                                v-model="eitem.GOOGLE_CLIENT_SECRET"></v-text-field>
                    
                                            <v-text-field v-bind="inputProps" label="{{ _('Google Discovery URL') }}"
                                                v-model="eitem.GOOGLE_DISCOVERY_URL"></v-text-field>
                                        </v-sheet>
                                    </v-slide-y-transition>
                    
                                    <v-divider class="my-7"></v-divider>
                    
                                    <v-row>
                                        <v-col cols="12" lg="4">
                                            <v-text-field v-bind="inputProps" type="number" label="{{ _('Security freshness') }}" persistent-hint
                                                hint="{{ _('Secure pages will require re-authentication after this time expires.') }}"
                                                suffix="minutes" v-model.number="eitem.SECURITY_FRESHNESS"></v-text-field>
                                        </v-col>
                                        <v-col cols="12" lg="4">
                                            <v-text-field v-bind="inputProps" class="mb-9" type="number" label="{{ _('Security freshness grace period') }}"
                                                persistent-hint
                                                hint="{{ _('Re-authentication will require a second factor after this period.') }}"
                                                suffix="minutes" v-model.number="eitem.SECURITY_FRESHNESS_GRACE_PERIOD"></v-text-field>
                                        </v-col>
                                    </v-row>
                    
                    
                                </v-card>
                            </div>
                    
                            <!-- Access control tab -->
                            <div v-if="tab === 'control'">
                    
                                <v-card flat :disabled="loading" :loading="loading" class="px-6 py-8">
                                    <p class="text-caption text-muted mb-6" style="max-width: 823px;">{{ _('By default, users can access all
                                        items in the Bayanat database, except for items which are restricted from them. Administrators can
                                        restrict access to certain items by assigning Access Group(s) to these items. Additionally, only
                                        administrators can restrict items. This default behaviour can be changed with the following
                                        settings.') }}</p>
                    
                                    <v-row>
                                        <v-col cols="12" lg="4">
                                            <h4 class="subtitle-2 mb-n1">{{ _('Restrictive access control') }}</h4>
                                            <v-switch persistent-hint
                                                hint="{{ _('All items in the database will be restricted by default to all non-administrators, except when they are explicitly given access.') }}"
                                                v-model="eitem.ACCESS_CONTROL_RESTRICTIVE"></v-switch>
                                        </v-col>
                                        <v-col cols="12" lg="4">
                                            <h4 class="subtitle-2 mb-n1">{{ _('Allow non-admin users to restrict new items') }}</h4>
                                            <v-switch persistent-hint
                                                hint="{{ _('Users with no administrative privileges will be allowed to restrict items they create. They can only restrict items to one or more of their own access groups.') }}"
                                                v-model="eitem.AC_USERS_CAN_RESTRICT_NEW"></v-switch>
                                        </v-col>
                                    </v-row>
                                </v-card>
                            </div>
                    

                            <!-- Activity monitor tab -->
                            <div v-if="tab === 'logging'">
                                <v-card flat :disabled="loading" :loading="loading" class="px-6 py-8">
                                    <p class="text-caption text-muted mb-6">{{ _('Set users\' actions to be logged in the Activity
                                        Monitor.') }}</p>
                    
                                    <h4 class="subtitle-2 mb-3">{{ _('Items') }}</h4>
                                    <v-row>
                                        <v-col cols="12" lg="4">
                                            <div class="text-body-2 mb-n1"><strong>{{ _('Items created') }}</strong>{{ _(' by users.') }}
                                            </div>
                                            <v-switch persistent-hint
                                                hint="{{ _('This setting will log Actors, Bulletins, Incidents and all other secondary items created by users.') }}"
                                                v-model="eitem.ACTIVITIES['CREATE']">
                                            </v-switch>
                                        </v-col>
                                        <v-col cols="12" lg="4">
                                            <div class="text-body-2 mb-n1"><strong>{{ _('Items viewed') }}</strong>{{ _(' by users.') }}
                                            </div>
                                            <v-switch persistent-hint
                                                hint="{{ _('This setting will log all Actors, Bulletins and Incidents viewed by users.') }}"
                                                v-model="eitem.ACTIVITIES['VIEW']">
                                            </v-switch>
                                        </v-col>
                                        <v-col cols="12" lg="4">
                                            <div class="text-body-2 mb-n1"><strong>{{ _('Items edited') }}</strong>{{ _(' by users.') }}
                                            </div>
                                            <v-switch persistent-hint
                                                hint="{{ _('This setting will log Actors, Bulletins, Incidents and all other secondary items edited by users.') }}"
                                                v-model="eitem.ACTIVITIES['UPDATE']">
                                            </v-switch>
                                        </v-col>
                                        <v-col cols="12" lg="4">
                                            <div class="text-body-2 mb-n1"><strong>{{ _('Items deleted') }}</strong>{{ _(' by users.') }}
                                            </div>
                                            <v-switch persistent-hint
                                                hint="{{ _('This setting will enable logging all secondary items deleted by authorized users. Note: Actors, Bulletins and Incidents cannot be deleted.') }}"
                                                v-model="eitem.ACTIVITIES['DELETE']">
                                            </v-switch>
                                        </v-col>
                                        <v-col cols="12" lg="4">
                                            <div class="text-body-2 mb-n1"><strong>{{ _('Items reviewed') }}</strong>{{ _(' by users.') }}
                                            </div>
                                            <v-switch persistent-hint
                                                hint="{{ _('This setting will enable logging all items peer-viewed by authorized users.') }}"
                                                v-model="eitem.ACTIVITIES['REVIEW']">
                                            </v-switch>
                                        </v-col>
                                        <v-col cols="12" lg="4">
                                            <div class="text-body-2 mb-n1"><strong>{{ _('Items self-assigned') }}</strong>{{ _(' by users.')
                                                }}</div>
                                            <v-switch persistent-hint
                                                hint="{{ _('This setting will enable logging all items self-assigned by users.') }}"
                                                v-model="eitem.ACTIVITIES['SELF-ASSIGN']">
                                            </v-switch>
                                        </v-col>
                                    </v-row>
                    
                                    <v-divider class="my-6"></v-divider>
                    
                                    <h4 class="subtitle-2 mb-3">{{ _('Export') }}</h4>
                                    <v-row>
                                        <v-col cols="12" lg="4">
                                            <div class="text-body-2 mb-n1"><strong>{{ _('Export requests made') }}</strong>{{ _(' by
                                                users.') }}</div>
                                            <v-switch persistent-hint
                                                hint="{{ _('This setting will enable logging all export requests submitted by authorized users.') }}"
                                                v-model="eitem.ACTIVITIES['REQUEST']">
                                            </v-switch>
                                        </v-col>
                                        <v-col cols="12" lg="4">
                                            <div class="text-body-2 mb-n1"><strong>{{ _('Export requests approved') }}</strong>{{ _(' by
                                                admins.') }}</div>
                                            <v-switch persistent-hint
                                                hint="{{ _('This setting will enable logging all export requests approvals by administrators.') }}"
                                                v-model="eitem.ACTIVITIES['APPROVE']">
                                            </v-switch>
                                        </v-col>
                                        <v-col cols="12" lg="4">
                                            <div class="text-body-2 mb-n1"><strong>{{ _('Export requests rejected') }}</strong>{{ _(' by
                                                admins.') }}</div>
                                            <v-switch persistent-hint
                                                hint="{{ _('This setting will enable logging all export requests rejections by administrators.') }}"
                                                v-model="eitem.ACTIVITIES['REJECT']">
                                            </v-switch>
                                        </v-col>
                                        <v-col cols="12" lg="4">
                                            <div class="text-body-2 mb-n1"><strong>{{ _('Export requests downloaded') }}</strong>{{ _(' by
                                                users.') }}</div>
                                            <v-switch persistent-hint
                                                hint="{{ _('This setting will enable logging all export requests downloads by authorized users.') }}"
                                                v-model="eitem.ACTIVITIES['DOWNLOAD']">
                                            </v-switch>
                                        </v-col>
                                    </v-row>
                    
                                    <v-divider class="my-6"></v-divider>
                    
                                    <h4 class="subtitle-2 mb-3">{{ _('Authentication') }}</h4>
                                    <v-row>
                                        <v-col cols="12" lg="4">
                                            <div class="text-body-2 mb-n1"><strong>{{ _('Logins') }}</strong>{{ _(' by users.') }}</div>
                                            <v-switch persistent-hint
                                                hint="{{ _('This setting will enable logging all user login activities.') }}"
                                                v-model="eitem.ACTIVITIES['LOGIN']">
                                            </v-switch>
                                        </v-col>
                                        <v-col cols="12" lg="4">
                                            <div class="text-body-2 mb-n1"><strong>{{ _('Logouts') }}</strong>{{ _(' by users.') }}</div>
                                            <v-switch persistent-hint
                                                hint="{{ _('This setting will enable logging all user logout activities. Note: only explicit logout will be logged, users closing their browsers without logging out will not for example.') }}"
                                                v-model="eitem.ACTIVITIES['LOGOUT']">
                                            </v-switch>
                                        </v-col>
                                    </v-row>
                    
                                    <v-divider class="my-6"></v-divider>
                    
                                    <v-row>
                                        <v-col cols="12" lg="4">
                                            <div class="text-body-2 mb-n1"><strong>{{ _('Search queries made') }}</strong>{{ _(' by users.')
                                                }}</div>
                                            <v-switch persistent-hint
                                                hint="{{ _('This setting will enable logging all searches conducted by users on Actors, Bulletins and Incidents.') }}"
                                                v-model="eitem.ACTIVITIES['SEARCH']">
                                            </v-switch>
                                        </v-col>

                                        <v-col cols="12" lg="4">
                                            <div class="text-body-2 mb-n1"><strong>{{ _('Files uploaded') }}</strong>{{ _(' by users.') }}
                                            </div>
                                            <v-switch persistent-hint
                                                hint="{{ _('This setting will enable logging all files uploaded users to media storage.') }}"
                                                v-model="eitem.ACTIVITIES['UPLOAD']">
                                            </v-switch>
                                        </v-col>
                                        <v-col cols="12" lg="4">
                                            <div class="text-body-2 mb-n1"><strong>{{ _('Bulk operations queued') }}</strong>{{ _(' by
                                                users.') }}</div>
                                            <v-switch persistent-hint
                                                hint="{{ _('This setting will enable logging all bulk operations initiated by authorized users on Actors, Bulletins and Incidents.') }}"
                                                v-model="eitem.ACTIVITIES['BULK']">
                                            </v-switch>
                                        </v-col>
                                    </v-row>

                                    <v-divider class="my-6"></v-divider>

                                    <h4 class="subtitle-2 mb-3">{{ _('Retention period') }}</h4>
                                    <p class="text-caption text-muted mb-6">{{ _('Period after which all logged activities will be deleted.') }}</p>
                                    <v-row>
                                        <v-col cols="12" lg="4">
                                            <v-text-field v-bind="inputProps" class="mb-9" type="number" label="{{ _('Activity Retention Period') }}"
                                                persistent-hint
                                                suffix="days" v-model.number="eitem.ACTIVITIES_RETENTION"></v-text-field>
                                        </v-col>
                                    </v-row>
                                    
                                </v-card>
                            </div>
                    
                    
                            <!-- Import tools tab -->
                            <div v-if="tab === 'import'">
                                <v-card flat :disabled="loading" :loading="loading" class="px-6 py-8">
                                    <h4 class="subtitle-2 mb-n1">{{ _('Media Import tool') }}</h4>
                                    <v-switch persistent-hint
                                        hint="{{ _('Enables importing and parsing media items in bulk into Bulletins.') }}"
                                        v-model="eitem.ETL_TOOL"></v-switch>
                    
                                    <v-slide-y-transition>
                                        <v-sheet v-show="eitem.ETL_TOOL" class="mt-4">
                                            <v-row>
                                                <v-col cols="12" lg="6">
                                                    <h4 class="subtitle-2 mb-n1">{{ _('Media Import path scanning') }}</h4>
                                                    <v-switch persistent-hint
                                                        hint="{{ _('Allow scanning of the import path for files in the Media Import tool. The path needs to be set in the .env file for this setting to work. This is done for security purposes. WARNING: This is a DANGEROUS setting and should only be enabled on installation that can utilize this feature. It should be turned on only when it\'s needed.') }}"
                                                        v-model="eitem.ETL_PATH_IMPORT"></v-switch>
                    
                                                    <v-slide-y-transition>
                                                        <v-combobox v-show="eitem.ETL_PATH_IMPORT" v-bind="inputProps" class="mt-3" multiple chips persistent-hint
                                                            hint="{{ _('The file extensions for media, documents, and other files that are permitted for import using the Media Import Tool.') }}"
                                                            :items="eitem.ETL_VID_EXT" label="{{ _('Allowed Media Import Extensions') }}"
                                                            v-model="eitem.ETL_VID_EXT"></v-combobox>
                                                    </v-slide-y-transition>
                                                </v-col>
                                                <v-col cols="12" lg="6">
                                                    <h4 class="subtitle-2 mb-n1">{{ _('Enable OCR') }}</h4>
                                                    <v-switch persistent-hint
                                                        hint="{{ _('Bayanat\'s Media Import tool can utilize Google\'s Tesseract OCR engine. This enables parsing and extracting text from images and scanned PDF files (requires Tesseract system package).') }}"
                                                        {% if not config.HAS_TESSERACT %}
                                                        disabled
                                                        :value="false"
                                                        {% else %}
                                                        v-model="eitem.OCR_ENABLED"
                                                        {% endif %}
                                                    ></v-switch>

                                                    {% if not config.HAS_TESSERACT %}
                                                    <v-alert type="warning" class="my-6" icon="mdi-alert">
                                                        {{ _('Tesseract is not installed. Please install it to enable OCR.') }}
                                                    </v-alert>
                                                    {% endif %}

                                                    <v-slide-y-transition>
                                                        <v-sheet v-show="eitem.OCR_ENABLED && {% if config.HAS_TESSERACT %}true{% else %}false{% endif %}">
                                                            <v-combobox v-bind="inputProps" class="mt-3" multiple chips persistent-hint
                                                                hint="{{ _('File extensions which will be scanned using Tesseract OCR.') }}" :items="eitem.OCR_EXT"
                                                                label="{{ _('OCR Extensions') }}" v-model="eitem.OCR_EXT"></v-combobox>
                                                        </v-sheet>
                                                    </v-slide-y-transition>
                                                </v-col>
                                                <v-col cols="12" lg="6">
                                                    <h4 class="subtitle-2 mb-n1">{{ _('Enable transcription') }}</h4>
                                                    <v-switch persistent-hint
                                                        hint="{{ _('Enables transcription of audio and video files using OpenAI\'s Whisper during import. Bayanat will need to download the specified model below from OpenAI\'s servers. However, the transcription will run locally on the Bayanat server. For more information about the models\' performance, required resources and available language please check:') }} https://github.com/openai/whisper#available-models-and-languages"
                                                        {% if not config.HAS_WHISPER %}
                                                        disabled
                                                        :value="false"
                                                        {% else %}
                                                        v-model="eitem.TRANSCRIPTION_ENABLED"
                                                        {% endif %}
                                                    ></v-switch>    

                                                    {% if not config.HAS_WHISPER %}
                                                    <v-alert type="warning" class="my-6" icon="mdi-alert">
                                                        {{ _('OpenAI Whisper is not installed. Please install it to enable transcription.') }}
                                                    </v-alert>
                                                    {% endif %}

                                                    <v-slide-y-transition>
                                                        <v-sheet v-show="eitem.TRANSCRIPTION_ENABLED && {% if config.HAS_WHISPER %}true{% else %}false{% endif %}">
                                                            <v-combobox v-bind="inputProps" class="mt-3" chips persistent-hint
                                                                hint="{{ _('Whisper model to use for transcription.') }}" :items="whisperModelsCombo" item-value="model_name"
                                                                item-title="title" :return-object="false" label="{{ _('Whisper Model') }}" v-model="eitem.WHISPER_MODEL"></v-combobox>
                                                        </v-sheet>
                                                    </v-slide-y-transition>
                    
                                                   
                                                </v-col>
                                            </v-row>
                    
                                        </v-sheet>
                                    </v-slide-y-transition>
                    
                                    <v-divider class="my-8"></v-divider>
                    
                                    <h4 class="subtitle-2 mb-n1">{{ _('Sheet Import') }}</h4>
                                    <v-switch persistent-hint hint="{{ _('Enables dynamic import of spreadsheets into Actors.') }}"
                                        v-model="eitem.SHEET_IMPORT"></v-switch>
                    
                                    <v-slide-y-transition>
                                        <v-sheet v-show="eitem.SHEET_IMPORT" class="mt-4">
                                            <v-row>
                                                <v-col cols="12" lg="6">
                                                    <v-combobox v-bind="inputProps" multiple chips persistent-hint
                                                        hint="{{ _('Allowed spreadsheet extensions for Sheets Import Tool.') }}"
                                                        label="{{ _('Allowed Sheets Extensions') }}" :items="eitem.SHEETS_ALLOWED_EXTENSIONS"
                                                        v-model="eitem.SHEETS_ALLOWED_EXTENSIONS"></v-combobox>
                                                </v-col>
                                            </v-row>
                                        </v-sheet>
                                    </v-slide-y-transition>
                    
                                    <v-divider class="my-8"></v-divider>
                    
                                    <h4 class="subtitle-2 mb-n1">{{ _('Web import') }}</h4>
                                    <v-switch persistent-hint hint="{{ _('Enables import of videos from online sources into Bulletins.') }}"
                                        v-model="eitem.WEB_IMPORT"></v-switch>
                    
                                    <v-slide-y-transition>
                                        <v-sheet v-show="eitem.WEB_IMPORT" class="mt-4">
                                            <v-row>
                                                <v-col cols="12" lg="6">
                                                    <v-text-field v-bind="inputProps" label="{{ _('Web import proxy') }}" persistent-hint
                                                        hint="{{ _('Proxy URL to use when importing media from web sources (e.g. socks5://user:pass@host:port).') }}"
                                                        v-model="eitem.YTDLP_PROXY"></v-text-field>
                                                </v-col>

                                                <v-col cols="12" lg="6">
                                                    <v-combobox v-bind="inputProps" multiple chips label="{{ _('Allowed domains') }}"
                                                        persistent-hint
                                                        hint="{{ _('List of domains from which media can be imported. Check yt-dlp\'s repository (https://github.com/yt-dlp/yt-dlp/blob/master/supportedsites.md) for a list of supported websites.') }}"
                                                        :items="eitem.YTDLP_ALLOWED_DOMAINS" v-model="eitem.YTDLP_ALLOWED_DOMAINS">
                                                    </v-combobox>
                                                </v-col>

                                                <v-col cols="12" lg="6">
                                                    <v-textarea v-bind="inputProps" label="{{ _('Web import cookies') }}" persistent-hint
                                                        hint="{{ _('Cookie data for authenticated web imports (in Netscape/Mozilla format).') }}"
                                                        auto-grow rows="1" v-model="eitem.YTDLP_COOKIES"></v-textarea>
                                                </v-col>
                                            </v-row>
                    
                                        </v-sheet>
                                    </v-slide-y-transition>
                                </v-card>
                            </div>
                    
                    
                            <!-- Export tools tab -->
                            <div v-if="tab === 'export'">
                                <v-card flat :disabled="loading" :loading="loading" class="px-6 py-8">
                                    <div style="max-width: 424px;">
                                        <h4 class="subtitle-2 mb-n1">{{ _('Export system') }}</h4>
                                        <v-switch class="mb-4" v-model="eitem.EXPORT_TOOL" persistent-hint
                                            hint="{{ _('Enables exporting Actors, Bulletins and Incidents into various formats. Users with the correct permissions can request exports of items. Administrators can approve or reject these requests. Approved exports can be downloaded by the requesting user from the Exports dashboard.') }}"></v-switch>
                                        <v-slide-y-transition>
                                            <v-sheet v-show="eitem.EXPORT_TOOL">
                                                <v-text-field v-bind="inputProps" type="number" label="{{ _('Export Expiry Time') }}" persistent-hint
                                                    hint="{{ _('Period after which exports will expired and be deleted.') }}" suffix="hours"
                                                    v-model.number="eitem.EXPORT_DEFAULT_EXPIRY"></v-text-field>
                                            </v-sheet>
                                        </v-slide-y-transition>
                                    </div>
                                </v-card>
                            </div>
                    
                    
                            <!-- Maps tab -->
                            <div v-if="tab === 'maps'">
                                <v-card flat :disabled="loading" :loading="loading" class="px-6 py-8">
                                    <v-text-field v-bind="inputProps" class="mb-9" label="{{ _('Map API endpoint') }}" persistent-hint
                                        hint="{{ _('API provider for Open Street Maps tiles. By default, Bayanat uses OpenStreetMaps tiles servers. This can be changed using this setting, for example to use an offline instance of OSM.') }}"
                                        v-model="eitem.MAPS_API_ENDPOINT"></v-text-field>
                    
                                    <h4 class="subtitle-2 mb-1">{{ _('Satellite Imagery') }}</h4>
                                    <p class="text-caption text-muted mb-3">{{ _('Bayanat uses OpenStreetMaps by default. Optionally, it is
                                        able to show satellite imagery using Google Maps, in addition to OSM. To enable, add a Google Maps
                                        API Key.') }}</p>
                    
                                    <v-text-field v-bind="inputProps" class="mb-9" label="{{ _('Google Maps API Key') }}" persistent-hint
                                        hint="{{ _('API key for Google Maps. Adding a key enables satellite imagery in Bayanat\'s maps.') }}"
                                        v-model="eitem.GOOGLE_MAPS_API_KEY"></v-text-field>
                    
                                    <h4 class="subtitle-2">{{ _('Default Map Position') }}</h4>
                                    <span class="text-caption text-muted">{{ _('Changes default position for all maps in all components.')
                                        }}</span>
                    
                                    <div class="mx-n4">
                                        <geo-map :input-props="inputProps" style="z-index:200" v-model="eitem.GEO_MAP_DEFAULT_CENTER" :map-height="300"></geo-map>
                                    </div>
                                </v-card>
                            </div>


                            <!-- Location tab -->
                            <div v-if="tab === 'locations'">
                                <v-card flat :disabled="loading" :loading="loading" class="px-6 py-8">
                                    <div style="max-width: 408px;">
                                        <h4 class="subtitle-2 mb-n1">{{ _('Include postal code generation settings') }}</h4>
                                        <v-switch v-model="eitem.LOCATIONS_INCLUDE_POSTAL_CODE" persistent-hint
                                            hint="{{ _('Include postal codes in the format of full location text of all entries. Note: you must regenerate full locations from the Component Data dashboard for this change to take effect.') }}"></v-switch>
                                    </div>
                                </v-card>
                            </div>


                            <!-- Notifications tab -->
                            <div v-if="tab === 'notifications'">
                                <v-card v-if="eitem.NOTIFICATIONS" flat :disabled="loading" :loading="loading" class="px-6 py-8">
                                    <v-alert v-if="!eitem.MAIL_ENABLED" type="info" class="mb-6" icon="mdi-information">
                                        {{ _('Email is not configured, and email notifications are currently disabled. To enable them, set up the email service in the Mail tab.') }}
                                    </v-alert>
                                    <h4 class="text-h6 font-weight-bold mb-1">{{ _('Notifications for users') }}</h4>
                                    <p class="text-caption mb-1">{{ _('These notifications are sent to users about important changes to their accounts and new task assignments.') }}</p>
                                    <v-row class="ml-n5">
                                        <v-col cols="12" lg="4" md="6" sm="12" class="pl-5 pr-5 pt-4 pb-4">
                                            <h4 class="text-subtitle-2 font-weight-bold">{{ _('Login from new IP') }}</h4>
                                            <div class="d-flex ga-10">
                                                <v-switch color="primary" hide-details label="{{ _('In-app') }}" :model-value="true" disabled></v-switch>
                                                <v-switch color="primary" hide-details label="{{ _('Email') }}" :model-value="true" disabled></v-switch>
                                            </div>
                                            <p class="text-caption text-medium-emphasis mt-n1">{{ _('Notify when a user logs in from a new IP address.')
                                                }}</p>
                                        </v-col>
                                
                                        <v-col cols="12" lg="4" md="6" sm="12" class="pl-5 pr-5 pt-4 pb-4">
                                            <h4 class="text-subtitle-2 font-weight-bold">{{ _('Password') }}</h4>
                                            <div class="d-flex ga-10">
                                                <v-switch color="primary" hide-details label="{{ _('In-app') }}" :model-value="true" disabled></v-switch>
                                                <v-switch color="primary" hide-details label="{{ _('Email') }}" :model-value="true" disabled></v-switch>
                                            </div>
                                            <p class="text-caption text-medium-emphasis mt-n1">{{ _('Notify when a user changes their password.') }}</p>
                                        </v-col>
                                
                                        <v-col cols="12" lg="4" md="6" sm="12" class="pl-5 pr-5 pt-4 pb-4">
                                            <h4 class="text-subtitle-2 font-weight-bold">{{ _('Two-factor authentication') }}</h4>
                                            <div class="d-flex ga-10">
                                                <v-switch color="primary" hide-details label="{{ _('In-app') }}" :model-value="true" disabled></v-switch>
                                                <v-switch color="primary" hide-details label="{{ _('Email') }}" :model-value="true" disabled></v-switch>
                                            </div>
                                            <p class="text-caption text-medium-emphasis mt-n1">{{ _('Notify when a user sets up, updates or removes 2FA.') }}</p>
                                        </v-col>
                                
                                        <v-col cols="12" lg="4" md="6" sm="12" class="pl-5 pr-5 pt-4 pb-4">
                                            <h4 class="text-subtitle-2 font-weight-bold">{{ _('Recovery codes') }}</h4>
                                            <div class="d-flex ga-10">
                                                <v-switch color="primary" hide-details label="{{ _('In-app') }}" :model-value="true" disabled></v-switch>
                                                <v-switch color="primary" hide-details label="{{ _('Email') }}" :model-value="true" disabled></v-switch>
                                            </div>
                                            <p class="text-caption text-medium-emphasis mt-n1">{{ _('Notify when a user generates new recovery codes.') }}</p>
                                        </v-col>

                                        <v-col cols="12" lg="4" md="6" sm="12" class="pl-5 pr-5 pt-4 pb-4">
                                            <h4 class="text-subtitle-2 font-weight-bold">{{ _('New assignment') }}</h4>
                                            <div class="d-flex ga-10">
                                                <v-switch color="primary" hide-details label="{{ _('In-app') }}"
                                                    v-bind="getInAppSwitchProps(eitem.NOTIFICATIONS.NEW_ASSIGNMENT)"></v-switch>
                                                <v-switch color="primary" hide-details label="{{ _('Email') }}" v-bind="getEmailSwitchProps(eitem.NOTIFICATIONS.NEW_ASSIGNMENT)"
                                                ></v-switch>
                                            </div>
                                            <p class="text-caption text-medium-emphasis mt-n1">{{ _('Notify user when they are assigned a new task.') }}
                                            </p>
                                        </v-col>
                                
                                        <v-col cols="12" lg="4" md="6" sm="12" class="pl-5 pr-5 pt-4 pb-4">
                                            <h4 class="text-subtitle-2 font-weight-bold">{{ _('Review needed') }}</h4>
                                            <div class="d-flex ga-10">
                                                <v-switch color="primary" hide-details label="{{ _('In-app') }}"
                                                    v-bind="getInAppSwitchProps(eitem.NOTIFICATIONS.REVIEW_NEEDED)"></v-switch>
                                                <v-switch color="primary" hide-details label="{{ _('Email') }}" v-bind="getEmailSwitchProps(eitem.NOTIFICATIONS.REVIEW_NEEDED)"
                                                ></v-switch>
                                            </div>
                                            <p class="text-caption text-medium-emphasis mt-n1">{{ _('Notify user when their review is requested.') }}
                                            </p>
                                        </v-col>
                                
                                        <v-col cols="12" lg="4" md="6" sm="12" class="pl-5 pr-5 pt-4 pb-4">
                                            <h4 class="text-subtitle-2 font-weight-bold">{{ _('Web Import status') }}</h4>
                                            <div class="d-flex ga-10">
                                                <v-switch color="primary" hide-details label="{{ _('In-app') }}"
                                                    v-bind="getInAppSwitchProps(eitem.NOTIFICATIONS.WEB_IMPORT_STATUS)"></v-switch>
                                                <v-switch color="primary" hide-details label="{{ _('Email') }}" v-bind="getEmailSwitchProps(eitem.NOTIFICATIONS.WEB_IMPORT_STATUS)"
                                                ></v-switch>
                                            </div>
                                            <p class="text-caption text-medium-emphasis mt-n1">{{ _('Notify user about their web import status.') }}
                                            </p>
                                        </v-col>
                                    </v-row>
                                
                                    <v-divider class="my-7"></v-divider>
                                
                                    <h4 class="text-h6 font-weight-bold mb-1">{{ _('Notifications for all administrators') }}</h4>
                                    <p class="text-caption mb-1">{{ _('Notifications sent to all administrators about important events.') }}</p>
                                    <h4 class="text-subtitle-1 font-weight-bold mb-1 mt-6">{{ _('Security') }}</h4>
                                    <v-row class="ml-n5">
                                        <v-col cols="12" lg="4" md="6" sm="12" class="pl-5 pr-5 pt-4 pb-4">
                                            <h4 class="text-subtitle-2 font-weight-bold">{{ _('New user') }}</h4>
                                            <div class="d-flex ga-10">
                                                <v-switch color="primary" hide-details label="{{ _('In-app') }}"
                                                    v-bind="getInAppSwitchProps(eitem.NOTIFICATIONS.NEW_USER)"></v-switch>
                                                <v-switch color="primary" hide-details label="{{ _('Email') }}" v-bind="getEmailSwitchProps(eitem.NOTIFICATIONS.NEW_USER)"
                                                ></v-switch>
                                            </div>
                                            <p class="text-caption text-medium-emphasis mt-n1">{{ _('Notify when a new user account is created.') }}</p>
                                        </v-col>
                                
                                        <v-col cols="12" lg="4" md="6" sm="12" class="pl-5 pr-5 pt-4 pb-4">
                                            <h4 class="text-subtitle-2 font-weight-bold">{{ _('User updates') }}</h4>
                                            <div class="d-flex ga-10">
                                                <v-switch color="primary" hide-details label="{{ _('In-app') }}"
                                                    v-bind="getInAppSwitchProps(eitem.NOTIFICATIONS.UPDATE_USER)"></v-switch>
                                                <v-switch color="primary" hide-details label="{{ _('Email') }}" v-bind="getEmailSwitchProps(eitem.NOTIFICATIONS.UPDATE_USER)"
                                                ></v-switch>
                                            </div>
                                            <p class="text-caption text-medium-emphasis mt-n1">{{ _('Notify when an existing user is updated.') }}</p>
                                        </v-col>
                                
                                        <v-col cols="12" lg="4" md="6" sm="12" class="pl-5 pr-5 pt-4 pb-4">
                                            <h4 class="text-subtitle-2 font-weight-bold">{{ _('New group') }}</h4>
                                            <div class="d-flex ga-10">
                                                <v-switch color="primary" hide-details label="{{ _('In-app') }}"
                                                    v-bind="getInAppSwitchProps(eitem.NOTIFICATIONS.NEW_GROUP)"></v-switch>
                                                <v-switch color="primary" hide-details label="{{ _('Email') }}" v-bind="getEmailSwitchProps(eitem.NOTIFICATIONS.NEW_GROUP)"
                                                ></v-switch>
                                            </div>
                                            <p class="text-caption text-medium-emphasis mt-n1">{{ _('Notify when a new group is created.') }}</p>
                                        </v-col>
                                
                                        <v-col cols="12" lg="4" md="6" sm="12" class="pl-5 pr-5 pt-4 pb-4">
                                            <h4 class="text-subtitle-2 font-weight-bold">{{ _('System settings change') }}</h4>
                                            <div class="d-flex ga-10">
                                                <v-switch color="primary" hide-details label="{{ _('In-app') }}"
                                                    v-bind="getInAppSwitchProps(eitem.NOTIFICATIONS.SYSTEM_SETTINGS_CHANGE)"></v-switch>
                                                <v-switch color="primary" hide-details label="{{ _('Email') }}" v-bind="getEmailSwitchProps(eitem.NOTIFICATIONS.SYSTEM_SETTINGS_CHANGE)"
                                                ></v-switch>
                                            </div>
                                            <p class="text-caption text-medium-emphasis mt-n1">{{ _('Notify when system settings are updated.') }}</p>
                                        </v-col>
                                
                                        <v-col cols="12" lg="4" md="6" sm="12" class="pl-5 pr-5 pt-4 pb-4">
                                            <h4 class="text-subtitle-2 font-weight-bold">{{ _('Unauthorized action') }}</h4>
                                            <div class="d-flex ga-10">
                                                <v-switch color="primary" hide-details label="{{ _('In-app') }}"
                                                    v-bind="getInAppSwitchProps(eitem.NOTIFICATIONS.UNAUTHORIZED_ACTION)"></v-switch>
                                                <v-switch color="primary" hide-details label="{{ _('Email') }}" v-bind="getEmailSwitchProps(eitem.NOTIFICATIONS.UNAUTHORIZED_ACTION)"
                                                ></v-switch>
                                            </div>
                                            <p class="text-caption text-medium-emphasis mt-n1">{{ _('An unauthorized action is attempted.')}}</p>
                                        </v-col>
                                
                                        <v-col cols="12" lg="4" md="6" sm="12" class="pl-5 pr-5 pt-4 pb-4">
                                            <h4 class="text-subtitle-2 font-weight-bold">{{ _('Admin security credentials change') }}</h4>
                                            <div class="d-flex ga-10">
                                                <v-switch color="primary" hide-details label="{{ _('In-app') }}"
                                                    v-bind="getInAppSwitchProps(eitem.NOTIFICATIONS.ADMIN_CREDENTIALS_CHANGE)"></v-switch>
                                                <v-switch color="primary" hide-details label="{{ _('Email') }}" v-bind="getEmailSwitchProps(eitem.NOTIFICATIONS.ADMIN_CREDENTIALS_CHANGE)"
                                                ></v-switch>
                                            </div>
                                            <p class="text-caption text-medium-emphasis mt-n1">{{ _('Notify when an administrator updates their security credentials.') }}</p>
                                        </v-col>
                                
                                        <v-col cols="12" lg="4" md="6" sm="12" class="pl-5 pr-5 pt-4 pb-4">
                                            <h4 class="text-subtitle-2 font-weight-bold">{{ _('Deleted items') }}</h4>
                                            <div class="d-flex ga-10">
                                                <v-switch color="primary" hide-details label="{{ _('In-app') }}"
                                                    v-bind="getInAppSwitchProps(eitem.NOTIFICATIONS.ITEM_DELETED)"></v-switch>
                                                <v-switch color="primary" hide-details label="{{ _('Email') }}" v-bind="getEmailSwitchProps(eitem.NOTIFICATIONS.ITEM_DELETED)"
                                                ></v-switch>
                                            </div>
                                            <p class="text-caption text-medium-emphasis mt-n1">{{ _('Notify when items are deleted from the system.') }}
                                            </p>
                                        </v-col>
                                    </v-row>
                                
                                    <h4 class="text-subtitle-1 font-weight-bold mb-1 mt-6">{{ _('Export') }}</h4>
                                    <v-row class="ml-n5">
                                        <v-col cols="12" lg="4" md="6" sm="12" class="pl-5 pr-5 pt-4 pb-4">
                                            <h4 class="text-subtitle-2 font-weight-bold">{{ _('New request') }}</h4>
                                            <div class="d-flex ga-10">
                                                <v-switch color="primary" hide-details label="{{ _('In-app') }}"
                                                    v-bind="getInAppSwitchProps(eitem.NOTIFICATIONS.NEW_EXPORT)"></v-switch>
                                                <v-switch color="primary" hide-details label="{{ _('Email') }}" v-bind="getEmailSwitchProps(eitem.NOTIFICATIONS.NEW_EXPORT)"
                                                ></v-switch>
                                            </div>
                                            <p class="text-caption text-medium-emphasis mt-n1">{{ _('Notify when a new export request is created.') }}</p>
                                        </v-col>
                                
                                        <v-col cols="12" lg="4" md="6" sm="12" class="pl-5 pr-5 pt-4 pb-4">
                                            <h4 class="text-subtitle-2 font-weight-bold">{{ _('Approved request') }}</h4>
                                            <div class="d-flex ga-10">
                                                <v-switch color="primary" hide-details label="{{ _('In-app') }}"
                                                    v-bind="getInAppSwitchProps(eitem.NOTIFICATIONS.EXPORT_APPROVED)"></v-switch>
                                                <v-switch color="primary" hide-details label="{{ _('Email') }}" v-bind="getEmailSwitchProps(eitem.NOTIFICATIONS.EXPORT_APPROVED)"
                                                ></v-switch>
                                            </div>
                                            <p class="text-caption text-medium-emphasis mt-n1">{{ _('Notify when an export request is approved.') }}</p>
                                        </v-col>
                                    </v-row>
                                
                                    <h4 class="text-subtitle-1 font-weight-bold mb-1 mt-6">{{ _('Media and Sheet Import') }}</h4>
                                    <v-row class="ml-n5">
                                        <v-col cols="12" lg="4" md="6" sm="12" class="pl-5 pr-5 pt-4 pb-4">
                                            <h4 class="text-subtitle-2 font-weight-bold">{{ _('New batch') }}</h4>
                                            <div class="d-flex ga-10">
                                                <v-switch color="primary" hide-details label="{{ _('In-app') }}"
                                                    v-bind="getInAppSwitchProps(eitem.NOTIFICATIONS.NEW_BATCH)"></v-switch>
                                                <v-switch color="primary" hide-details label="{{ _('Email') }}" v-bind="getEmailSwitchProps(eitem.NOTIFICATIONS.NEW_BATCH)"
                                                ></v-switch>
                                            </div>
                                            <p class="text-caption text-medium-emphasis mt-n1">{{ _('Notify when a new import batch is queued.') }}</p>
                                        </v-col>
                                    </v-row>
                                
                                    <v-divider class="my-7"></v-divider>
                                
                                    <h4 class="text-h6 font-weight-bold mb-1">{{ _('Notifications for administrators') }}</h4>
                                    <p class="text-caption mb-1">{{ _('Notifications sent to individual administrators about the results of actions they initiated.') }}</p>
                                    <v-row class="ml-n5">
                                        <v-col cols="12" lg="4" md="6" sm="12" class="pl-5 pr-5 pt-4 pb-4">
                                            <h4 class="text-subtitle-2 font-weight-bold">{{ _('Import batch status') }}</h4>
                                            <div class="d-flex ga-10">
                                                <v-switch color="primary" hide-details label="{{ _('In-app') }}"
                                                    v-bind="getInAppSwitchProps(eitem.NOTIFICATIONS.BATCH_STATUS)"></v-switch>
                                                <v-switch color="primary" hide-details label="{{ _('Email') }}" v-bind="getEmailSwitchProps(eitem.NOTIFICATIONS.BATCH_STATUS)"
                                                ></v-switch>
                                            </div>
                                            <p class="text-caption text-medium-emphasis mt-n1">{{ _('Notify about the results of their Media or Sheets Import batches.') }}</p>
                                        </v-col>
                                
                                        <v-col cols="12" lg="4" md="6" sm="12" class="pl-5 pr-5 pt-4 pb-4">
                                            <h4 class="text-subtitle-2 font-weight-bold">{{ _('Bulk operations status') }}</h4>
                                            <div class="d-flex ga-10">
                                                <v-switch color="primary" hide-details label="{{ _('In-app') }}"
                                                    v-bind="getInAppSwitchProps(eitem.NOTIFICATIONS.BULK_OPERATION_STATUS)"></v-switch>
                                                <v-switch color="primary" hide-details label="{{ _('Email') }}" v-bind="getEmailSwitchProps(eitem.NOTIFICATIONS.BULK_OPERATION_STATUS)"
                                                ></v-switch>
                                            </div>
                                            <p class="text-caption text-medium-emphasis mt-n1">{{ _('Notify about the status of their bulk operations.') }}</p>
                                        </v-col>
                                    </v-row>                                   
                                </v-card>
                            </div>
                            
                            <!-- Mail tab -->
                            <div v-if="tab === 'mail'">
                                <v-card :disabled="loading" :loading="loading" class="px-6 py-8">
                                    <h4 class="subtitle-2 mb-n1">{{ _('Enable Mail System') }}</h4>
                                    <v-switch color="primary" class="mb-4" v-model="eitem.MAIL_ENABLED" persistent-hint
                                        hint="{{ _('Enables sending emails from Bayanat.') }}">
                                    </v-switch>
                            
                                    <v-slide-y-transition>
                                        <v-sheet v-show="eitem.MAIL_ENABLED">
                                            <v-row>
                                                <v-col cols="12" lg="6">
                                                    <v-text-field v-bind="inputProps" label="{{ _('Mail Server') }}" persistent-hint
                                                        hint="{{ _('SMTP server for sending emails.') }}" v-model="eitem.MAIL_SERVER"></v-text-field>
                                                </v-col>
                                            
                                                <v-col cols="12" lg="6">
                                                    <v-text-field v-bind="inputProps" label="{{ _('Mail Port') }}" persistent-hint
                                                        hint="{{ _('Port for SMTP server.') }}" v-model.number="eitem.MAIL_PORT"></v-text-field>
                                                </v-col>
                                            
                                                <v-col cols="12" lg="6">
                                                    <v-switch color="primary" class="my-2" label="{{ _('Use TLS') }}" v-model="eitem.MAIL_USE_TLS" persistent-hint
                                                    hint="{{ _('Use TLS for SMTP server.') }}"></v-switch>
                                                </v-col>

                                                <v-col cols="12" lg="6">
                                                    <v-switch color="primary" class="my-2" label="{{ _('Use SSL') }}" v-model="eitem.MAIL_USE_SSL" persistent-hint
                                                        hint="{{ _('Use SSL for SMTP server.') }}"></v-switch>
                                                </v-col>

                                                <v-col cols="12" lg="6">
                                                    <v-text-field v-bind="inputProps" label="{{ _('Mail Username') }}" persistent-hint hint="{{ _('Username for SMTP server.') }}"
                                                        v-model="eitem.MAIL_USERNAME"></v-text-field>
                                                </v-col>

                                                <v-col cols="12" lg="6">
                                                    <v-text-field v-bind="inputProps" label="{{ _('Mail Password') }}" persistent-hint hint="{{ _('Password for SMTP server.') }}"
                                                        v-model="eitem.MAIL_PASSWORD"></v-text-field>
                                                </v-col>

                                                <v-col cols="12" lg="6">
                                                    <v-text-field v-bind="inputProps" label="{{ _('Mail Default Sender') }}" persistent-hint
                                                        hint="{{ _('Default sender for emails.') }}" v-model="eitem.MAIL_DEFAULT_SENDER"></v-text-field>
                                                </v-col>

                                                <v-col cols="12" lg="6">
                                                    <v-combobox v-bind="inputProps" class="mb-9" multiple chips :items="eitem.MAIL_ALLOWED_DOMAINS"
                                                        v-model="eitem.MAIL_ALLOWED_DOMAINS" label="{{ _('Allowed Email Domains') }}" persistent-hint
                                                        hint="{{ _('Only emails from the listed domains will be allowed (e.g., gmail.com, yahoo.com). Use * to allow all domains.') }}"
                                                    ></v-combobox>
                                                  
                                                </v-col>
                                            </v-row>
                                        </v-sheet>
                                    </v-slide-y-transition>
                                </v-card>
                            </div>
                        </div>
                    </v-card>
                </div>
            </v-card>
        </div>
    </v-main>


    <!-- Revision history sidebar -->
    <v-navigation-drawer
            v-model="showRevisions"
            location="right"
            temporary
            width="630"
            clipped

    >
        <v-card flat>
            <v-card-title class="pa-6">{{ _('Revision history') }}</v-card-title>
            <v-card-text class="px-6">
                <v-infinite-scroll empty-text="{{ _('No more items in history') }}" :items="revisionsState.items" @load="loadRevisions">
                    <v-timeline density="compact" side="end" align="start">
                        <v-timeline-item v-for="(item, index) in revisionsState.items" :key="index" dot-color="primary" size="10">
                            <div class="mt-n1">
                                <div><b>${item.user.username}</b> {{ _('updated the settings') }} <b v-if="index === 0">{{ _('(Current settings)') }}</b> <span class="text-muted"> - ${formatDate(item.created_at, dateFormats.standardDatetime, dateOptions.local)}</span></div>
                                <div v-if="index > 0 && !DiffTool.hasDiff(revisionsState?.items?.[index + 1]?.config, item?.config)" class="font-italic">{{ _('No changes in this configuration') }}</div>
                                <show-details v-else-if="DiffTool.hasDiff(revisionsState?.items?.[index + 1]?.config, item?.config)" show-more-text="{{ _('Show detailed changes') }}" show-less-text="{{ _('Collapse') }}">
                                    <diff-renderer :diff="DiffTool.getAndRenderDiff(revisionsState?.items?.[index + 1]?.config, item?.config, configLabels)"></diff-renderer>
                                </show-details>
                                <v-btn v-if="index !== 0 && DiffTool.hasDiff(revisionsState?.items?.[index + 1]?.config, item?.config)" variant="outlined" class="outlined-btn mt-3" density="comfortable" @click.stop="revertVersion(item)">{{ _('Revert to this version') }}</v-btn>
                            </div>
                        </v-timeline-item>
                    </v-timeline>
                </v-infinite-scroll>
            </v-card-text>
        </v-card>
    </v-navigation-drawer>


    <!-- Save changes confirmation dialog -->
    <v-dialog v-model="saveChangesDialog" max-width="900">
        <v-card>
            <v-card-title class="d-flex justify-space-between align-center">
                {{ _('Review and confirm your changes') }}
                <v-btn icon="mdi-close" variant="text" @click="closeSaveDialog"></v-btn>
            </v-card-title>
<<<<<<< HEAD
            <v-card-text class="d-flex pb-2 pt-2">
                <div class="d-flex align-center body-2">
                    <v-avatar class="mr-2" size="18" color="red lighten-3"></v-avatar>
                    {{ _('Old Value') }}
                </div>
            
                <div class="d-flex align-center ml-4 body-2">
                    <v-avatar class="mr-2" size="18" color="green lighten-2"></v-avatar>
                    {{ _('New Value') }}
=======
            <v-card-text class="py-0 d-flex">
                <div class="d-flex align-center body-2">
                    <v-avatar class="mr-2" size="18" color="red lighten-3"></v-avatar>
                    {{ _('Removed') }}
                </div>

                <div class="d-flex align-center ml-4 body-2">
                    <v-avatar class="mr-2" size="18" color="green lighten-2"></v-avatar>
                    {{ _('Added') }}
>>>>>>> 5fd3f779
                </div>
            </v-card-text>
            <v-card-text class="pa-4">
                <div v-if="configDiff">
                    <diff-renderer :diff="configDiff"></diff-renderer>
                </div>

                <v-sheet v-else class=" text-center mt-3 align-center">
                    <v-icon left>mdi-alert</v-icon>
                    {{ _('No changes detected') }}
                </v-sheet>

            </v-card-text>
            <v-divider></v-divider>
            <v-card-actions class="pa-4 justify-end">
                <v-btn @click.stop="closeSaveDialog" class="grey lighten-4" elevation="0">{{ _('Cancel') }}
                </v-btn>
                <v-btn variant="elevated" color="primary" :disabled="!configDiff" @click.stop="saveConfiguration" class="ml-4">
                    {{ _('Confirm') }}
                </v-btn>
            </v-card-actions>

        </v-card>
    </v-dialog>


    <!-- Revert changes confirmation dialog -->
    <v-dialog v-model="revertChangesDialog" max-width="900">
        <v-card>
            <v-card-title class="d-flex justify-space-between align-center">
                {{ _('Are you sure you want to revert to this version?') }}
            </v-card-title>
            <v-card-text class="pa-4">
                <div class="mb-5">
                    {{ _('Version settings changed by') }} <b>@${defaultConfig?.user?.username}</b> - ${formatDate(defaultConfig?.created_at, dateFormats.standardDatetime, dateOptions.local)}.
                </div>

                <show-details v-if="configDiff" show-more-text="{{ _('Show detailed changes') }}" show-less-text="{{ _('Collapse') }}" side="end">
                    <diff-renderer class="mt-2" :diff="configDiff"></diff-renderer>
                </show-details>

                <v-sheet v-else class=" text-center mt-3 align-center">
                    <v-icon left>mdi-alert</v-icon>
                    {{ _('No changes detected') }}
                </v-sheet>

            </v-card-text>
            <v-card-actions class="pa-4 justify-end">
                <v-btn variant="flat" @click="closeSaveDialog">{{ _('Cancel') }}
                </v-btn>
                <v-btn variant="elevated" color="primary" :disabled="!configDiff" @click.stop="saveConfiguration" class="ml-4">
                    {{ _('Confirm') }}
                </v-btn>
            </v-card-actions>
        </v-card>
    </v-dialog>


    <!-- Restarting Bayanat overlay -->
    <v-overlay v-model="overlay" class="align-center justify-center" z-index="1000000">
        <v-card>
            <v-card-text class="d-flex flex-column justify-center align-center text-center">
                <v-progress-circular
                        class="mb-4"
                        color="white"
                        indeterminate
                        size="32"
                ></v-progress-circular>
                <div>
                    {{ _('Restarting Bayanat to new settings to take effect, please wait...') }}
                </div>
                <div>
                    {{ _('This can take up to a minute. If it takes longer, please restart Bayanat manually.') }}
                </div>
            </v-card-text>
        </v-card>
    </v-overlay>

{% endblock %}

{% block js %}

    <script src="/static/js/diff-tool.js"></script>
    <script src="/static/js/components/GeoMap.js"></script>
    <script src="/static/js/components/ShowDetails.js"></script>
    <script src="/static/js/components/DiffRenderer.js"></script>
    <script>
        window.__GOOGLE_MAPS_API_KEY__ = '{{ config.GOOGLE_MAPS_API_KEY }}';
        const {createApp} = Vue;
        const {createVuetify} = Vuetify;
        const vuetify = createVuetify(vuetifyConfig);


        const app = createApp({
            delimiters: delimiters,
            mixins: [globalMixin],

            data: () => ({
                inputProps: {
                    variant: 'filled',
                },
                tab: window.location.hash.replace('#', ''),
                drawer: drawer,
                eitem: {
                    ACTIVITIES:{},
                },
                isCollapsed: true,
                infiniteScrollCallback: null,
                DiffTool: DiffTool,

                // nav drawer
                showRevisions: false,
                revisionsState: {
                    headers: [
                        { title: "{{ _('Version') }}", value: 'version' },
                        { title: "{{ _('Edit time') }}", value: 'created_at' },
                        { title: "{{ _('Username') }}", value: 'username' },
                        { title: "{{ _('Actions') }}", value: 'actions' },
                    ],
                    itemsLength: 0,
                    loading: false,
                    pagination: {
                        page: 1,
                        per_page: 10
                    }
                },

                configLabels: [],

                //store current config before it is updated
                exconfig: {},
                configDiff: '',

                // store config defaults before confirmation of restoration
                defaultConfig: null,

                overlay: false,
                saveChangesDialog: false,
                revertChangesDialog: false,

                loading: true,


                options: {},

                tabsMap: {
                    general: { text: "{{ _('General') }}" },
                    storage: { text: "{{ _('Storage') }}" },
                    security: { text: "{{ _('Security') }}" },
                    control: { text: "{{ _('Access control') }}" },
                    logging: { text: "{{ _('Activity monitor') }}" },
                    import: { text: "{{ _('Import tools') }}" },
                    export: { text: "{{ _('Export') }}" },
                    maps: { text: "{{ _('Maps') }}" },
                    locations: { text: "{{ _('Location') }}" },
                    notifications: { text: "{{ _('Notifications') }}" },
                    mail: { text: "{{ _('Mail') }}" },
                },


                alHeaders: [
                    {text: "{{_('ID')}}", value: "id"},
                    {text: "{{_('Code')}}", value: "code"},
                    {text: "{{_('Title')}}", value: "title"},
                    {text: "{{_('Actions')}}", value: "actions"},

                ],
                alItems: [],


                ltHeaders: [
                    {text: "{{_('ID')}}", value: "id"},
                    {text: "{{_('Title')}}", value: "title"},
                    {text: "{{_('Actions')}}", value: "actions"},
                ],

                ltItems: [],

                items: [],


                alItem: {},

                ltItem: {},
                translations: window.translations,
                whisperModels: [],
            }),


            watch: {
                tab(newTab) {
                    const fullPath = `${window.location.pathname}${window.location.search}`
                    this.$router.push(`${fullPath}#${newTab}`)
                }
            },

            mounted() {
                //load configuration
                this.loadConfiguration();
                this.loadWhisperModels();

                this.$router.afterEach((to, from) => {
                    const firstTabKey = Object.keys(this.tabsMap)[0];
                    const nextTab = to.hash.replace('#', '') || firstTabKey
                    if (nextTab in this.tabsMap) {
                        this.tab = nextTab;
                    }
                })
            },

            computed: {
                whisperModelsCombo(){
                    return this.whisperModels.map(model => ({
                        title: translations.whisperModels.find(m => m.en === model.model_label)?.tr || model.model_label,
                        model_name: model.model_name
                    }));
                },
                hasChanges() {
                    return DiffTool.hasDiff(this.exconfig, this.eitem);
                },
            },

            methods: {
                loadWhisperModels(){
                    api.get('/import/api/whisper/models/').then(res => {
                        this.whisperModels = res.data.models;
                    }).catch(err => {
                        this.showSnack(err?.response?.data);
                        console.error(err);
                    })
                },

                loadDefaults() {
                    api.get('/admin/api/configuration/defaults/').then(res => {
                        this.configLabels = res.data.labels;
                        this.$root.showSnack(this.translations.defaultsLoaded_);
                        this.defaultConfig = res.data;
                        this.showDefaultConfigDiff();
                    }).catch(err => {
                        this.$root.showSnack(err?.response?.data);
                        console.error(err);
                    }).finally(() => {
                        this.loading = false;
                    })
                },

                revertVersion(config) {
                    try {
                        this.defaultConfig = { ...config, config: structuredClone(config.config) };
                    } catch (error) {
                        this.defaultConfig = { ...config, config: JSON.parse(JSON.stringify(config.config)) };
                    }

                    this.showRevisions = false;
                    this.showRevertConfigDiff();
                },

                showDefaultConfigDiff() {
                    this.configDiff = DiffTool.getAndRenderDiff(this.eitem, this.defaultConfig?.config, this.defaultConfig.labels);
                    this.saveChangesDialog = true;
                },

                showConfigDiff() {
                    this.configDiff = DiffTool.getAndRenderDiff(this.exconfig, this.eitem, this.configLabels);
                    this.saveChangesDialog = true;
                },
                
                showRevertConfigDiff() {
                    this.configDiff = DiffTool.getAndRenderDiff(this.convertEmptyStringsToNulls(this.eitem), this.defaultConfig?.config, this.defaultConfig.labels);
                    this.revertChangesDialog = true;
                },
                convertEmptyStringsToNulls(obj) {
                    if(obj === "") return null;
                    if (Array.isArray(obj)) {
                        return obj.map(this.convertEmptyStringsToNulls);
                    } else if (typeof obj === "object" && obj !== null) {
                        return Object.fromEntries(
                            Object.entries(obj).map(([key, value]) => [key, this.convertEmptyStringsToNulls(value)])
                        );
                    }
                    return obj;
                },

                adaptResponse(eitem) {
                    // unify types between javascript and python to improve diffs
                    return eitem;
                },
                preprocessConfig() {
                    // apply any additional fixes needed
                    this.eitem.ITEMS_PER_PAGE_OPTIONS = this.eitem.ITEMS_PER_PAGE_OPTIONS.map(x => Number(x))
                    this.eitem.VIDEO_RATES = this.eitem.VIDEO_RATES.map(x => Number(x))
                    if (this.eitem.FILESYSTEM_LOCAL) {

                        // unset s3 settings
                        this.eitem.AWS_ACCESS_KEY_ID = '';
                        this.eitem.AWS_SECRET_ACCESS_KEY = '';
                        this.eitem.S3_BUCKET = '';

                    }

                },


                loadConfiguration() {
                    this.loading = true;
                  
                    api.get('/admin/api/configuration/').then(res => {
                        this.eitem = res?.data?.config;
                        this.configLabels = res.data.labels;
                        // also store the configuration in a persistent var
                        this.exconfig = JSON.parse(JSON.stringify(this.eitem));
                    }).catch(e => {
                        this.showSnack(e.response?.data)
                        console.log(e)
                    }).finally(() => {
                        this.loading = false;
                    })
                },

                loadRevisions(options) {
                    if (options?.done) {
                        this.infiniteScrollCallback = options?.done;
                    }

                    const params = {
                        ...this.revisionsState.pagination,
                    };
                    
                    this.revisionsState.loading = true;
                    api.get(`/admin/api/appconfig/`, { params }).then(response => {
                        this.revisionsState.itemsLength = response.data.total;
                        if (params.page === 1) {
                            this.revisionsState.items = response.data.items;
                        } else {
                            this.revisionsState.items.push(...response.data.items);
                        }

                        const hasMore = this.revisionsState.items.length < response.data.total;
                        if (hasMore) this.revisionsState.pagination.page++
                        options?.done?.(hasMore ? 'ok' : 'empty');
                    }).catch(err => {
                        console.error(err);
                        options?.done?.('error');
                    }).finally(() => {
                        this.revisionsState.loading = false;
                    });
                },
                resetRevisions() {
                    this.revisionsState.pagination.page = 1;
                    this.infiniteScrollCallback?.('ok');
                    this.loadRevisions();
                },

                waitForReload() {
                    setTimeout(() => {
                        api.get('/').then(res => {
                            this.overlay = false;
                            this.loadConfiguration();
                            this.resetRevisions();
                            this.showSnack("{{_('Bayanat reloaded successfully.')}}");
                            // reset settings
                        }).catch(err => {
                            this.waitForReload();
                        });
                    }, 5000)
                },

                reloadApp() {
                    this.overlay = true;
                    api.post('/admin/api/reload/')
                    this.waitForReload();
                },

                saveConfiguration() {
                    this.overlay = true
                    
                    // If restoring default config set eitem and labels
                    if (this.defaultConfig) {
                        this.eitem = this.defaultConfig?.config;
                    }

                    this.preprocessConfig();
                    api.put('/admin/api/configuration/', {conf: this.eitem}).then(res => {
                        this.reloadApp();
                    }).catch(e => {
                        console.error(e);
                        this.overlay = false;
                        this.addToCallbackQueueIfReauthRequired(e, this.saveConfiguration);
                    }).finally(() => {
                        this.closeSaveDialog()
                    })
                },

                closeSaveDialog() {
                    this.saveChangesDialog = false;
                    this.revertChangesDialog = false;
                    this.defaultConfig = null;
                },

                getEmailSwitchProps(settings) {
                    return {
                        'modelValue': settings.email_enabled,
                        'onUpdate:modelValue': (newValue) => settings.email_enabled = newValue,
                        disabled: !this.eitem.MAIL_ENABLED || !settings.in_app_enabled
                    }
                },

                getInAppSwitchProps(settings) {
                    return {
                        'modelValue': settings.in_app_enabled,
                        'onUpdate:modelValue': (enabled) => {
                            settings.in_app_enabled = enabled

                            if (!enabled && this.eitem.MAIL_ENABLED) {
                                settings.email_enabled = false
                            }
                        },
                    }
                }
            }
        });
        app.component('GeoMap', GeoMap);
        app.component('ShowDetails', ShowDetails);
        app.component('DiffRenderer', DiffRenderer);
        
        app.use(router).use(vuetify).mount('#app');

    </script>


{% endblock %}<|MERGE_RESOLUTION|>--- conflicted
+++ resolved
@@ -1015,17 +1015,6 @@
                 {{ _('Review and confirm your changes') }}
                 <v-btn icon="mdi-close" variant="text" @click="closeSaveDialog"></v-btn>
             </v-card-title>
-<<<<<<< HEAD
-            <v-card-text class="d-flex pb-2 pt-2">
-                <div class="d-flex align-center body-2">
-                    <v-avatar class="mr-2" size="18" color="red lighten-3"></v-avatar>
-                    {{ _('Old Value') }}
-                </div>
-            
-                <div class="d-flex align-center ml-4 body-2">
-                    <v-avatar class="mr-2" size="18" color="green lighten-2"></v-avatar>
-                    {{ _('New Value') }}
-=======
             <v-card-text class="py-0 d-flex">
                 <div class="d-flex align-center body-2">
                     <v-avatar class="mr-2" size="18" color="red lighten-3"></v-avatar>
@@ -1035,7 +1024,6 @@
                 <div class="d-flex align-center ml-4 body-2">
                     <v-avatar class="mr-2" size="18" color="green lighten-2"></v-avatar>
                     {{ _('Added') }}
->>>>>>> 5fd3f779
                 </div>
             </v-card-text>
             <v-card-text class="pa-4">
