--- conflicted
+++ resolved
@@ -56,7 +56,6 @@
                             <template v-for="(field, index) in movableDynamicFields" :key="field.id">
                                 <div v-if="isFieldActive(field, 'name') && editedItem.type === 'Entity'" :class="[fieldClass(field), 'px-3 py-2']">
                                     <dual-field
-<<<<<<< HEAD
                                         v-model:original="editedItem.name"
                                         v-model:translation="editedItem.name_ar"
                                         label-original="{{ _('Name') }}"
@@ -66,23 +65,11 @@
                                             validationRules.required(),
                                             validationRules.maxLength(255),
                                         ]"
-=======
-                                            v-model:original="editedItem.name"
-                                            v-model:translation="editedItem.name_ar"
-                                            label-original="{{ _('Name') }}"
-                                            label-translation="{{ _('Name (AR)') }}"
-                                            :allow-unknown="true"
-                                            :rules="[
-                                                validationRules.required(),
-                                                validationRules.maxLength(255),
-                                            ]"
-                                            v-bind="serverErrorPropsForDualField(serverErrors, 'item.name', 'item.name_ar')"
->>>>>>> 5fd3f779
+                                        v-bind="serverErrorPropsForDualField(serverErrors, 'item.name', 'item.name_ar')"
                                     ></dual-field>
                                 </div>
                                 <div v-else-if="isFieldActive(field, 'nickname')" :class="[fieldClass(field), 'px-3 py-2']">
                                     <dual-field
-<<<<<<< HEAD
                                         v-model:original="editedItem.nickname"
                                         v-model:translation="editedItem.nickname_ar"
                                         label-original="{{ _('Nickname') }}"
@@ -90,24 +77,11 @@
                                         :rules="[
                                             validationRules.maxLength(255),
                                         ]"
-=======
-                                            v-model:original="editedItem.nickname"
-                                            v-model:translation="editedItem.nickname_ar"
-                                            label-original="{{ _('Nickname') }}"
-                                            label-translation="{{ _('Nickname (AR)') }}"
-                                            :rules="[
-                                                validationRules.maxLength(255),
-                                            ]"
-                                            v-bind="serverErrorPropsForDualField(serverErrors, 'item.nickname', 'item.nickname_ar')"
->>>>>>> 5fd3f779
+                                        v-bind="serverErrorPropsForDualField(serverErrors, 'item.nickname', 'item.nickname_ar')"
                                     ></dual-field>
-                                </div>
-                                <div v-else-if="isFieldActive(field, 'tags') && editedItem.type === 'Entity'" :class="[fieldClass(field), 'px-3 py-2']">
-                                    <v-combobox chips multiple v-model="editedItem.tags" label="{{ _('Tags') }}"></v-combobox>
                                 </div>
                                 <div v-else-if="isFieldActive(field, 'first_name') && editedItem.type === 'Person'" :class="[fieldClass(field), 'px-3 py-2']">
                                     <dual-field
-<<<<<<< HEAD
                                         v-model:original="editedItem.first_name"
                                         v-model:translation="editedItem.first_name_ar"
                                         label-original="{{ _('First Name') }}"
@@ -117,23 +91,11 @@
                                             validationRules.required(),
                                             validationRules.maxLength(255),
                                         ]"
-=======
-                                            v-model:original="editedItem.first_name"
-                                            v-model:translation="editedItem.first_name_ar"
-                                            label-original="{{ _('First Name') }}"
-                                            label-translation="{{ _('First Name (AR)') }}"
-                                            :allow-unknown="true"
-                                            :rules="[
-                                                validationRules.required(),
-                                                validationRules.maxLength(255),
-                                            ]"
-                                            v-bind="serverErrorPropsForDualField(serverErrors, 'item.first_name', 'item.first_name_ar')"
->>>>>>> 5fd3f779
+                                        v-bind="serverErrorPropsForDualField(serverErrors, 'item.first_name', 'item.first_name_ar')"
                                     ></dual-field>
                                 </div>
                                 <div v-else-if="isFieldActive(field, 'middle_name') && editedItem.type === 'Person'" :class="[fieldClass(field), 'px-3 py-2']">
                                     <dual-field
-<<<<<<< HEAD
                                         v-model:original="editedItem.middle_name"
                                         v-model:translation="editedItem.middle_name_ar"
                                         label-original="{{ _('Middle Name') }}"
@@ -141,21 +103,11 @@
                                         :rules="[
                                             validationRules.maxLength(255),
                                         ]"
-=======
-                                            v-model:original="editedItem.middle_name"
-                                            v-model:translation="editedItem.middle_name_ar"
-                                            label-original="{{ _('Middle Name') }}"
-                                            label-translation="{{ _('Middle Name (AR)') }}"
-                                            :rules="[
-                                                validationRules.maxLength(255),
-                                            ]"
-                                            v-bind="serverErrorPropsForDualField(serverErrors, 'item.middle_name', 'item.middle_name_ar')"
->>>>>>> 5fd3f779
+                                        v-bind="serverErrorPropsForDualField(serverErrors, 'item.middle_name', 'item.middle_name_ar')"
                                     ></dual-field>
                                 </div>
                                 <div v-else-if="isFieldActive(field, 'last_name') && editedItem.type === 'Person'" :class="[fieldClass(field), 'px-3 py-2']">
                                     <dual-field
-<<<<<<< HEAD
                                         v-model:original="editedItem.last_name"
                                         v-model:translation="editedItem.last_name_ar"
                                         label-original="{{ _('Last Name') }}"
@@ -165,6 +117,7 @@
                                             validationRules.required(),
                                             validationRules.maxLength(255),
                                         ]"
+                                        v-bind="serverErrorPropsForDualField(serverErrors, 'item.last_name', 'item.last_name_ar')"
                                     ></dual-field>
                                 </div>
                                 <div v-else-if="isFieldActive(field, 'father_name') && editedItem.type === 'Person'" :class="[fieldClass(field), 'px-3 py-2']">
@@ -176,54 +129,11 @@
                                         :rules="[
                                             validationRules.maxLength(255),
                                         ]"
-=======
-                                            v-model:original="editedItem.last_name"
-                                            v-model:translation="editedItem.last_name_ar"
-                                            label-original="{{ _('Last Name') }}"
-                                            label-translation="{{ _('Last Name (AR)') }}"
-                                            :allow-unknown="true"
-                                            :rules="[
-                                                validationRules.required(),
-                                                validationRules.maxLength(255),
-                                            ]"
-                                            v-bind="serverErrorPropsForDualField(serverErrors, 'item.last_name', 'item.last_name_ar')"
-                                    ></dual-field>
-                                </v-col>
-                            </v-row>
-                            <v-row>
-                                <v-col cols="12" md="4">
-
-                                    <dual-field
-                                            v-model:original="editedItem.nickname"
-                                            v-model:translation="editedItem.nickname_ar"
-                                            label-original="{{ _('Nickname') }}"
-                                            label-translation="{{ _('Nickname (AR)') }}"
-                                            :rules="[
-                                                validationRules.maxLength(255),
-                                            ]"
-                                            v-bind="serverErrorPropsForDualField(serverErrors, 'item.nickname', 'item.nickname_ar')"
-                                    ></dual-field>
-
-
-                                </v-col>
-
-                                <v-col cols="12" md="4">
-
-                                    <dual-field
-                                            v-model:original="editedItem.father_name"
-                                            v-model:translation="editedItem.father_name_ar"
-                                            label-original="{{ _('Father\'s Name') }}"
-                                            label-translation="{{ _('Father\'s Name (AR)') }}"
-                                            :rules="[
-                                                validationRules.maxLength(255),
-                                            ]"
-                                            v-bind="serverErrorPropsForDualField(serverErrors, 'item.father_name', 'item.father_name_ar')"
->>>>>>> 5fd3f779
+                                        v-bind="serverErrorPropsForDualField(serverErrors, 'item.father_name', 'item.father_name_ar')"
                                     ></dual-field>
                                 </div>
                                 <div v-else-if="isFieldActive(field, 'mother_name') && editedItem.type === 'Person'" :class="[fieldClass(field), 'px-3 py-2']">
                                     <dual-field
-<<<<<<< HEAD
                                         v-model:original="editedItem.mother_name"
                                         v-model:translation="editedItem.mother_name_ar"
                                         label-original="{{ _('Mother\'s Name') }}"
@@ -231,76 +141,37 @@
                                         :rules="[
                                             validationRules.maxLength(255),
                                         ]"
-=======
-                                            v-model:original="editedItem.mother_name"
-                                            v-model:translation="editedItem.mother_name_ar"
-                                            label-original="{{ _('Mother\'s Name') }}"
-                                            label-translation="{{ _('Mother\'s Name (AR)') }}"
-                                            :rules="[
-                                                validationRules.maxLength(255),
-                                            ]"
-                                            v-bind="serverErrorPropsForDualField(serverErrors, 'item.mother_name', 'item.mother_name_ar')"
->>>>>>> 5fd3f779
+                                        v-bind="serverErrorPropsForDualField(serverErrors, 'item.mother_name', 'item.mother_name_ar')"
                                     ></dual-field>
                                 </div>
                                 <div v-else-if="isFieldActive(field, 'sex') && editedItem.type === 'Person'" :class="[fieldClass(field), 'px-3 py-2']">
                                     <v-select
-<<<<<<< HEAD
                                         :items="translations.actorSex"
                                         item-title="tr"
                                         item-value="en"
                                         v-model="editedItem.sex"
                                         clearable
                                         label="{{ _('Sex') }}"
-=======
-                                            :items="translations.actorSex"
-                                            item-title="tr"
-                                            item-value="en"
-                                            v-model="editedItem.sex"
-                                            clearable
-                                            label="{{ _('Sex') }}"
-                                            v-bind="serverErrorPropsForField(serverErrors, 'item.sex')"
->>>>>>> 5fd3f779
                                     ></v-select>
                                 </div>
                                 <div v-else-if="isFieldActive(field, 'age') && editedItem.type === 'Person'" :class="[fieldClass(field), 'px-3 py-2']">
                                     <v-select
-<<<<<<< HEAD
                                         :items="translations.actorAge"
                                         item-title="tr"
                                         item-value="en"
                                         v-model="editedItem.age"
                                         clearable
                                         label="{{ _('Minor/Adult') }}"
-=======
-                                            :items="translations.actorAge"
-                                            item-title="tr"
-                                            item-value="en"
-                                            v-model="editedItem.age"
-                                            clearable
-                                            label="{{ _('Minor/Adult') }}"
-                                            v-bind="serverErrorPropsForField(serverErrors, 'item.age')"
->>>>>>> 5fd3f779
                                     ></v-select>
                                 </div>
                                 <div v-else-if="isFieldActive(field, 'civilian') && editedItem.type === 'Person'" :class="[fieldClass(field), 'px-3 py-2']">
                                     <v-select
-<<<<<<< HEAD
                                         :items="translations.actorCivilian"
                                         v-model="editedItem.civilian"
                                         item-title="tr"
                                         item-value="en"
                                         clearable
                                         label="{{ _('Civilian/Non Civilian') }}"
-=======
-                                            :items="translations.actorCivilian"
-                                            v-model="editedItem.civilian"
-                                            item-title="tr"
-                                            item-value="en"
-                                            clearable
-                                            label="{{ _('Civilian/Non Civilian') }}"
-                                            v-bind="serverErrorPropsForField(serverErrors, 'item.civilian')"
->>>>>>> 5fd3f779
                                     ></v-select>
                                 </div>
                                 <div v-else-if="isFieldActive(field, 'origin_place') && editedItem.type === 'Person'" :class="[fieldClass(field), 'px-3 py-2']">
@@ -316,7 +187,6 @@
                                 </div>
                                 <div v-else-if="isFieldActive(field, 'occupation') && editedItem.type === 'Person'" :class="[fieldClass(field), 'px-3 py-2']">
                                     <dual-field
-<<<<<<< HEAD
                                         v-model:original="editedItem.occupation"
                                         v-model:translation="editedItem.occupation_ar"
                                         label-original="{{ _('Occupation') }}"
@@ -324,21 +194,11 @@
                                         :rules="[
                                             validationRules.maxLength(255),
                                         ]"
-=======
-                                            v-model:original="editedItem.occupation"
-                                            v-model:translation="editedItem.occupation_ar"
-                                            label-original="{{ _('Occupation') }}"
-                                            label-translation="{{ _('Occupation (AR)') }}"
-                                            :rules="[
-                                                validationRules.maxLength(255),
-                                            ]"
-                                            v-bind="serverErrorPropsForDualField(serverErrors, 'item.occupation', 'item.occupation_ar')"
->>>>>>> 5fd3f779
+                                        v-bind="serverErrorPropsForDualField(serverErrors, 'item.occupation', 'item.occupation_ar')"
                                     ></dual-field>
                                 </div>
                                 <div v-else-if="isFieldActive(field, 'position') && editedItem.type === 'Person'" :class="[fieldClass(field), 'px-3 py-2']">
                                     <dual-field
-<<<<<<< HEAD
                                         v-model:original="editedItem.position"
                                         v-model:translation="editedItem.position_ar"
                                         label-original="{{ _('Position') }}"
@@ -346,54 +206,24 @@
                                         :rules="[
                                             validationRules.maxLength(255),
                                         ]"
-=======
-                                            v-model:original="editedItem.position"
-                                            v-model:translation="editedItem.position_ar"
-                                            label-original="{{ _('Position') }}"
-                                            label-translation="{{ _('Position (AR)') }}"
-                                            :rules="[
-                                                validationRules.maxLength(255),
-                                            ]"
-                                            v-bind="serverErrorPropsForDualField(serverErrors, 'item.position', 'item.position_ar')"
->>>>>>> 5fd3f779
+                                        v-bind="serverErrorPropsForDualField(serverErrors, 'item.position', 'item.position_ar')"
                                     ></dual-field>
                                 </div>
                                 <div v-else-if="isFieldActive(field, 'family_status') && editedItem.type === 'Person'" :class="[fieldClass(field), 'px-3 py-2']">
                                     <v-autocomplete
-<<<<<<< HEAD
                                         :items="translations.actorFamilyStatuses"
                                         clearable
                                         item-title="tr"
                                         item-value="en"
                                         v-model="editedItem.family_status"
                                         label="{{ _('Family Status') }}"
+                                        v-bind="serverErrorPropsForField(serverErrors, 'item.family_status')"
                                     ></v-autocomplete>
                                 </div>
                                 <div v-else-if="isFieldActive(field, 'no_children') && editedItem.type === 'Person'" :class="[fieldClass(field), 'px-3 py-2']">
-                                    <v-text-field label="{{ _('No of Children') }}" v-model="editedItem.no_children" :rules="[validationRules.integer()]"></v-text-field>
+                                    <v-text-field label="{{ _('No of Children') }}" v-model="editedItem.no_children" :rules="[validationRules.integer()]" v-bind="serverErrorPropsForField(serverErrors, 'item.no_children')"></v-text-field>
                                 </div>
                                 <div v-else-if="isFieldActive(field, 'ethnographies') && editedItem.type === 'Person'" :class="[fieldClass(field), 'px-3 py-2']">
-=======
-                                            :items="translations.actorFamilyStatuses"
-                                            clearable
-                                            item-title="tr"
-                                            item-value="en"
-                                            v-model="editedItem.family_status"
-                                            label="{{ _('Family Status') }}"
-                                            v-bind="serverErrorPropsForField(serverErrors, 'item.family_status')"
-                                    ></v-autocomplete>
-                                </v-col>
-
-                                <v-col md="4">
-                                    <v-text-field label="{{ _('No of Children') }}"
-                                                  v-model="editedItem.no_children"
-                                                  :rules="[validationRules.integer()]"
-                                                  v-bind="serverErrorPropsForField(serverErrors, 'item.no_children')"
-                                    ></v-text-field>
-                                </v-col>
-
-                                <v-col cols="12" md="4">
->>>>>>> 5fd3f779
                                     <search-field
                                         api="/admin/api/ethnographies/"
                                         :multiple="true"
@@ -425,24 +255,11 @@
                                         clearable
                                         label="{{ _('Dialects') }}"
                                     ></search-field>
-<<<<<<< HEAD
-                                </div>
-                                <div v-else-if="isFieldActive(field, 'tags') && editedItem.type === 'Person'" :class="[fieldClass(field), 'px-3 py-2']">
+                                </div>
+                                <div v-else-if="isFieldActive(field, 'tags')" :class="[fieldClass(field), 'px-3 py-2']">
                                     <v-combobox chips multiple v-model="editedItem.tags" label="{{ _('Tags') }}"></v-combobox>
                                 </div>
                                 <div v-else-if="isFieldActive(field, 'id_number') && editedItem.type === 'Person'" :class="[fieldClass(field), 'px-3 py-2']">
-=======
-                                </v-col>
-
-                                <v-col cols="12" md="4">
-                                    <v-combobox
-                                        chips multiple v-model="editedItem.tags" label="{{ _('Tags') }}"
-                                        v-bind="serverErrorPropsForField(serverErrors, 'item.tags')"
-                                    ></v-combobox>
-                                </v-col>
-
-                                <v-col cols="12" class="mb-4">
->>>>>>> 5fd3f779
                                     <!-- ID Numbers Management -->
                                     <id-number-dynamic-field
                                         :model-value="simpleIdNumberValue"
@@ -527,6 +344,7 @@
                                                                                 v-model="profile.originid"
                                                                                 :disabled="profile.originidDisabled"
                                                                                 label="{{ _('Origin ID') }}"
+                                                                                v-bind="serverErrorPropsForField(serverErrors, `item.actor_profiles.${index}.originid`)"
                                                                 ></v-text-field>
                                                             </v-col>
 
@@ -536,6 +354,7 @@
                                                                                 v-model="profile.source_link"
                                                                                 label="{{ _('Source Link') }}"
                                                                                 :rules="[validationRules.maxLength(255)]"
+                                                                                v-bind="serverErrorPropsForField(serverErrors, `item.actor_profiles.${index}.source_link`)"
                                                                 ></v-text-field>
                                                             </v-col>
 
@@ -548,607 +367,6 @@
 
                                                         </v-card>
 
-<<<<<<< HEAD
-=======
-                                    </v-btn>
-                                </template>
-
-                                <v-list>
-                                    <v-list-item v-for="(profileMode,i) in profileModes" :key="i"
-                                                 :disabled="profileMode.id === 2 && hasMainProfile"
-                                                 @click="createProfile(profileMode)"
-                                                 :title="profileMode.title"
-                                    >
-
-                                    </v-list-item>
-                                </v-list>
-                            </v-menu>
-
-
-                            <v-tabs v-model="tab">
-                                <v-tab v-for="(profile, index) in editedItem.actor_profiles" :key="index">
-                                    <v-avatar size="32" style="scale:0.7"
-                                              :color="profile.mode===2 ? 'warning':'primary'" class="white--text mr-1">
-                                        ${modeName(profile.mode).getInitials()}
-                                    </v-avatar>
-                                    ${profile.sources?.length? profile.sources[0].title + " " + (index + 1) : "{{ _('Profile') }} " + (index + 1)}
-                                    <v-tooltip location="top" text="{{ _('Duplicate Profile') }}">
-                                        <template #activator="{props}">
-                                            <v-icon @click.stop="duplicateProfile(index)"
-                                                    v-bind="props"
-                                                    size="small" class="mx-2" color="grey lighten-1">
-                                                mdi-content-duplicate
-                                            </v-icon>
-                                        </template>
-                                    </v-tooltip>
-                                    <v-tooltip location="top" text="{{ _('Delete Profile') }}">
-                                        <template #activator="{props}">
-                                            <v-icon
-                                                    @click.stop="deleteProfile(index)"
-                                                    :disabled="editedItem.actor_profiles.length === 1"
-                                                    size="small" class="mx-2"
-                                                    v-bind="props"
-                                                    color="red lighten-3">
-                                                mdi-delete
-                                            </v-icon>
-                                        </template>
-                                    </v-tooltip>
-                                </v-tab>
-
-                            </v-tabs>
-
-
-                            <v-window class="w-100 border" v-model="tab">
-                                <v-window-item v-for="(profile, index) in editedItem.actor_profiles" :key="index">
-                                    <v-card class="pa-3" variant="text">
-
-                                        <!-- Source Link -->
-                                        <v-card-text v-if="shouldDisplayField(profile.mode, 'source')">
-                                            <v-card variant="text" class="d-flex align-center">
-
-                                                <v-col cols="12" md="2">
-                                                    <v-text-field class="mx-2"
-                                                                    variant="outlined"
-                                                                    v-model="profile.originid"
-                                                                    :disabled="profile.originidDisabled"
-                                                                    label="{{ _('Origin ID') }}"
-                                                                    v-bind="serverErrorPropsForField(serverErrors, `item.actor_profiles.${index}.originid`)"
-                                                    ></v-text-field>
-                                                </v-col>
-
-                                                <v-col md="8">
-                                                    <v-text-field class="mx-2"
-                                                                    variant="outlined"
-                                                                    v-model="profile.source_link"
-                                                                    label="{{ _('Source Link') }}"
-                                                                    :rules="[validationRules.maxLength(255)]"
-                                                                    v-bind="serverErrorPropsForField(serverErrors, `item.actor_profiles.${index}.source_link`)"
-                                                    ></v-text-field>
-                                                </v-col>
-
-                                                <v-col md="2">
-                                                    <v-switch color="primary" class="mx-2" label="{{ _('Private') }}"
-                                                                v-model="profile.source_link_type"
-                                                    >
-                                                    </v-switch>
-                                                </v-col>
-
-                                            </v-card>
-
-                                        </v-card-text>
-
-                                        <v-card-text>
-                                            <div class="text-subtitle-2 pa-1 ">{{ _('Description') }}</div>
-                                            <tinymce-editor
-                                                    :key="index"
-                                                    :init="tinyConfig"
-                                                    v-model="profile.description"
-                                            ></tinymce-editor>
-                                        </v-card-text>
-
-                                        <v-card-text>
-                                            <!-- Sources -->
-                                            <search-field
-                                                    v-model="profile.sources"
-                                                    api="/admin/api/sources/"
-                                                    item-title="title"
-                                                    item-value="id"
-                                                    :multiple="true"
-                                                    label="{{ _('Sources') }}"
-                                            ></search-field>
-                                        </v-card-text>
-
-
-                                        <v-card-text>
-                                            <!-- Labels -->
-                                            <search-field
-                                                    v-model="profile.labels"
-                                                    api="/admin/api/labels/"
-                                                    item-title="title"
-                                                    item-value="id"
-                                                    :multiple="true"
-                                                    :show-copy-icon="advFeatures"
-                                                    label="{{ _('Labels') }}"
-                                            ></search-field>
-                                        </v-card-text>
-                                        <v-card-text>
-                                            <!-- Verified Labels -->
-                                            <search-field
-                                                    v-model="profile.ver_labels"
-                                                    api="/admin/api/labels/"
-                                                    :query-params="{ fltr: 'verified', typ: 'for_actor' }"
-                                                    item-title="title"
-                                                    item-value="id"
-                                                    :multiple="true"
-                                                    :show-copy-icon="advFeatures"
-                                                    label="{{ _('Verified Labels') }}"
-                                            ></search-field>
-                                        </v-card-text>
-
-                                        <v-container fluid>
-                                            <v-row>
-                                                <v-col md="6">
-                                                    <!-- Publish Date -->
-
-                                                    <pop-date-time-field
-
-                                                            label="{{ _('Publish Date')}}"
-                                                            v-model="profile.publish_date">
-                                                    </pop-date-time-field>
-
-                                                </v-col>
-                                                <v-col md="6">
-                                                    <!-- Documentation Date -->
-                                                    <pop-date-time-field
-                                                            label="{{ _('Documentation Date')}}"
-                                                            v-model="profile.documentation_date">
-                                                    </pop-date-time-field>
-
-                                                </v-col>
-                                            </v-row>
-
-
-                                            <v-card-text v-if="shouldDisplayField(profile.mode, 'mp')">
-
-
-                                                <v-card class="my-6"
-                                                        title="{{ _('Missing Person Profile') }}"
-                                                        v-if="editedItem.type === 'Person'">
-
-                                                    <v-card-text v-show="profile.id || profile">
-                                                        <v-container fluid>
-                                                            <v-row>
-                                                                <v-col cols="12" md="4">
-                                                                    <v-text-field label="{{ _('Last Address') }}"
-                                                                                  v-model="profile.last_address"
-                                                                                  v-bind="serverErrorPropsForField(serverErrors, `item.actor_profiles.${index}.last_address`)"
-                                                                    ></v-text-field>
-                                                                </v-col>
-                                                                <v-col md="4">
-                                                                    <v-text-field label="{{ _('Marriage History') }}"
-                                                                                  v-model="profile.marriage_history"
-                                                                                  v-bind="serverErrorPropsForField(serverErrors, `item.actor_profiles.${index}.marriage_history`)"
-                                                                    ></v-text-field>
-                                                                </v-col>
-                                                            </v-row>
-                                                            <v-row>
-                                                                <v-col md="4">
-                                                                    <v-select
-                                                                            label="{{ _('Pregnant at Disappearance') }}"
-                                                                            clearable
-                                                                            item-title="tr"
-                                                                            item-value="en"
-                                                                            :items="translations.pregnant"
-                                                                            v-model="profile.pregnant_at_disappearance"
-                                                                    ></v-select>
-                                                                </v-col>
-                                                                <v-col md="4">
-                                                                    <v-text-field
-                                                                        label="{{ _('Months Pregnant at time of disappearance') }}"
-                                                                        v-model="profile.months_pregnant" :rules="[validationRules.integer()]"
-                                                                        v-bind="serverErrorPropsForField(serverErrors, `item.actor_profiles.${index}.months_pregnant`)"
-                                                                    ></v-text-field>
-
-                                                                </v-col>
-                                                                <v-col md="4">
-                                                                    <v-switch label="{{ _('Missing Relatives') }}"
-                                                                              v-model="profile.missing_relatives"></v-switch>
-                                                                </v-col>
-
-                                                            </v-row>
-
-                                                            <v-row>
-
-
-                                                                <v-col md="6">
-                                                                    <v-card class="pa-3">
-                                                                        <v-card-title class="subtitle-2">
-                                                                            {{ _('Details of the person who saw them last') }}
-                                                                        </v-card-title>
-                                                                        <v-card-text>
-                                                                            <v-textarea rows="1" label="{{ _('Name') }}"
-                                                                                        v-model="profile.saw_name"
-                                                                                        v-bind="serverErrorPropsForField(serverErrors, `item.actor_profiles.${index}.saw_name`)"
-                                                                            ></v-textarea>
-                                                                            <v-textarea rows="1"
-                                                                                        label="{{ _('Address') }}"
-                                                                                        v-model="profile.saw_address"
-                                                                                        v-bind="serverErrorPropsForField(serverErrors, `item.actor_profiles.${index}.saw_address`)"
-                                                                            ></v-textarea>
-                                                                            <v-text-field label="{{ _('Phone') }}"
-                                                                                          v-model="profile.saw_phone"
-                                                                                          v-bind="serverErrorPropsForField(serverErrors, `item.actor_profiles.${index}.saw_phone`)"
-                                                                            ></v-text-field>
-                                                                            <v-text-field label="{{ _('Email') }}"
-                                                                                          v-model="profile.saw_email"
-                                                                                          v-bind="serverErrorPropsForField(serverErrors, `item.actor_profiles.${index}.saw_email`)"
-                                                                            ></v-text-field>
-                                                                        </v-card-text>
-                                                                    </v-card>
-                                                                </v-col>
-                                                                <v-col md="6">
-                                                                    <mix-i title="{{ _('Seen in a detention center?') }}"
-                                                                           v-model="profile.seen_in_detention" :server-errors="serverErrors" :error-key="`item.actor_profiles.${index}.seen_in_detention.details`"></mix-i>
-                                                                </v-col>
-                                                                <v-col md="6">
-                                                                    <mix-i v-model="profile.injured"
-                                                                           title="{{ _('Injured around time of disappearance?') }}"
-                                                                           :server-errors="serverErrors"
-                                                                           :error-key="`item.actor_profiles.${index}.injured.details`"
-                                                                    ></mix-i>
-                                                                </v-col>
-
-
-                                                                <v-col md="6">
-                                                                    <mix-i v-model="profile.known_dead"
-                                                                           title="{{ _('Known to be dead?') }}"
-                                                                           :server-errors="serverErrors"
-                                                                           :error-key="`item.actor_profiles.${index}.known_dead.details`"
-                                                                    ></mix-i>
-                                                                </v-col>
-                                                            </v-row>
-                                                            <v-row>
-                                                                <v-col md="6">
-                                                                    <v-textarea rows="1"
-                                                                                label="{{ _('Details about circumstances of death') }}"
-                                                                                v-model="profile.death_details"
-                                                                                v-bind="serverErrorPropsForField(serverErrors, `item.actor_profiles.${index}.death_details`)"
-                                                                    ></v-textarea>
-                                                                </v-col>
-
-                                                                <v-col md="6">
-                                                                    <v-textarea rows="1"
-                                                                                label="{{ _('Personal Items (watch,ring,chains etc)') }}"
-                                                                                v-model="profile.personal_items"
-                                                                                v-bind="serverErrorPropsForField(serverErrors, `item.actor_profiles.${index}.personal_items`)"
-                                                                    ></v-textarea>
-                                                                </v-col>
-
-                                                            </v-row>
-                                                            <v-row>
-                                                                <v-col md="2">
-                                                                    <v-text-field v-model="profile.height"
-                                                                                  label="{{ _('Height') }}"
-                                                                                  suffix="cm"
-                                                                                  :rules="[validationRules.integer()]"
-                                                                                  v-bind="serverErrorPropsForField(serverErrors, `item.actor_profiles.${index}.height`)"
-                                                                    ></v-text-field>
-
-
-                                                                </v-col>
-                                                                <v-col md="2">
-                                                                    <v-text-field v-model="profile.weight"
-                                                                                  label="{{ _('Weight') }}"
-                                                                                  suffix="kg"
-                                                                                  :rules="[validationRules.integer()]"
-                                                                                  v-bind="serverErrorPropsForField(serverErrors, `item.actor_profiles.${index}.weight`)"
-                                                                    ></v-text-field>
-
-
-                                                                </v-col>
-                                                                <v-col md="4">
-                                                                    <v-select label="{{ _('Physique') }}"
-                                                                              clearable
-                                                                              item-title="tr"
-                                                                              item-value="en"
-                                                                              v-model="profile.physique"
-                                                                              :items="translations.physique"
-                                                                    ></v-select>
-
-                                                                </v-col>
-                                                                <v-col md="4">
-                                                                    <v-select label="{{ _('Hair loss') }}"
-                                                                              clearable
-                                                                              v-model="profile.hair_loss"
-                                                                              item-title="tr"
-                                                                              item-value="en"
-                                                                              :items="translations.hairLoss"
-                                                                    ></v-select>
-
-                                                                </v-col>
-                                                            </v-row>
-
-                                                            <v-row>
-                                                                <v-col md="3">
-                                                                    <v-select label="{{ _('Hair type') }}"
-                                                                              clearable
-                                                                              v-model="profile.hair_type"
-                                                                              item-title="tr"
-                                                                              item-value="en"
-                                                                              :items="translations.hairType"
-                                                                    ></v-select>
-                                                                </v-col>
-                                                                <v-col md="3">
-                                                                    <v-select label="{{ _('Hair length') }}"
-                                                                              clearable
-                                                                              v-model="profile.hair_length"
-                                                                              item-title="tr"
-                                                                              item-value="en"
-                                                                              :items="translations.hairLength"
-                                                                    ></v-select>
-                                                                </v-col>
-                                                                <v-col md="3">
-                                                                    <v-select label="{{ _('Hair color') }}"
-                                                                              clearable
-                                                                              v-model="profile.hair_color"
-                                                                              item-title="tr"
-                                                                              item-value="en"
-                                                                              :items="translations.hairColor"
-                                                                    ></v-select>
-                                                                </v-col>
-                                                                <v-col md="3">
-                                                                    <v-select label="{{ _('Facial hair') }}"
-                                                                              clearable
-                                                                              v-model="profile.facial_hair"
-                                                                              item-title="tr"
-                                                                              item-value="en"
-                                                                              :items="translations.facialHair"
-                                                                    ></v-select>
-                                                                </v-col>
-
-                                                            </v-row>
-
-                                                            <v-row>
-                                                                <v-col md="6">
-                                                                    <v-textarea rows="1"
-                                                                                v-model="profile.posture"
-                                                                                label="{{ _('Notes on posture and walking style') }}"
-                                                                                v-bind="serverErrorPropsForField(serverErrors, `item.actor_profiles.${index}.posture`)"
-                                                                    ></v-textarea>
-                                                                    <v-select label="{{ _('Handness') }}"
-                                                                              clearable
-                                                                              :items="translations.handness"
-                                                                              item-title="tr"
-                                                                              item-value="en"
-                                                                              v-model="profile.handedness"
-                                                                    ></v-select>
-                                                                    <v-select label="{{ _('Glasses') }}"
-                                                                              clearable
-                                                                              item-title="tr"
-                                                                              item-value="en"
-                                                                              :items="translations.glasses"
-                                                                              v-model="profile.glasses"></v-select>
-                                                                    <v-select label="{{ _('Eye color') }}"
-                                                                              clearable
-                                                                              :items="translations.eyeColor"
-                                                                              item-title="tr"
-                                                                              item-value="en"
-                                                                              v-model="profile.eye_color"></v-select>
-                                                                </v-col>
-                                                                <v-col md="6">
-                                                                    <mix-ii title="{{ _('Skin Markings') }}"
-                                                                            :items="translations.skinMarkings"
-                                                                            item-title="tr"
-                                                                            item-value="en"
-                                                                            multiple
-                                                                            v-model="profile.skin_markings"
-                                                                            :server-errors="serverErrors"
-                                                                            :error-key="`item.actor_profiles.${index}.skin_markings`"
-                                                                    ></mix-ii>
-                                                                </v-col>
-
-                                                            </v-row>
-
-
-                                                            <v-row>
-                                                                <v-col md="6">
-                                                                    <v-textarea rows="1"
-                                                                                label="{{ _('Distinctive characteristics (congenital)') }}"
-                                                                                v-model="profile.dist_char_con"
-                                                                                v-bind="serverErrorPropsForField(serverErrors, `item.actor_profiles.${index}.dist_char_con`)"
-                                                                    ></v-textarea>
-                                                                </v-col>
-                                                                <v-col md="6">
-                                                                    <v-textarea rows="1"
-                                                                                label="{{ _('Distinctive characteristics (acquired)') }}"
-                                                                                v-model="profile.dist_char_acq"
-                                                                                v-bind="serverErrorPropsForField(serverErrors, `item.actor_profiles.${index}.dist_char_acq`)"
-                                                                    ></v-textarea>
-                                                                </v-col>
-                                                            </v-row>
-                                                            <v-row>
-                                                                <v-col md="6">
-                                                                    <v-textarea rows="1"
-                                                                                label="{{ _('Physical habits') }}"
-                                                                                v-model="profile.physical_habits"
-                                                                                v-bind="serverErrorPropsForField(serverErrors, `item.actor_profiles.${index}.physical_habits`)"
-                                                                    ></v-textarea>
-                                                                </v-col>
-                                                                <v-col md="6">
-                                                                    <v-textarea rows="1"
-                                                                                label="{{ _('Other comments') }}"
-                                                                                v-model="profile.other"
-                                                                                v-bind="serverErrorPropsForField(serverErrors, `item.actor_profiles.${index}.other`)"
-                                                                    ></v-textarea>
-                                                                </v-col>
-                                                            </v-row>
-
-                                                            <v-row>
-                                                                <v-col md="6">
-                                                                    <v-textarea rows="1"
-                                                                                label="{{ _('Physician’s name and contact') }}"
-                                                                                v-model="profile.phys_name_contact"
-                                                                                v-bind="serverErrorPropsForField(serverErrors, `item.actor_profiles.${index}.phys_name_contact`)"
-                                                                    ></v-textarea>
-                                                                </v-col>
-                                                                <v-col md="6">
-                                                                    <v-textarea rows="1"
-                                                                                label="{{ _('Fractures / Injuries (indicate place, side, circumstances, age at the time of injury, treatment)') }}"
-                                                                                v-model="profile.injuries"
-                                                                                v-bind="serverErrorPropsForField(serverErrors, `item.actor_profiles.${index}.injuries`)"
-                                                                    ></v-textarea>
-                                                                </v-col>
-                                                            </v-row>
-                                                            <v-row>
-                                                                <v-col md="6">
-                                                                    <v-textarea rows="1"
-                                                                                label="{{ _('Implants (pacemakers, orthopedic prostheses, screws or metal plates, etc...) with date or age') }}"
-                                                                                v-model="profile.implants"
-                                                                                v-bind="serverErrorPropsForField(serverErrors, `item.actor_profiles.${index}.implants`)"
-                                                                    ></v-textarea>
-                                                                </v-col>
-                                                                <v-col md="6">
-                                                                    <v-textarea rows="1"
-                                                                                label="{{ _('Congenital malformations (indicate type and whether there is more than one relative with the same pathology)') }}"
-                                                                                v-model="profile.malforms"
-                                                                                v-bind="serverErrorPropsForField(serverErrors, `item.actor_profiles.${index}.malforms`)"
-                                                                    ></v-textarea>
-                                                                </v-col>
-                                                            </v-row>
-                                                            <v-row>
-                                                                <v-col md="6">
-                                                                    <v-textarea rows="1"
-                                                                                label="{{ _('Pain and/or ailments') }}"
-                                                                                v-model="profile.pain"
-                                                                                v-bind="serverErrorPropsForField(serverErrors, `item.actor_profiles.${index}.pain`)"
-                                                                    ></v-textarea>
-                                                                </v-col>
-                                                                <v-col md="6">
-                                                                    <v-textarea rows="1"
-                                                                                label="{{ _('Other medical conditions (specify type and age of occurrence)') }}"
-                                                                                v-model="profile.other_conditions"
-                                                                                v-bind="serverErrorPropsForField(serverErrors, `item.actor_profiles.${index}.other_conditions`)"
-                                                                    ></v-textarea>
-                                                                </v-col>
-                                                            </v-row>
-                                                            <v-row>
-                                                                <v-col md="6">
-                                                                    <v-textarea rows="1"
-                                                                                label="{{ _('Accidents (indicate age of occurrence)') }}"
-                                                                                v-model="profile.accidents"
-                                                                                v-bind="serverErrorPropsForField(serverErrors, `item.actor_profiles.${index}.accidents`)"
-                                                                    ></v-textarea>
-                                                                </v-col>
-                                                                <v-col md="6">
-                                                                    <v-textarea rows="1"
-                                                                                label="{{ _('Prescription drugs taken (indicate at what age and reason)') }}"
-                                                                                v-model="profile.pres_drugs"
-                                                                                v-bind="serverErrorPropsForField(serverErrors, `item.actor_profiles.${index}.pres_drugs`)"
-                                                                    ></v-textarea>
-                                                                </v-col>
-                                                            </v-row>
-                                                            <v-row>
-                                                                <v-col cols="3">
-                                                                    <v-select
-                                                                            clearable
-                                                                            item-title="tr"
-                                                                            item-value="en"
-                                                                            :items="translations.smoker"
-                                                                            label="{{ _('Smoker') }}"
-                                                                            v-model="profile.smoker">
-
-                                                                    </v-select>
-                                                                </v-col>
-                                                                <v-col cols="3">
-                                                                    <v-switch
-                                                                            label="{{ _('Is there a Dental Record?') }}"
-                                                                            v-model="profile.dental_record"></v-switch>
-                                                                </v-col>
-                                                                <v-col cols="3">
-                                                                    <v-textarea rows="1"
-                                                                                label="{{ _('Dentist\’s name and contact') }}"
-                                                                                v-model="profile.dentist_info"
-                                                                                v-bind="serverErrorPropsForField(serverErrors, `item.actor_profiles.${index}.dentist_info`)"
-                                                                    ></v-textarea>
-                                                                </v-col>
-                                                                <v-col cols="3">
-                                                                    <v-textarea rows="1"
-                                                                                label="{{ _('Teeth features (spacing, extra teeth, missing teeth, overbite, etc...)') }}"
-                                                                                v-model="profile.teeth_features"
-                                                                                v-bind="serverErrorPropsForField(serverErrors, `item.actor_profiles.${index}.teeth_features`)"
-                                                                    ></v-textarea>
-                                                                </v-col>
-
-                                                            </v-row>
-
-                                                            <v-row>
-                                                                <v-col md="3">
-                                                                    <v-textarea rows="1"
-                                                                                label="{{ _('Dental problems (absences, infections, bleeding, etc...)') }}"
-                                                                                v-model="profile.dental_problems"
-                                                                                v-bind="serverErrorPropsForField(serverErrors, `item.actor_profiles.${index}.dental_problems`)"
-                                                                    ></v-textarea>
-                                                                </v-col>
-                                                                <v-col md="3">
-                                                                    <v-textarea rows="1"
-                                                                                label="{{ _('Dental treatments (extractions, fillings, etc...) with dates') }}"
-                                                                                v-model="profile.dental_treatments"
-                                                                                v-bind="serverErrorPropsForField(serverErrors, `item.actor_profiles.${index}.dental_treatments`)"
-                                                                    ></v-textarea>
-                                                                </v-col>
-                                                                <v-col md="3">
-                                                                    <v-textarea rows="1"
-                                                                                label="{{ _('Dental habits (toothpicks, smoking, etc...)') }}"
-                                                                                v-model="profile.dental_habits"
-                                                                                v-bind="serverErrorPropsForField(serverErrors, `item.actor_profiles.${index}.dental_habits`)"
-                                                                    ></v-textarea>
-                                                                </v-col>
-                                                                <v-col md="3">
-                                                                    <v-select label="{{ _('Case status') }}"
-                                                                              v-model="profile.case_status"
-                                                                              clearable
-                                                                              item-title="tr"
-                                                                              item-value="en"
-                                                                              :items="translations.caseStatus"
-                                                                    ></v-select>
-                                                                </v-col>
-                                                            </v-row>
-                                                            <v-row>
-                                                                <v-col>
-                                                                    <mix-iii
-                                                                            v-model="profile.reporters"
-                                                                            :server-errors="serverErrors"
-                                                                            :error-key="`item.actor_profiles.${index}.reporters`"
-                                                                    ></mix-iii>
-
-                                                                </v-col>
-                                                            </v-row>
-                                                            <v-row>
-                                                                <v-col md="4">
-                                                                    <v-text-field
-                                                                            label="{{ _('Identified by (responsible institution)') }}"
-                                                                            v-model="profile.identified_by"
-                                                                            v-bind="serverErrorPropsForField(serverErrors, `item.actor_profiles.${index}.identified_by`)"
-                                                                    ></v-text-field>
-                                                                </v-col>
-                                                                <v-col md="4">
-                                                                    <v-switch
-                                                                            label="{{ _('Was the family notified?') }}"
-                                                                            v-model="profile.family_notified"></v-switch>
-
-                                                                </v-col>
-                                                                <v-col md="4">
-                                                                    <v-textarea rows="1"
-                                                                                label="{{ _('Location of reburial (full address)') }}"
-                                                                                v-model="profile.reburial_location"
-                                                                                v-bind="serverErrorPropsForField(serverErrors, `item.actor_profiles.${index}.reburial_location`)"
-                                                                    ></v-textarea>
-
-                                                                </v-col>
-                                                            </v-row>
-
-                                                        </v-container>
->>>>>>> 5fd3f779
                                                     </v-card-text>
 
                                                     <v-card-text>
@@ -1173,7 +391,6 @@
                                                     </v-card-text>
 
 
-<<<<<<< HEAD
                                                     <v-card-text>
                                                         <!-- Labels -->
                                                         <search-field
@@ -1199,21 +416,6 @@
                                                                 label="{{ _('Verified Labels') }}"
                                                         ></search-field>
                                                     </v-card-text>
-=======
-                            </v-col>
-                        </v-row>
-
-                        <v-row>
-                            <v-col cols="12" md="6">
-                                <v-textarea
-                                        outlined
-                                        v-model="editedItem.comments"
-                                        :rules="[validationRules.required()]"
-                                        label="{{ _('Comments') }}"
-                                        v-bind="serverErrorPropsForField(serverErrors, 'item.comments')"
-                                ></v-textarea>
-                            </v-col>
->>>>>>> 5fd3f779
 
                                                     <v-container fluid>
                                                         <v-row>
@@ -1250,11 +452,15 @@
                                                                         <v-row>
                                                                             <v-col cols="12" md="4">
                                                                                 <v-text-field label="{{ _('Last Address') }}"
-                                                                                            v-model="profile.last_address"></v-text-field>
+                                                                                            v-model="profile.last_address"
+                                                                                            v-bind="serverErrorPropsForField(serverErrors, `item.actor_profiles.${index}.last_address`)"
+                                                                                ></v-text-field>
                                                                             </v-col>
                                                                             <v-col md="4">
                                                                                 <v-text-field label="{{ _('Marriage History') }}"
-                                                                                            v-model="profile.marriage_history"></v-text-field>
+                                                                                            v-model="profile.marriage_history"
+                                                                                            v-bind="serverErrorPropsForField(serverErrors, `item.actor_profiles.${index}.marriage_history`)"
+                                                                                ></v-text-field>
                                                                             </v-col>
                                                                         </v-row>
                                                                         <v-row>
@@ -1273,6 +479,7 @@
                                                                                 <v-text-field
                                                                                     label="{{ _('Months Pregnant at time of disappearance') }}"
                                                                                     v-model="profile.months_pregnant" :rules="[validationRules.integer()]"
+                                                                                    v-bind="serverErrorPropsForField(serverErrors, `item.actor_profiles.${index}.months_pregnant`)"
                                                                                 ></v-text-field>
 
                                                                             </v-col>
@@ -1293,47 +500,64 @@
                                                                                     </v-card-title>
                                                                                     <v-card-text>
                                                                                         <v-textarea rows="1" label="{{ _('Name') }}"
-                                                                                                    v-model="profile.saw_name"></v-textarea>
+                                                                                                    v-model="profile.saw_name"
+                                                                                                    v-bind="serverErrorPropsForField(serverErrors, `item.actor_profiles.${index}.saw_name`)"
+                                                                                        ></v-textarea>
                                                                                         <v-textarea rows="1"
                                                                                                     label="{{ _('Address') }}"
-                                                                                                    v-model="profile.saw_address"></v-textarea>
+                                                                                                    v-model="profile.saw_address"
+                                                                                                    v-bind="serverErrorPropsForField(serverErrors, `item.actor_profiles.${index}.saw_address`)"
+                                                                                        ></v-textarea>
                                                                                         <v-text-field label="{{ _('Phone') }}"
-                                                                                                    v-model="profile.saw_phone"></v-text-field>
-
-
+                                                                                                    v-model="profile.saw_phone"
+                                                                                                    v-bind="serverErrorPropsForField(serverErrors, `item.actor_profiles.${index}.saw_phone`)"
+                                                                                        ></v-text-field>
                                                                                         <v-text-field label="{{ _('Email') }}"
-                                                                                                    v-model="profile.saw_email"></v-text-field>
+                                                                                                    v-model="profile.saw_email"
+                                                                                                    v-bind="serverErrorPropsForField(serverErrors, `item.actor_profiles.${index}.saw_email`)"
+                                                                                        ></v-text-field>
 
                                                                                     </v-card-text>
                                                                                 </v-card>
                                                                             </v-col>
                                                                             <v-col md="6">
                                                                                 <mix-i title="{{ _('Seen in a detention center?') }}"
-                                                                                    v-model="profile.seen_in_detention"></mix-i>
+                                                                                    v-model="profile.seen_in_detention"
+                                                                                    :server-errors="serverErrors" :error-key="`item.actor_profiles.${index}.seen_in_detention.details`"
+                                                                                ></mix-i>
                                                                             </v-col>
                                                                             <v-col md="6">
                                                                                 <mix-i v-model="profile.injured"
                                                                                     title="{{ _('Injured around time of disappearance?') }}"
+                                                                                    :server-errors="serverErrors"
+                                                                                    :error-key="`item.actor_profiles.${index}.injured.details`"
                                                                                 ></mix-i>
                                                                             </v-col>
 
 
                                                                             <v-col md="6">
                                                                                 <mix-i v-model="profile.known_dead"
-                                                                                    title="{{ _('Known to be dead?') }}"></mix-i>
+                                                                                    title="{{ _('Known to be dead?') }}"
+                                                                                    :server-errors="serverErrors"
+                                                                                    :error-key="`item.actor_profiles.${index}.known_dead.details`"
+                                                                                ></mix-i>
                                                                             </v-col>
                                                                         </v-row>
                                                                         <v-row>
                                                                             <v-col md="6">
                                                                                 <v-textarea rows="1"
                                                                                             label="{{ _('Details about circumstances of death') }}"
-                                                                                            v-model="profile.death_details"></v-textarea>
+                                                                                            v-model="profile.death_details"
+                                                                                            v-bind="serverErrorPropsForField(serverErrors, `item.actor_profiles.${index}.death_details`)"
+                                                                                ></v-textarea>
                                                                             </v-col>
 
                                                                             <v-col md="6">
                                                                                 <v-textarea rows="1"
                                                                                             label="{{ _('Personal Items (watch,ring,chains etc)') }}"
-                                                                                            v-model="profile.personal_items"></v-textarea>
+                                                                                            v-model="profile.personal_items"
+                                                                                            v-bind="serverErrorPropsForField(serverErrors, `item.actor_profiles.${index}.personal_items`)"
+                                                                                ></v-textarea>
                                                                             </v-col>
 
                                                                         </v-row>
@@ -1343,6 +567,7 @@
                                                                                             label="{{ _('Height') }}"
                                                                                             suffix="cm"
                                                                                             :rules="[validationRules.integer()]"
+                                                                                            v-bind="serverErrorPropsForField(serverErrors, `item.actor_profiles.${index}.height`)"
                                                                                 ></v-text-field>
 
 
@@ -1352,6 +577,7 @@
                                                                                             label="{{ _('Weight') }}"
                                                                                             suffix="kg"
                                                                                             :rules="[validationRules.integer()]"
+                                                                                            v-bind="serverErrorPropsForField(serverErrors, `item.actor_profiles.${index}.weight`)"
                                                                                 ></v-text-field>
 
 
@@ -1423,6 +649,7 @@
                                                                                 <v-textarea rows="1"
                                                                                             v-model="profile.posture"
                                                                                             label="{{ _('Notes on posture and walking style') }}"
+                                                                                            v-bind="serverErrorPropsForField(serverErrors, `item.actor_profiles.${index}.posture`)"
                                                                                 ></v-textarea>
                                                                                 <v-select label="{{ _('Handness') }}"
                                                                                         clearable
@@ -1449,7 +676,10 @@
                                                                                         item-title="tr"
                                                                                         item-value="en"
                                                                                         multiple
-                                                                                        v-model="profile.skin_markings"></mix-ii>
+                                                                                        v-model="profile.skin_markings"
+                                                                                        :server-errors="serverErrors"
+                                                                                        :error-key="`item.actor_profiles.${index}.skin_markings`"
+                                                                                ></mix-ii>
                                                                             </v-col>
 
                                                                         </v-row>
@@ -1459,24 +689,32 @@
                                                                             <v-col md="6">
                                                                                 <v-textarea rows="1"
                                                                                             label="{{ _('Distinctive characteristics (congenital)') }}"
-                                                                                            v-model="profile.dist_char_con"></v-textarea>
+                                                                                            v-model="profile.dist_char_con"
+                                                                                            v-bind="serverErrorPropsForField(serverErrors, `item.actor_profiles.${index}.dist_char_con`)"
+                                                                                ></v-textarea>
                                                                             </v-col>
                                                                             <v-col md="6">
                                                                                 <v-textarea rows="1"
                                                                                             label="{{ _('Distinctive characteristics (acquired)') }}"
-                                                                                            v-model="profile.dist_char_acq"></v-textarea>
+                                                                                            v-model="profile.dist_char_acq"
+                                                                                            v-bind="serverErrorPropsForField(serverErrors, `item.actor_profiles.${index}.dist_char_acq`)"
+                                                                                ></v-textarea>
                                                                             </v-col>
                                                                         </v-row>
                                                                         <v-row>
                                                                             <v-col md="6">
                                                                                 <v-textarea rows="1"
                                                                                             label="{{ _('Physical habits') }}"
-                                                                                            v-model="profile.physical_habits"></v-textarea>
+                                                                                            v-model="profile.physical_habits"
+                                                                                            v-bind="serverErrorPropsForField(serverErrors, `item.actor_profiles.${index}.physical_habits`)"
+                                                                                ></v-textarea>
                                                                             </v-col>
                                                                             <v-col md="6">
                                                                                 <v-textarea rows="1"
                                                                                             label="{{ _('Other comments') }}"
-                                                                                            v-model="profile.other"></v-textarea>
+                                                                                            v-model="profile.other"
+                                                                                            v-bind="serverErrorPropsForField(serverErrors, `item.actor_profiles.${index}.other`)"
+                                                                                ></v-textarea>
                                                                             </v-col>
                                                                         </v-row>
 
@@ -1484,12 +722,15 @@
                                                                             <v-col md="6">
                                                                                 <v-textarea rows="1"
                                                                                             label="{{ _('Physician’s name and contact') }}"
-                                                                                            v-model="profile.phys_name_contact"></v-textarea>
+                                                                                            v-model="profile.phys_name_contact"
+                                                                                            v-bind="serverErrorPropsForField(serverErrors, `item.actor_profiles.${index}.phys_name_contact`)"
+                                                                                ></v-textarea>
                                                                             </v-col>
                                                                             <v-col md="6">
                                                                                 <v-textarea rows="1"
                                                                                             label="{{ _('Fractures / Injuries (indicate place, side, circumstances, age at the time of injury, treatment)') }}"
                                                                                             v-model="profile.injuries"
+                                                                                            v-bind="serverErrorPropsForField(serverErrors, `item.actor_profiles.${index}.injuries`)"
                                                                                 ></v-textarea>
                                                                             </v-col>
                                                                         </v-row>
@@ -1497,12 +738,15 @@
                                                                             <v-col md="6">
                                                                                 <v-textarea rows="1"
                                                                                             label="{{ _('Implants (pacemakers, orthopedic prostheses, screws or metal plates, etc...) with date or age') }}"
-                                                                                            v-model="profile.implants"></v-textarea>
+                                                                                            v-model="profile.implants"
+                                                                                            v-bind="serverErrorPropsForField(serverErrors, `item.actor_profiles.${index}.implants`)"
+                                                                                ></v-textarea>
                                                                             </v-col>
                                                                             <v-col md="6">
                                                                                 <v-textarea rows="1"
                                                                                             label="{{ _('Congenital malformations (indicate type and whether there is more than one relative with the same pathology)') }}"
                                                                                             v-model="profile.malforms"
+                                                                                            v-bind="serverErrorPropsForField(serverErrors, `item.actor_profiles.${index}.malforms`)"
                                                                                 ></v-textarea>
                                                                             </v-col>
                                                                         </v-row>
@@ -1510,12 +754,15 @@
                                                                             <v-col md="6">
                                                                                 <v-textarea rows="1"
                                                                                             label="{{ _('Pain and/or ailments') }}"
-                                                                                            v-model="profile.pain"></v-textarea>
+                                                                                            v-model="profile.pain"
+                                                                                            v-bind="serverErrorPropsForField(serverErrors, `item.actor_profiles.${index}.pain`)"
+                                                                                ></v-textarea>
                                                                             </v-col>
                                                                             <v-col md="6">
                                                                                 <v-textarea rows="1"
                                                                                             label="{{ _('Other medical conditions (specify type and age of occurrence)') }}"
                                                                                             v-model="profile.other_conditions"
+                                                                                            v-bind="serverErrorPropsForField(serverErrors, `item.actor_profiles.${index}.other_conditions`)"
                                                                                 ></v-textarea>
                                                                             </v-col>
                                                                         </v-row>
@@ -1523,12 +770,15 @@
                                                                             <v-col md="6">
                                                                                 <v-textarea rows="1"
                                                                                             label="{{ _('Accidents (indicate age of occurrence)') }}"
-                                                                                            v-model="profile.accidents"></v-textarea>
+                                                                                            v-model="profile.accidents"
+                                                                                            v-bind="serverErrorPropsForField(serverErrors, `item.actor_profiles.${index}.accidents`)"
+                                                                                ></v-textarea>
                                                                             </v-col>
                                                                             <v-col md="6">
                                                                                 <v-textarea rows="1"
                                                                                             label="{{ _('Prescription drugs taken (indicate at what age and reason)') }}"
                                                                                             v-model="profile.pres_drugs"
+                                                                                            v-bind="serverErrorPropsForField(serverErrors, `item.actor_profiles.${index}.pres_drugs`)"
                                                                                 ></v-textarea>
                                                                             </v-col>
                                                                         </v-row>
@@ -1552,12 +802,16 @@
                                                                             <v-col cols="3">
                                                                                 <v-textarea rows="1"
                                                                                             label="{{ _('Dentist\’s name and contact') }}"
-                                                                                            v-model="profile.dentist_info"></v-textarea>
+                                                                                            v-model="profile.dentist_info"
+                                                                                            v-bind="serverErrorPropsForField(serverErrors, `item.actor_profiles.${index}.dentist_info`)"
+                                                                                ></v-textarea>
                                                                             </v-col>
                                                                             <v-col cols="3">
                                                                                 <v-textarea rows="1"
                                                                                             label="{{ _('Teeth features (spacing, extra teeth, missing teeth, overbite, etc...)') }}"
-                                                                                            v-model="profile.teeth_features"></v-textarea>
+                                                                                            v-model="profile.teeth_features"
+                                                                                            v-bind="serverErrorPropsForField(serverErrors, `item.actor_profiles.${index}.teeth_features`)"
+                                                                                ></v-textarea>
                                                                             </v-col>
 
                                                                         </v-row>
@@ -1566,17 +820,23 @@
                                                                             <v-col md="3">
                                                                                 <v-textarea rows="1"
                                                                                             label="{{ _('Dental problems (absences, infections, bleeding, etc...)') }}"
-                                                                                            v-model="profile.dental_problems"></v-textarea>
+                                                                                            v-model="profile.dental_problems"
+                                                                                            v-bind="serverErrorPropsForField(serverErrors, `item.actor_profiles.${index}.dental_problems`)"
+                                                                                ></v-textarea>
                                                                             </v-col>
                                                                             <v-col md="3">
                                                                                 <v-textarea rows="1"
                                                                                             label="{{ _('Dental treatments (extractions, fillings, etc...) with dates') }}"
-                                                                                            v-model="profile.dental_treatments"></v-textarea>
+                                                                                            v-model="profile.dental_treatments"
+                                                                                            v-bind="serverErrorPropsForField(serverErrors, `item.actor_profiles.${index}.dental_treatments`)"
+                                                                                ></v-textarea>
                                                                             </v-col>
                                                                             <v-col md="3">
                                                                                 <v-textarea rows="1"
                                                                                             label="{{ _('Dental habits (toothpicks, smoking, etc...)') }}"
-                                                                                            v-model="profile.dental_habits"></v-textarea>
+                                                                                            v-model="profile.dental_habits"
+                                                                                            v-bind="serverErrorPropsForField(serverErrors, `item.actor_profiles.${index}.dental_habits`)"
+                                                                                ></v-textarea>
                                                                             </v-col>
                                                                             <v-col md="3">
                                                                                 <v-select label="{{ _('Case status') }}"
@@ -1590,10 +850,11 @@
                                                                         </v-row>
                                                                         <v-row>
                                                                             <v-col>
-
                                                                                 <mix-iii
-                                                                                        v-model="profile.reporters"></mix-iii>
-
+                                                                                        v-model="profile.reporters"
+                                                                                        :server-errors="serverErrors"
+                                                                                        :error-key="`item.actor_profiles.${index}.reporters`"
+                                                                                ></mix-iii>
                                                                             </v-col>
                                                                         </v-row>
                                                                         <v-row>
@@ -1601,6 +862,7 @@
                                                                                 <v-text-field
                                                                                         label="{{ _('Identified by (responsible institution)') }}"
                                                                                         v-model="profile.identified_by"
+                                                                                        v-bind="serverErrorPropsForField(serverErrors, `item.actor_profiles.${index}.identified_by`)"
                                                                                 ></v-text-field>
                                                                             </v-col>
                                                                             <v-col md="4">
@@ -1612,7 +874,9 @@
                                                                             <v-col md="4">
                                                                                 <v-textarea rows="1"
                                                                                             label="{{ _('Location of reburial (full address)') }}"
-                                                                                            v-model="profile.reburial_location"></v-textarea>
+                                                                                            v-model="profile.reburial_location"
+                                                                                            v-bind="serverErrorPropsForField(serverErrors, `item.actor_profiles.${index}.reburial_location`)"
+                                                                                ></v-textarea>
 
                                                                             </v-col>
                                                                         </v-row>
@@ -1649,8 +913,9 @@
                             <template v-for="(field, index) in fixedDynamicFields" :key="field.id">
                                 <div v-if="isFieldActive(field, 'comments')" :class="fieldClass(field)">
                                     <v-textarea required class="h-100" :rules="[validationRules.required()]" outlined v-model="editedItem.comments"
-                                        label="{{ _('Comments') }}">
-                                    </v-textarea>
+                                        label="{{ _('Comments') }}"
+                                        v-bind="serverErrorPropsForField(serverErrors, 'item.comments')"
+                                    ></v-textarea>
                                 </div>
                                 <div v-else-if="isFieldActive(field, 'status')" :class="fieldClass(field)">
                                     <v-select :disabled="statusDisabled" item-title="tr" item-value="en" :items="statusItems" class="mx-2"
