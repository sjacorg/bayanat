<v-dialog v-if="editedItem" :retain-focus="false"
          no-click-animation persistent
          v-model="dialog"
          fullscreen>
    <v-form @submit.prevent="save" ref="form" v-model="valid">


        <v-card v-if="dialog" class="overflow-hidden">

            <v-toolbar color="primary">
                <v-toolbar-title>${formTitle}
                    <v-chip v-if="editedItem.id"  label class="mx-1">
                        {{ _('ID') }} ${editedItem.id}
                    </v-chip>
                    <span class="ml-6" v-if="editedItem.name"> ${editedItem.name} </span>
                    <span class="ml-6" v-if="editedItem.name_ar"> ${editedItem.name_ar}</span>
                </v-toolbar-title>
                <v-spacer></v-spacer>

                <template #append>
                     <v-btn @click="validateForm" :disabled="saving" :loading="saving" variant="elevated" class="mx-2" >
                    {{ _('Save Actor') }}
                </v-btn>
                <v-btn icon="mdi-close" @click="confirmClose">

                </v-btn>
                    </template>


            </v-toolbar
            >

            <v-sheet
                    id="card-content"
                    max-height="100vh"
                    class="overflow-y-auto">

                <v-card-text>
                    <v-container fluid>

                        <v-row>
                            <v-col md="2">
                                <v-btn-toggle v-model="editedItem.type" tile mandatory>
                                    <v-btn
                                            v-for="item in ['Entity', 'Person']"
                                            :key="item"
                                            :value="item"
                                            color="primary">
                                        ${ item }
                                    </v-btn>
                                </v-btn-toggle>

                            </v-col>
                        </v-row>

                        <template v-if="editedItem.type === 'Entity'">
                            <v-row>
                                <v-col cols="12" md="6">
                                    <dual-field
                                            v-model:original="editedItem.name"
                                            v-model:translation="editedItem.name_ar"
                                            label-original="{{ _('Name') }}"
                                            label-translation="{{ _('Name (AR)') }}"
                                            :allow-unknown="true"
                                            :rules="[
                                                validationRules.required(),
                                                validationRules.maxLength(255),
                                            ]"
                                            v-bind="serverErrorPropsForDualField(serverErrors, 'item.name', 'item.name_ar')"
                                    ></dual-field>
                                </v-col>

                                <v-col cols="12" md="6">
                                    <dual-field
                                            v-model:original="editedItem.nickname"
                                            v-model:translation="editedItem.nickname_ar"
                                            label-original="{{ _('Nickname') }}"
                                            label-translation="{{ _('Nickname (AR)') }}"
                                            :rules="[
                                                validationRules.maxLength(255),
                                            ]"
                                            v-bind="serverErrorPropsForDualField(serverErrors, 'item.nickname', 'item.nickname_ar')"
                                    ></dual-field>
                                </v-col>

                                <v-col cols="12" md="4">
                                    <v-combobox chips multiple v-model="editedItem.tags" label="{{ _('Tags') }}"></v-combobox>
                                </v-col>
                            </v-row>
                        </template>

                        <template v-if="editedItem.type === 'Person'">
                            <v-row>
                                <v-col cols="12" md="4">
                                    <dual-field
                                            v-model:original="editedItem.first_name"
                                            v-model:translation="editedItem.first_name_ar"
                                            label-original="{{ _('First Name') }}"
                                            label-translation="{{ _('First Name (AR)') }}"
                                            :allow-unknown="true"
                                            :rules="[
                                                validationRules.required(),
                                                validationRules.maxLength(255),
                                            ]"
                                            v-bind="serverErrorPropsForDualField(serverErrors, 'item.first_name', 'item.first_name_ar')"
                                    ></dual-field>
                                </v-col>
                                <v-col cols="12" md="4">
                                    <dual-field
                                            v-model:original="editedItem.middle_name"
                                            v-model:translation="editedItem.middle_name_ar"
                                            label-original="{{ _('Middle Name') }}"
                                            label-translation="{{ _('Middle Name (AR)') }}"
                                            :rules="[
                                                validationRules.maxLength(255),
                                            ]"
                                            v-bind="serverErrorPropsForDualField(serverErrors, 'item.middle_name', 'item.middle_name_ar')"
                                    ></dual-field>
                                </v-col>
                                <v-col cols="12" md="4">
                                    <dual-field
                                            v-model:original="editedItem.last_name"
                                            v-model:translation="editedItem.last_name_ar"
                                            label-original="{{ _('Last Name') }}"
                                            label-translation="{{ _('Last Name (AR)') }}"
                                            :allow-unknown="true"
                                            :rules="[
                                                validationRules.required(),
                                                validationRules.maxLength(255),
                                            ]"
                                            v-bind="serverErrorPropsForDualField(serverErrors, 'item.last_name', 'item.last_name_ar')"
                                    ></dual-field>
                                </v-col>
                            </v-row>
                            <v-row>
                                <v-col cols="12" md="4">

                                    <dual-field
                                            v-model:original="editedItem.nickname"
                                            v-model:translation="editedItem.nickname_ar"
                                            label-original="{{ _('Nickname') }}"
                                            label-translation="{{ _('Nickname (AR)') }}"
                                            :rules="[
                                                validationRules.maxLength(255),
                                            ]"
                                            v-bind="serverErrorPropsForDualField(serverErrors, 'item.nickname', 'item.nickname_ar')"
                                    ></dual-field>


                                </v-col>

                                <v-col cols="12" md="4">

                                    <dual-field
                                            v-model:original="editedItem.father_name"
                                            v-model:translation="editedItem.father_name_ar"
                                            label-original="{{ _('Father\'s Name') }}"
                                            label-translation="{{ _('Father\'s Name (AR)') }}"
                                            :rules="[
                                                validationRules.maxLength(255),
                                            ]"
                                            v-bind="serverErrorPropsForDualField(serverErrors, 'item.father_name', 'item.father_name_ar')"
                                    ></dual-field>


                                </v-col>

                                <v-col cols="12" md="4">
                                    <dual-field
                                            v-model:original="editedItem.mother_name"
                                            v-model:translation="editedItem.mother_name_ar"
                                            label-original="{{ _('Mother\'s Name') }}"
                                            label-translation="{{ _('Mother\'s Name (AR)') }}"
                                            :rules="[
                                                validationRules.maxLength(255),
                                            ]"
                                            v-bind="serverErrorPropsForDualField(serverErrors, 'item.mother_name', 'item.mother_name_ar')"
                                    ></dual-field>


                                </v-col>

                            </v-row>

                            <v-row>
                                <v-col cols="12" md="2">
                                    <v-select
                                            :items="translations.actorSex"
                                            item-title="tr"
                                            item-value="en"
                                            v-model="editedItem.sex"
                                            clearable
                                            label="{{ _('Sex') }}"
                                            v-bind="serverErrorPropsForField(serverErrors, 'item.sex')"
                                    ></v-select>
                                </v-col>

                                <v-col cols="12" md="2">
                                    <v-select
                                            :items="translations.actorAge"
                                            item-title="tr"
                                            item-value="en"
                                            v-model="editedItem.age"
                                            clearable
                                            label="{{ _('Minor/Adult') }}"
                                            v-bind="serverErrorPropsForField(serverErrors, 'item.age')"
                                    ></v-select>
                                </v-col>

                                <v-col cols="12" md="3">
                                    <v-select
                                            :items="translations.actorCivilian"
                                            v-model="editedItem.civilian"
                                            item-title="tr"
                                            item-value="en"
                                            clearable
                                            label="{{ _('Civilian/Non Civilian') }}"
                                            v-bind="serverErrorPropsForField(serverErrors, 'item.civilian')"
                                    ></v-select>
                                </v-col>

                                <v-col cols="12" md="5">
                                    <location-search-field
                                            v-model="editedItem.origin_place"
                                            api="/admin/api/locations/"
                                            item-title="full_string"
                                            item-value="id"
                                            :multiple="false"
                                            :show-copy-icon="advFeatures"
                                            label="{{ _('Place of Origin') }}"
                                    ></location-search-field>
                                </v-col>
                            </v-row>

                            <v-row>

                                <v-col cols="12" md="5">

                                    <dual-field
                                            v-model:original="editedItem.occupation"
                                            v-model:translation="editedItem.occupation_ar"
                                            label-original="{{ _('Occupation') }}"
                                            label-translation="{{ _('Occupation (AR)') }}"
                                            :rules="[
                                                validationRules.maxLength(255),
                                            ]"
                                            v-bind="serverErrorPropsForDualField(serverErrors, 'item.occupation', 'item.occupation_ar')"
                                    ></dual-field>

                                </v-col>


                                <v-col cols="12" md="5">

                                    <dual-field
                                            v-model:original="editedItem.position"
                                            v-model:translation="editedItem.position_ar"
                                            label-original="{{ _('Position') }}"
                                            label-translation="{{ _('Position (AR)') }}"
                                            :rules="[
                                                validationRules.maxLength(255),
                                            ]"
                                            v-bind="serverErrorPropsForDualField(serverErrors, 'item.position', 'item.position_ar')"
                                    ></dual-field>


                                </v-col>

                            </v-row>
                            <v-row>

                                <v-col cols="12" md="4">
                                    <v-autocomplete
                                            :items="translations.actorFamilyStatuses"
                                            clearable
                                            item-title="tr"
                                            item-value="en"
                                            v-model="editedItem.family_status"
                                            label="{{ _('Family Status') }}"
                                            v-bind="serverErrorPropsForField(serverErrors, 'item.family_status')"
                                    ></v-autocomplete>
                                </v-col>

                                <v-col md="4">
                                    <v-text-field label="{{ _('No of Children') }}"
                                                  v-model="editedItem.no_children"
                                                  :rules="[validationRules.integer()]"
                                                  v-bind="serverErrorPropsForField(serverErrors, 'item.no_children')"
                                    ></v-text-field>
                                </v-col>

                                <v-col cols="12" md="4">
                                    <search-field

                                            api="/admin/api/ethnographies/"
                                            :multiple="true"
                                            clearable
                                            item-title="title"
                                            item-value="title"
                                            v-model="editedItem.ethnographies"
                                            label="{{ _('Ethnographic Information') }}"
                                    ></search-field>
                                </v-col>

                            </v-row>

                            <v-row>

                                <v-col cols="12" md="4">

                                    <search-field
                                            v-model="editedItem.nationalities"
                                            api="/admin/api/countries/"
                                            item-title="title"
                                            item-value="title"
                                            :multiple="true"
                                            clearable
                                            label="{{ _('Nationalities') }}"
                                    ></search-field>
                                </v-col>

                                <v-col cols="12" md="4">

                                    <search-field
                                            v-model="editedItem.dialects"
                                            api="/admin/api/dialects/"
                                            item-title="title"
                                            item-value="title"
                                            :multiple="true"
                                            clearable
                                            label="{{ _('Dialects') }}"
                                    ></search-field>
                                </v-col>

                                <v-col cols="12" md="4">
                                    <v-combobox
                                        chips multiple v-model="editedItem.tags" label="{{ _('Tags') }}"
                                        v-bind="serverErrorPropsForField(serverErrors, 'item.tags')"
                                    ></v-combobox>
                                </v-col>

                                <v-col cols="12" class="mb-4">
                                    <!-- ID Numbers Management -->
                                    <id-number-dynamic-field
                                        :model-value="simpleIdNumberValue"
                                        @update:model-value="updateIdNumber"
                                        :id-number-types="idNumberTypes"
                                    ></id-number-dynamic-field>
                                </v-col>
                            </v-row>

                        </template>

                        <v-row v-if="editedItem.actor_profiles?.length" class="position-relative">
                            <v-menu offset-y>
                                <template #activator="{ props }">
                                    <v-btn
                                            icon="mdi-plus"
                                            class="position-absolute"
                                            style="right: 0"

                                            size="small"
                                            color="primary"
                                            v-bind="props"

                                    >

                                    </v-btn>
                                </template>

                                <v-list>
                                    <v-list-item v-for="(profileMode,i) in profileModes" :key="i"
                                                 :disabled="profileMode.id === 2 && hasMainProfile"
                                                 @click="createProfile(profileMode)"
                                                 :title="profileMode.title"
                                    >

                                    </v-list-item>
                                </v-list>
                            </v-menu>


                            <v-tabs v-model="tab">
                                <v-tab v-for="(profile, index) in editedItem.actor_profiles" :key="index">
                                    <v-avatar size="32" style="scale:0.7"
                                              :color="profile.mode===2 ? 'warning':'primary'" class="white--text mr-1">
                                        ${modeName(profile.mode).getInitials()}
                                    </v-avatar>
                                    ${profile.sources?.length? profile.sources[0].title + " " + (index + 1) : "{{ _('Profile') }} " + (index + 1)}
                                    <v-tooltip location="top" text="{{ _('Duplicate Profile') }}">
                                        <template #activator="{props}">
                                            <v-icon @click.stop="duplicateProfile(index)"
                                                    v-bind="props"
                                                    size="small" class="mx-2" color="grey lighten-1">
                                                mdi-content-duplicate
                                            </v-icon>
                                        </template>
                                    </v-tooltip>
                                    <v-tooltip location="top" text="{{ _('Delete Profile') }}">
                                        <template #activator="{props}">
                                            <v-icon
                                                    @click.stop="deleteProfile(index)"
                                                    :disabled="editedItem.actor_profiles.length === 1"
                                                    size="small" class="mx-2"
                                                    v-bind="props"
                                                    color="red lighten-3">
                                                mdi-delete
                                            </v-icon>
                                        </template>
                                    </v-tooltip>
                                </v-tab>

                            </v-tabs>


                            <v-window class="w-100 border" v-model="tab">
                                <v-window-item v-for="(profile, index) in editedItem.actor_profiles" :key="index">
                                    <v-card class="pa-3" variant="text">

                                        <!-- Source Link -->
                                        <v-card-text v-if="shouldDisplayField(profile.mode, 'source')">
                                            <v-card variant="text" class="d-flex align-center">

                                                <v-col cols="12" md="2">
                                                    <v-text-field class="mx-2"
                                                                    variant="outlined"
                                                                    v-model="profile.originid"
                                                                    :disabled="profile.originidDisabled"
                                                                    label="{{ _('Origin ID') }}"
                                                                    v-bind="serverErrorPropsForField(serverErrors, `item.actor_profiles.${index}.originid`)"
                                                    ></v-text-field>
                                                </v-col>

                                                <v-col md="8">
                                                    <v-text-field class="mx-2"
                                                                    variant="outlined"
                                                                    v-model="profile.source_link"
                                                                    label="{{ _('Source Link') }}"
                                                                    :rules="[validationRules.maxLength(255)]"
                                                                    v-bind="serverErrorPropsForField(serverErrors, `item.actor_profiles.${index}.source_link`)"
                                                    ></v-text-field>
                                                </v-col>

                                                <v-col md="2">
                                                    <v-switch color="primary" class="mx-2" label="{{ _('Private') }}"
                                                                v-model="profile.source_link_type"
                                                    >
                                                    </v-switch>
                                                </v-col>

                                            </v-card>

                                        </v-card-text>

                                        <v-card-text>
                                            <div class="text-subtitle-2 pa-1 ">{{ _('Description') }}</div>
                                            <tinymce-editor
                                                    :key="index"
                                                    :init="tinyConfig"
                                                    v-model="profile.description"
                                            ></tinymce-editor>
                                        </v-card-text>

                                        <v-card-text>
                                            <!-- Sources -->
                                            <search-field
                                                    v-model="profile.sources"
                                                    api="/admin/api/sources/"
                                                    item-title="title"
                                                    item-value="id"
                                                    :multiple="true"
                                                    label="{{ _('Sources') }}"
                                            ></search-field>
                                        </v-card-text>


                                        <v-card-text>
                                            <!-- Labels -->
                                            <search-field
                                                    v-model="profile.labels"
                                                    api="/admin/api/labels/"
                                                    item-title="title"
                                                    item-value="id"
                                                    :multiple="true"
                                                    :show-copy-icon="advFeatures"
                                                    label="{{ _('Labels') }}"
                                            ></search-field>
                                        </v-card-text>
                                        <v-card-text>
                                            <!-- Verified Labels -->
                                            <search-field
                                                    v-model="profile.ver_labels"
                                                    api="/admin/api/labels/"
                                                    :query-params="{ fltr: 'verified', typ: 'for_actor' }"
                                                    item-title="title"
                                                    item-value="id"
                                                    :multiple="true"
                                                    :show-copy-icon="advFeatures"
                                                    label="{{ _('Verified Labels') }}"
                                            ></search-field>
                                        </v-card-text>

                                        <v-container fluid>
                                            <v-row>
                                                <v-col md="6">
                                                    <!-- Publish Date -->

                                                    <pop-date-time-field

                                                            label="{{ _('Publish Date')}}"
                                                            v-model="profile.publish_date">
                                                    </pop-date-time-field>

                                                </v-col>
                                                <v-col md="6">
                                                    <!-- Documentation Date -->
                                                    <pop-date-time-field
                                                            label="{{ _('Documentation Date')}}"
                                                            v-model="profile.documentation_date">
                                                    </pop-date-time-field>

                                                </v-col>
                                            </v-row>


                                            <v-card-text v-if="shouldDisplayField(profile.mode, 'mp')">


                                                <v-card class="my-6"
                                                        title="{{ _('Missing Person Profile') }}"
                                                        v-if="editedItem.type === 'Person'">

                                                    <v-card-text v-show="profile.id || profile">
                                                        <v-container fluid>
                                                            <v-row>
                                                                <v-col cols="12" md="4">
                                                                    <v-text-field label="{{ _('Last Address') }}"
                                                                                  v-model="profile.last_address"
                                                                                  v-bind="serverErrorPropsForField(serverErrors, `item.actor_profiles.${index}.last_address`)"
                                                                    ></v-text-field>
                                                                </v-col>
                                                                <v-col md="4">
                                                                    <v-text-field label="{{ _('Marriage History') }}"
                                                                                  v-model="profile.marriage_history"
                                                                                  v-bind="serverErrorPropsForField(serverErrors, `item.actor_profiles.${index}.marriage_history`)"
                                                                    ></v-text-field>
                                                                </v-col>
                                                            </v-row>
                                                            <v-row>
                                                                <v-col md="4">
                                                                    <v-select
                                                                            label="{{ _('Pregnant at Disappearance') }}"
                                                                            clearable
                                                                            item-title="tr"
                                                                            item-value="en"
                                                                            :items="translations.pregnant"
                                                                            v-model="profile.pregnant_at_disappearance"
                                                                    ></v-select>
                                                                </v-col>
                                                                <v-col md="4">
                                                                    <v-text-field
                                                                        label="{{ _('Months Pregnant at time of disappearance') }}"
                                                                        v-model="profile.months_pregnant" :rules="[validationRules.integer()]"
                                                                        v-bind="serverErrorPropsForField(serverErrors, `item.actor_profiles.${index}.months_pregnant`)"
                                                                    ></v-text-field>

                                                                </v-col>
                                                                <v-col md="4">
                                                                    <v-switch label="{{ _('Missing Relatives') }}"
                                                                              v-model="profile.missing_relatives"></v-switch>
                                                                </v-col>

                                                            </v-row>

                                                            <v-row>


                                                                <v-col md="6">
                                                                    <v-card class="pa-3">
                                                                        <v-card-title class="subtitle-2">
                                                                            {{ _('Details of the person who saw them last') }}
                                                                        </v-card-title>
                                                                        <v-card-text>
                                                                            <v-textarea rows="1" label="{{ _('Name') }}"
                                                                                        v-model="profile.saw_name"
                                                                                        v-bind="serverErrorPropsForField(serverErrors, `item.actor_profiles.${index}.saw_name`)"
                                                                            ></v-textarea>
                                                                            <v-textarea rows="1"
                                                                                        label="{{ _('Address') }}"
                                                                                        v-model="profile.saw_address"
                                                                                        v-bind="serverErrorPropsForField(serverErrors, `item.actor_profiles.${index}.saw_address`)"
                                                                            ></v-textarea>
                                                                            <v-text-field label="{{ _('Phone') }}"
                                                                                          v-model="profile.saw_phone"
                                                                                          v-bind="serverErrorPropsForField(serverErrors, `item.actor_profiles.${index}.saw_phone`)"
                                                                            ></v-text-field>
                                                                            <v-text-field label="{{ _('Email') }}"
                                                                                          v-model="profile.saw_email"
                                                                                          v-bind="serverErrorPropsForField(serverErrors, `item.actor_profiles.${index}.saw_email`)"
                                                                            ></v-text-field>
                                                                        </v-card-text>
                                                                    </v-card>
                                                                </v-col>
                                                                <v-col md="6">
<<<<<<< HEAD
                                                                    <mix-yes-no-field title="{{ _('Seen in a detention center?') }}"
                                                                           v-model="profile.seen_in_detention"></mix-yes-no-field>
=======
                                                                    <mix-i title="{{ _('Seen in a detention center?') }}"
                                                                           v-model="profile.seen_in_detention" :server-errors="serverErrors" :error-key="`item.actor_profiles.${index}.seen_in_detention.details`"></mix-i>
>>>>>>> 5fd3f779
                                                                </v-col>
                                                                <v-col md="6">
                                                                    <mix-yes-no-field v-model="profile.injured"
                                                                           title="{{ _('Injured around time of disappearance?') }}"
<<<<<<< HEAD
                                                                    ></mix-yes-no-field>
=======
                                                                           :server-errors="serverErrors"
                                                                           :error-key="`item.actor_profiles.${index}.injured.details`"
                                                                    ></mix-i>
>>>>>>> 5fd3f779
                                                                </v-col>


                                                                <v-col md="6">
<<<<<<< HEAD
                                                                    <mix-yes-no-field v-model="profile.known_dead"
                                                                           title="{{ _('Known to be dead?') }}"></mix-yes-no-field>
=======
                                                                    <mix-i v-model="profile.known_dead"
                                                                           title="{{ _('Known to be dead?') }}"
                                                                           :server-errors="serverErrors"
                                                                           :error-key="`item.actor_profiles.${index}.known_dead.details`"
                                                                    ></mix-i>
>>>>>>> 5fd3f779
                                                                </v-col>
                                                            </v-row>
                                                            <v-row>
                                                                <v-col md="6">
                                                                    <v-textarea rows="1"
                                                                                label="{{ _('Details about circumstances of death') }}"
                                                                                v-model="profile.death_details"
                                                                                v-bind="serverErrorPropsForField(serverErrors, `item.actor_profiles.${index}.death_details`)"
                                                                    ></v-textarea>
                                                                </v-col>

                                                                <v-col md="6">
                                                                    <v-textarea rows="1"
                                                                                label="{{ _('Personal Items (watch,ring,chains etc)') }}"
                                                                                v-model="profile.personal_items"
                                                                                v-bind="serverErrorPropsForField(serverErrors, `item.actor_profiles.${index}.personal_items`)"
                                                                    ></v-textarea>
                                                                </v-col>

                                                            </v-row>
                                                            <v-row>
                                                                <v-col md="2">
                                                                    <v-text-field v-model="profile.height"
                                                                                  label="{{ _('Height') }}"
                                                                                  suffix="cm"
                                                                                  :rules="[validationRules.integer()]"
                                                                                  v-bind="serverErrorPropsForField(serverErrors, `item.actor_profiles.${index}.height`)"
                                                                    ></v-text-field>


                                                                </v-col>
                                                                <v-col md="2">
                                                                    <v-text-field v-model="profile.weight"
                                                                                  label="{{ _('Weight') }}"
                                                                                  suffix="kg"
                                                                                  :rules="[validationRules.integer()]"
                                                                                  v-bind="serverErrorPropsForField(serverErrors, `item.actor_profiles.${index}.weight`)"
                                                                    ></v-text-field>


                                                                </v-col>
                                                                <v-col md="4">
                                                                    <v-select label="{{ _('Physique') }}"
                                                                              clearable
                                                                              item-title="tr"
                                                                              item-value="en"
                                                                              v-model="profile.physique"
                                                                              :items="translations.physique"
                                                                    ></v-select>

                                                                </v-col>
                                                                <v-col md="4">
                                                                    <v-select label="{{ _('Hair loss') }}"
                                                                              clearable
                                                                              v-model="profile.hair_loss"
                                                                              item-title="tr"
                                                                              item-value="en"
                                                                              :items="translations.hairLoss"
                                                                    ></v-select>

                                                                </v-col>
                                                            </v-row>

                                                            <v-row>
                                                                <v-col md="3">
                                                                    <v-select label="{{ _('Hair type') }}"
                                                                              clearable
                                                                              v-model="profile.hair_type"
                                                                              item-title="tr"
                                                                              item-value="en"
                                                                              :items="translations.hairType"
                                                                    ></v-select>
                                                                </v-col>
                                                                <v-col md="3">
                                                                    <v-select label="{{ _('Hair length') }}"
                                                                              clearable
                                                                              v-model="profile.hair_length"
                                                                              item-title="tr"
                                                                              item-value="en"
                                                                              :items="translations.hairLength"
                                                                    ></v-select>
                                                                </v-col>
                                                                <v-col md="3">
                                                                    <v-select label="{{ _('Hair color') }}"
                                                                              clearable
                                                                              v-model="profile.hair_color"
                                                                              item-title="tr"
                                                                              item-value="en"
                                                                              :items="translations.hairColor"
                                                                    ></v-select>
                                                                </v-col>
                                                                <v-col md="3">
                                                                    <v-select label="{{ _('Facial hair') }}"
                                                                              clearable
                                                                              v-model="profile.facial_hair"
                                                                              item-title="tr"
                                                                              item-value="en"
                                                                              :items="translations.facialHair"
                                                                    ></v-select>
                                                                </v-col>

                                                            </v-row>

                                                            <v-row>
                                                                <v-col md="6">
                                                                    <v-textarea rows="1"
                                                                                v-model="profile.posture"
                                                                                label="{{ _('Notes on posture and walking style') }}"
                                                                                v-bind="serverErrorPropsForField(serverErrors, `item.actor_profiles.${index}.posture`)"
                                                                    ></v-textarea>
                                                                    <v-select label="{{ _('Handness') }}"
                                                                              clearable
                                                                              :items="translations.handness"
                                                                              item-title="tr"
                                                                              item-value="en"
                                                                              v-model="profile.handedness"
                                                                    ></v-select>
                                                                    <v-select label="{{ _('Glasses') }}"
                                                                              clearable
                                                                              item-title="tr"
                                                                              item-value="en"
                                                                              :items="translations.glasses"
                                                                              v-model="profile.glasses"></v-select>
                                                                    <v-select label="{{ _('Eye color') }}"
                                                                              clearable
                                                                              :items="translations.eyeColor"
                                                                              item-title="tr"
                                                                              item-value="en"
                                                                              v-model="profile.eye_color"></v-select>
                                                                </v-col>
                                                                <v-col md="6">
                                                                    <mix-select-field title="{{ _('Skin Markings') }}"
                                                                            :items="translations.skinMarkings"
                                                                            item-title="tr"
                                                                            item-value="en"
                                                                            multiple
<<<<<<< HEAD
                                                                            v-model="profile.skin_markings"></mix-select-field>
=======
                                                                            v-model="profile.skin_markings"
                                                                            :server-errors="serverErrors"
                                                                            :error-key="`item.actor_profiles.${index}.skin_markings`"
                                                                    ></mix-ii>
>>>>>>> 5fd3f779
                                                                </v-col>

                                                            </v-row>


                                                            <v-row>
                                                                <v-col md="6">
                                                                    <v-textarea rows="1"
                                                                                label="{{ _('Distinctive characteristics (congenital)') }}"
                                                                                v-model="profile.dist_char_con"
                                                                                v-bind="serverErrorPropsForField(serverErrors, `item.actor_profiles.${index}.dist_char_con`)"
                                                                    ></v-textarea>
                                                                </v-col>
                                                                <v-col md="6">
                                                                    <v-textarea rows="1"
                                                                                label="{{ _('Distinctive characteristics (acquired)') }}"
                                                                                v-model="profile.dist_char_acq"
                                                                                v-bind="serverErrorPropsForField(serverErrors, `item.actor_profiles.${index}.dist_char_acq`)"
                                                                    ></v-textarea>
                                                                </v-col>
                                                            </v-row>
                                                            <v-row>
                                                                <v-col md="6">
                                                                    <v-textarea rows="1"
                                                                                label="{{ _('Physical habits') }}"
                                                                                v-model="profile.physical_habits"
                                                                                v-bind="serverErrorPropsForField(serverErrors, `item.actor_profiles.${index}.physical_habits`)"
                                                                    ></v-textarea>
                                                                </v-col>
                                                                <v-col md="6">
                                                                    <v-textarea rows="1"
                                                                                label="{{ _('Other comments') }}"
                                                                                v-model="profile.other"
                                                                                v-bind="serverErrorPropsForField(serverErrors, `item.actor_profiles.${index}.other`)"
                                                                    ></v-textarea>
                                                                </v-col>
                                                            </v-row>

                                                            <v-row>
                                                                <v-col md="6">
                                                                    <v-textarea rows="1"
                                                                                label="{{ _('Physician’s name and contact') }}"
                                                                                v-model="profile.phys_name_contact"
                                                                                v-bind="serverErrorPropsForField(serverErrors, `item.actor_profiles.${index}.phys_name_contact`)"
                                                                    ></v-textarea>
                                                                </v-col>
                                                                <v-col md="6">
                                                                    <v-textarea rows="1"
                                                                                label="{{ _('Fractures / Injuries (indicate place, side, circumstances, age at the time of injury, treatment)') }}"
                                                                                v-model="profile.injuries"
                                                                                v-bind="serverErrorPropsForField(serverErrors, `item.actor_profiles.${index}.injuries`)"
                                                                    ></v-textarea>
                                                                </v-col>
                                                            </v-row>
                                                            <v-row>
                                                                <v-col md="6">
                                                                    <v-textarea rows="1"
                                                                                label="{{ _('Implants (pacemakers, orthopedic prostheses, screws or metal plates, etc...) with date or age') }}"
                                                                                v-model="profile.implants"
                                                                                v-bind="serverErrorPropsForField(serverErrors, `item.actor_profiles.${index}.implants`)"
                                                                    ></v-textarea>
                                                                </v-col>
                                                                <v-col md="6">
                                                                    <v-textarea rows="1"
                                                                                label="{{ _('Congenital malformations (indicate type and whether there is more than one relative with the same pathology)') }}"
                                                                                v-model="profile.malforms"
                                                                                v-bind="serverErrorPropsForField(serverErrors, `item.actor_profiles.${index}.malforms`)"
                                                                    ></v-textarea>
                                                                </v-col>
                                                            </v-row>
                                                            <v-row>
                                                                <v-col md="6">
                                                                    <v-textarea rows="1"
                                                                                label="{{ _('Pain and/or ailments') }}"
                                                                                v-model="profile.pain"
                                                                                v-bind="serverErrorPropsForField(serverErrors, `item.actor_profiles.${index}.pain`)"
                                                                    ></v-textarea>
                                                                </v-col>
                                                                <v-col md="6">
                                                                    <v-textarea rows="1"
                                                                                label="{{ _('Other medical conditions (specify type and age of occurrence)') }}"
                                                                                v-model="profile.other_conditions"
                                                                                v-bind="serverErrorPropsForField(serverErrors, `item.actor_profiles.${index}.other_conditions`)"
                                                                    ></v-textarea>
                                                                </v-col>
                                                            </v-row>
                                                            <v-row>
                                                                <v-col md="6">
                                                                    <v-textarea rows="1"
                                                                                label="{{ _('Accidents (indicate age of occurrence)') }}"
                                                                                v-model="profile.accidents"
                                                                                v-bind="serverErrorPropsForField(serverErrors, `item.actor_profiles.${index}.accidents`)"
                                                                    ></v-textarea>
                                                                </v-col>
                                                                <v-col md="6">
                                                                    <v-textarea rows="1"
                                                                                label="{{ _('Prescription drugs taken (indicate at what age and reason)') }}"
                                                                                v-model="profile.pres_drugs"
                                                                                v-bind="serverErrorPropsForField(serverErrors, `item.actor_profiles.${index}.pres_drugs`)"
                                                                    ></v-textarea>
                                                                </v-col>
                                                            </v-row>
                                                            <v-row>
                                                                <v-col cols="3">
                                                                    <v-select
                                                                            clearable
                                                                            item-title="tr"
                                                                            item-value="en"
                                                                            :items="translations.smoker"
                                                                            label="{{ _('Smoker') }}"
                                                                            v-model="profile.smoker">

                                                                    </v-select>
                                                                </v-col>
                                                                <v-col cols="3">
                                                                    <v-switch
                                                                            label="{{ _('Is there a Dental Record?') }}"
                                                                            v-model="profile.dental_record"></v-switch>
                                                                </v-col>
                                                                <v-col cols="3">
                                                                    <v-textarea rows="1"
                                                                                label="{{ _('Dentist\’s name and contact') }}"
                                                                                v-model="profile.dentist_info"
                                                                                v-bind="serverErrorPropsForField(serverErrors, `item.actor_profiles.${index}.dentist_info`)"
                                                                    ></v-textarea>
                                                                </v-col>
                                                                <v-col cols="3">
                                                                    <v-textarea rows="1"
                                                                                label="{{ _('Teeth features (spacing, extra teeth, missing teeth, overbite, etc...)') }}"
                                                                                v-model="profile.teeth_features"
                                                                                v-bind="serverErrorPropsForField(serverErrors, `item.actor_profiles.${index}.teeth_features`)"
                                                                    ></v-textarea>
                                                                </v-col>

                                                            </v-row>

                                                            <v-row>
                                                                <v-col md="3">
                                                                    <v-textarea rows="1"
                                                                                label="{{ _('Dental problems (absences, infections, bleeding, etc...)') }}"
                                                                                v-model="profile.dental_problems"
                                                                                v-bind="serverErrorPropsForField(serverErrors, `item.actor_profiles.${index}.dental_problems`)"
                                                                    ></v-textarea>
                                                                </v-col>
                                                                <v-col md="3">
                                                                    <v-textarea rows="1"
                                                                                label="{{ _('Dental treatments (extractions, fillings, etc...) with dates') }}"
                                                                                v-model="profile.dental_treatments"
                                                                                v-bind="serverErrorPropsForField(serverErrors, `item.actor_profiles.${index}.dental_treatments`)"
                                                                    ></v-textarea>
                                                                </v-col>
                                                                <v-col md="3">
                                                                    <v-textarea rows="1"
                                                                                label="{{ _('Dental habits (toothpicks, smoking, etc...)') }}"
                                                                                v-model="profile.dental_habits"
                                                                                v-bind="serverErrorPropsForField(serverErrors, `item.actor_profiles.${index}.dental_habits`)"
                                                                    ></v-textarea>
                                                                </v-col>
                                                                <v-col md="3">
                                                                    <v-select label="{{ _('Case status') }}"
                                                                              v-model="profile.case_status"
                                                                              clearable
                                                                              item-title="tr"
                                                                              item-value="en"
                                                                              :items="translations.caseStatus"
                                                                    ></v-select>
                                                                </v-col>
                                                            </v-row>
                                                            <v-row>
                                                                <v-col>
<<<<<<< HEAD

                                                                    <mix-reporters-field
                                                                            v-model="profile.reporters"></mix-reporters-field>
=======
                                                                    <mix-iii
                                                                            v-model="profile.reporters"
                                                                            :server-errors="serverErrors"
                                                                            :error-key="`item.actor_profiles.${index}.reporters`"
                                                                    ></mix-iii>
>>>>>>> 5fd3f779

                                                                </v-col>
                                                            </v-row>
                                                            <v-row>
                                                                <v-col md="4">
                                                                    <v-text-field
                                                                            label="{{ _('Identified by (responsible institution)') }}"
                                                                            v-model="profile.identified_by"
                                                                            v-bind="serverErrorPropsForField(serverErrors, `item.actor_profiles.${index}.identified_by`)"
                                                                    ></v-text-field>
                                                                </v-col>
                                                                <v-col md="4">
                                                                    <v-switch
                                                                            label="{{ _('Was the family notified?') }}"
                                                                            v-model="profile.family_notified"></v-switch>

                                                                </v-col>
                                                                <v-col md="4">
                                                                    <v-textarea rows="1"
                                                                                label="{{ _('Location of reburial (full address)') }}"
                                                                                v-model="profile.reburial_location"
                                                                                v-bind="serverErrorPropsForField(serverErrors, `item.actor_profiles.${index}.reburial_location`)"
                                                                    ></v-textarea>

                                                                </v-col>
                                                            </v-row>

                                                        </v-container>
                                                    </v-card-text>
                                                </v-card>
                                            </v-card-text>
                                        </v-container>
                                    </v-card>
                                </v-window-item>
                            </v-window>
                        </v-row>


                        <v-row>
                            <v-col col="12">
                                <events-section :edited-item="editedItem" :dialog-props="commonDialogProps" :show-copy-icon="advFeatures" :event-params="eventParams"></events-section>
                            </v-col>

                        </v-row>


                        <v-row>
                            <v-col col="12">

                                {% include 'admin/partials/edit_related_bulletins.html' %}
                                {% include 'admin/partials/edit_related_actors.html' %}
                                {% include 'admin/partials/edit_related_incidents.html' %}


                                {% include 'admin/partials/media_dialog.html' %}


                            </v-col>
                        </v-row>

                        <v-row>
                            <v-col cols="12" md="6">
                                <v-textarea
                                        outlined
                                        v-model="editedItem.comments"
                                        :rules="[validationRules.required()]"
                                        label="{{ _('Comments') }}"
                                        v-bind="serverErrorPropsForField(serverErrors, 'item.comments')"
                                ></v-textarea>
                            </v-col>

                            <v-col cols="12" md="6">
                                <v-row>
                                    <v-select
                                            :disabled="statusDisabled"
                                            item-title="tr"
                                            item-value="en"
                                            :items="statusItems"
                                            class="mx-2"
                                            v-model="editedItem.status"
                                            label="{{ _('Status') }}"
                                    ></v-select>
                                </v-row>

                                {% if config.AC_USERS_CAN_RESTRICT_NEW or current_user.has_role("Admin") %}
                                    <v-row v-if="!editedItem.id">
                                        <v-select
                                                :color="editedItem.roles?.length ? 'error' : 'blue darken-1'"
                                                :prepend-icon="editedItem.roles?.length ? 'mdi-lock' : 'mdi-lock-open'"
                                                chips
                                                :disabled="unrestricted"
                                                item-title="name"
                                                return-object
                                                :items="allowedRoles"
                                                multiple
                                                v-model="editedItem.roles"
                                                label="{{ _('Restrict Actor to Access Group(s)') }}"
                                                :rules="
                                                    !unrestricted ? [validationRules.required('{{ _('Access Group(s) are required unless unresticted.')}}')] : []
                                                "
                                                clearable
                                        ></v-select>
                                        <v-checkbox
                                                color="error"
                                                @change="unrestricted? editedItem.roles = [] : null"
                                                class="mx-2"
                                                label="{{ _('No Access Access Groups') }}"
                                                v-model="unrestricted">
                                        </v-checkbox>
                                    </v-row>
                                {% endif %}

                            </v-col>
                        </v-row>

                    </v-container>
                </v-card-text>

            </v-sheet>
        </v-card>
    </v-form>
</v-dialog><|MERGE_RESOLUTION|>--- conflicted
+++ resolved
@@ -602,38 +602,24 @@
                                                                     </v-card>
                                                                 </v-col>
                                                                 <v-col md="6">
-<<<<<<< HEAD
                                                                     <mix-yes-no-field title="{{ _('Seen in a detention center?') }}"
-                                                                           v-model="profile.seen_in_detention"></mix-yes-no-field>
-=======
-                                                                    <mix-i title="{{ _('Seen in a detention center?') }}"
-                                                                           v-model="profile.seen_in_detention" :server-errors="serverErrors" :error-key="`item.actor_profiles.${index}.seen_in_detention.details`"></mix-i>
->>>>>>> 5fd3f779
+                                                                           v-model="profile.seen_in_detention" :server-errors="serverErrors" :error-key="`item.actor_profiles.${index}.seen_in_detention.details`"></mix-yes-no-field>
                                                                 </v-col>
                                                                 <v-col md="6">
                                                                     <mix-yes-no-field v-model="profile.injured"
                                                                            title="{{ _('Injured around time of disappearance?') }}"
-<<<<<<< HEAD
-                                                                    ></mix-yes-no-field>
-=======
                                                                            :server-errors="serverErrors"
                                                                            :error-key="`item.actor_profiles.${index}.injured.details`"
-                                                                    ></mix-i>
->>>>>>> 5fd3f779
-                                                                </v-col>
-
-
-                                                                <v-col md="6">
-<<<<<<< HEAD
+                                                                    ></mix-yes-no-field>
+                                                                </v-col>
+
+
+                                                                <v-col md="6">
                                                                     <mix-yes-no-field v-model="profile.known_dead"
-                                                                           title="{{ _('Known to be dead?') }}"></mix-yes-no-field>
-=======
-                                                                    <mix-i v-model="profile.known_dead"
                                                                            title="{{ _('Known to be dead?') }}"
                                                                            :server-errors="serverErrors"
                                                                            :error-key="`item.actor_profiles.${index}.known_dead.details`"
-                                                                    ></mix-i>
->>>>>>> 5fd3f779
+                                                                    ></mix-yes-no-field>
                                                                 </v-col>
                                                             </v-row>
                                                             <v-row>
@@ -770,14 +756,10 @@
                                                                             item-title="tr"
                                                                             item-value="en"
                                                                             multiple
-<<<<<<< HEAD
-                                                                            v-model="profile.skin_markings"></mix-select-field>
-=======
                                                                             v-model="profile.skin_markings"
                                                                             :server-errors="serverErrors"
                                                                             :error-key="`item.actor_profiles.${index}.skin_markings`"
-                                                                    ></mix-ii>
->>>>>>> 5fd3f779
+                                                                    ></mix-select-field>
                                                                 </v-col>
 
                                                             </v-row>
@@ -948,17 +930,11 @@
                                                             </v-row>
                                                             <v-row>
                                                                 <v-col>
-<<<<<<< HEAD
-
                                                                     <mix-reporters-field
-                                                                            v-model="profile.reporters"></mix-reporters-field>
-=======
-                                                                    <mix-iii
                                                                             v-model="profile.reporters"
                                                                             :server-errors="serverErrors"
                                                                             :error-key="`item.actor_profiles.${index}.reporters`"
-                                                                    ></mix-iii>
->>>>>>> 5fd3f779
+                                                                    ></mix-reporters-field>
 
                                                                 </v-col>
                                                             </v-row>
