--- conflicted
+++ resolved
@@ -80,7 +80,6 @@
                         <template #left>
                             <div class="mx-4 mb-4 mt-8">
                                 {% include 'admin/partials/media_dialog.html' %}
-<<<<<<< HEAD
                             </div>
                         </template>
                         <template #right>
@@ -115,87 +114,6 @@
     
                                     </v-col>
     
-=======
-
-
-                            </v-col>
-                        </v-row>
-
-                        <v-row>
-
-                            <v-col cols="12" md="6">
-
-
-                                <v-sheet class="d-flex align-center">
-
-
-                                    <v-text-field class="mx-2"
-                                                  :disabled="source_disabled"
-                                                  v-model="editedItem.source_link"
-                                                  label="{{ _('Source Link') }}"
-                                                  :rules="[
-                                                    validationRules.required('{{ _('Source link is required unless unavailable.')}}'),
-                                                    validationRules.maxLength(255)
-                                                  ]"
-                                    ></v-text-field>
-
-
-                                    <v-checkbox class="mx-2" label="{{ _('Not Available') }}" v-model="source_alt">
-                                    </v-checkbox>
-
-                                    <v-switch color="primary" class="mx-2" label="{{ _('Private') }}"
-                                              v-model="editedItem.source_link_type">
-                                    </v-switch>
-
-
-                                </v-sheet>
-
-
-                            </v-col>
-                            <v-col cols="12" md="6">
-                                <pop-date-time-field time-label="{{ _('Time') }}" label="{{ _('Publish Date') }}"
-                                                     v-model="editedItem.publish_date"></pop-date-time-field>
-
-
-                                    <pop-date-time-field time-label="{{ _('Time') }}" label="{{ _('Documentation Date') }}"
-                                                     v-model="editedItem.documentation_date"></pop-date-time-field>
-
-
-                            </v-col>
-
-
-
-
-
-
-                        </v-row>
-                        <v-row>
-                            <v-col cols="12" md="6">
-
-
-                                <v-textarea
-                                        required
-                                        :rules="[validationRules.required()]"
-                                        outlined
-                                        v-model="editedItem.comments"
-                                        label="{{ _('Comments') }}"
-                                >
-
-                                </v-textarea>
-
-                            </v-col>
-                            <v-col cols="12" md="6">
-                                <v-row>
-                                   <v-select
-                                            :disabled="statusDisabled"
-                                            item-title="tr"
-                                            item-value="en"
-                                            :items="statusItems"
-                                            class="mx-2"
-                                            v-model="editedItem.status"
-                                            label="{{ _('Status') }}"
-                                    ></v-select>
->>>>>>> 7071bc29
                                 </v-row>
     
                                 <v-row class="w-100 ma-0">
@@ -359,7 +277,7 @@
     
                                         <v-textarea
                                                 required
-                                                :rules="[rules.required]"
+                                                :rules="[validationRules.required()]"
                                                 outlined
                                                 v-model="editedItem.comments"
                                                 label="{{ _('Comments') }}"
