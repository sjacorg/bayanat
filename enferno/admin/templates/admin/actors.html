{% extends 'layout.html' %}

{% block css %}
    <link rel="stylesheet" href="/static/css/dropzone.min.css"/>
    <link rel="stylesheet" href="/static/js/videojs/video-js.css">
    <link rel="stylesheet" href="/static/js/croppr/croppr.min.css">
{% endblock %} {% block content %}


    {% include  'admin/partials/actor_drawer.html' %}
    {% include 'admin/partials/bulk_actor_drawer.html' %}
    {% include 'admin/partials/export_drawer.html' %}
    <v-main>
        {% include 'admin/partials/actor_advsearch.html' %}
        <v-container fluid>
            <v-tooltip text="{{ _('Visualize Results') }}">
                <template v-slot:activator="{ props }">
                    <v-btn
                            color="primary"
                            elevation="16"
                            v-bind="props"
                            @click.stop="visualizeResults"
                            v-if="showVisualize"
                            :loading="visualizeLoading"
                            variant="elevated"
                            class="mb-5 mr-5 position-absolute "
                            style="right: 30px; bottom: 90px; z-index: 1000;"
                            icon="mdi-graph"
                    >

                    </v-btn>
                </template>
            </v-tooltip>

            <v-card>
                <v-card-title>
                    <div class="flex-grow-1"></div>
                </v-card-title>
                <v-card-text>
                    <v-data-table-server
                            fixed-header
                            height="calc(100vh - 328px)"
                            id="actors-dt"
                            v-model="selected"
                            hover
                            :headers="headers"
                            @click:row="rowClick"
                            :items="items"
                            @update:options="refresh"
                            :page="options.page"
                            :loading="loading"
                            :items-length="itemsLength"
                            :row-props="rowClass"
                            show-select
                            item-value="id"
                            select-strategy="page"
                            item-selectable="selectable"
                            class="elevation-1"
                    >

                        <template v-slot:top>
                            <v-sheet class="ma-3 d-flex align-center">
                                <v-btn variant="text" class="hidden-sm-and-down" @click="allActors"
                                       text>{{ _('All Actors') }}</v-btn>
                                <v-divider class="mx-2 hidden-sm-and-down" inset vertical></v-divider>
                                <v-btn variant="text" class="hidden-sm-and-down" @click="myAssigned"
                                       text>{{ _('Assigned to me') }}</v-btn>
                                <v-divider class="mx-2 hidden-sm-and-down" inset vertical></v-divider>
                                <v-btn variant="text" @click="myReview" class="mr-2 hidden-sm-and-down"
                                       text>{{ _('My Review List') }}</v-btn>

                                <v-text-field
                                        variant="outlined"
                                        density="compact"
                                        v-model.trim="search[0].tsv"
                                        @keydown.enter="doSearch"
                                        hide-details
                                        append-icon="mdi-ballot"
                                        :append-inner-icon="searchEmpty ? '' : 'mdi-close'"
                                        @click:append-inner="resetSearch"
                                        @click:append="toggleAdvSearch"
                                        prepend-inner-icon="mdi-magnify"
                                        label="{{ _('Search') }}"
                                ></v-text-field>


                                <v-spacer></v-spacer>
                                {% if current_user.roles_in(['Admin','DA']) %}
                                    <v-btn @click="editItem" color="primary" variant="elevated"
                                           class="ma-2">{{ _('New Actor') }}</v-btn>
                                {% endif %}
                                {% include 'admin/partials/actor_dialog.html' %}
                                {% include 'admin/partials/review_dialog.html' %}
                            </v-sheet>

                            <v-toolbar class="px-3" v-if="bulkAllowed() || exportAllowed()">

                                <template v-if="bulkIcons">

                                    <v-tooltip location="top" text="{{ _('Unselect all') }}">
                                        <template #activator="{props}">
                                            <v-btn icon="mdi-checkbox-blank-outline"
                                                @click="selected=[]"
                                                class="mr-3 ml-1"
                                                density="compact"
                                                :="props">
                                            </v-btn>
                                        </template>
                                    </v-tooltip>

                                    <v-btn
                                            @click="bulkActorDrawer=true"
                                            prepend-icon="mdi-circle-edit-outline"
                                            color="primary"
                                            variant="elevated"
                                            class="mx-2"
                                            v-if="bulkAllowed()"
                                    >
                                        {{ _('Bulk update') }}
                                    </v-btn>

                                    <v-btn
                                            @click="exportDrawer=true"
                                            color="primary"
                                            class="mx-2"
                                            variant="elevated"
                                            v-if="exportAllowed()"
                                    >
                                        <v-icon small left
                                        >mdi-file-export-outline
                                        </v-icon>
                                        {{ _('Export') }}
                                    </v-btn>

                                </template>

                                <template>
                                    <v-progress-circular v-for="job in jobs"
                                                         size="20" small
                                                         :indeterminate="job.status!='SUCCESS'"
                                                         :color="job.status=='SUCCESS' ? 'success': 'amber'"
                                                         :value="job.status=='SUCCESS'?100:null"
                                                         class="mx-1"
                                                         stroke="1"
                                    ></v-progress-circular>
                                </template>

                                <v-spacer></v-spacer>

                                <v-chip small color="accent" v-if="selected.length">
                                    ${selected.length} {{ _('Selected items') }}
                                </v-chip>
                            </v-toolbar>

                        </template>

                        <template #footer.prepend>
                            <div class="ma-2 d-flex me-auto">{{ _('Search time: ') }} ${searchTime} {{ _('seconds') }}</div>
                        </template>

                        <template v-slot:item.type="{item}">
                            <v-tooltip :text="item.type">
                                <template v-slot:activator="{props}">
                                    <v-icon
                                            v-if="item.type==='Person'"
                                            v-bind="props"
                                    >mdi-account
                                    </v-icon>


                                    <v-icon
                                            v-if="item.type==='Entity'"
                                            v-bind="props"
                                    >mdi-account-group
                                    </v-icon>
                                </template>
                            </v-tooltip>
                        </template>

                        <template v-slot:item.roles="{item}">
                            <v-tooltip location="top" :text="role.name" v-for="role in item.roles">
                                <template v-slot:activator="{props}">
                                    <v-icon
                                            :="props"
                                            size="small"
                                            :color="role.color || 'grey-lighten-1'"
                                            icon="mdi-shield-lock"
                                    >
                                    </v-icon>
                                </template>
                            </v-tooltip>
                        </template>


                        <template v-slot:item.status="{ item }">
                            ${item.status}
                            <v-chip v-if="item.review_action" color="grey"
                                    class="secondary--text">${item.review_action}
                            </v-chip>
                        </template>


                        <template #item.action="{ item }">

                            <v-icon
                                    class="mr-2"
                                    @click.stop="editItem(item)"
                                    v-if="editAllowed(item)"
                            >
                                mdi-pencil
                            </v-icon>


                            <v-icon
                                    color="primary"
                                    class="mr-2"
                                    @click.stop="openSelfAssign(item)"
                                    v-if="selfAssignAllowed(item)"
                            >
                                mdi-arrow-left-thin-circle-outline
                            </v-icon>


                            <v-btn
                                    icon="mdi-message-draw"
                                    size="small"
                                    variant="plain"
                                    color="primary"
                                    v-if="reviewAllowed(item)"
                                    @click.stop="addReview(item)"
                                    class="mr-2"

                            >
                            </v-btn>

                        </template>
                        <template v-slot:no-data></template>
                    </v-data-table-server>
                    <v-overlay :value="loading">
                        <v-progress-circular
                                indeterminate
                                size="64"
                        ></v-progress-circular>
                    </v-overlay>

                    <relate-bulletins @relate="relateBulletin" :exids="exBulletins"
                                      ref="relateBulletins"></relate-bulletins>
                    <relate-actors @relate="relateActor" :exids="exActors"
                                   ref="relateActors"></relate-actors>
                    <relate-incidents @relate="relateIncident" :exids="exIncidents"
                                      ref="relateIncidents"></relate-incidents>

                    {% include 'admin/partials/video_player_dialog.html' %}
                    {% include 'admin/partials/audio_player_dialog.html' %}


                    <v-dialog width="600" v-model="selfAssignDialog">
                        <v-card class="pa-3">
                            <v-card-title>{{ _('Self Assign Actor') }} #${assignActor.id}</v-card-title>
                            <v-card-text>

                                <v-textarea v-model="assignActor.comments" label="{{ _('Comments') }}"></v-textarea>
                            </v-card-text>
                            <v-card-actions>
                                <v-btn :disabled="!assignActor.comments" class="ma-auto" @click="selfAssign"
                                       color="primary">{{ _('Assign to self') }}
                                </v-btn>
                            </v-card-actions>
                        </v-card>

                    </v-dialog>


                </v-card-text>
            </v-card>

        </v-container>
    </v-main>

    {% block outside %}
        <div class="d-none" data-statuses='{{ statuses|tojson }}'></div>
        <div class="d-none" data-allowed-media-types='.{{ ",.".join(config.MEDIA_ALLOWED_EXTENSIONS) }}'></div>

    {% endblock %}



{% endblock %} {% block js %}
    <script
            src="/static/js/tinymce/js/tinymce/tinymce.min.js"
            referrerpolicy="origin"
    ></script>

    <script src="/static/js/tinymce-vue.min.js"></script>

    <script src="/static/js/dropzone.min.js"></script>
    <script src="/static/js/components/VueDropzone.js"></script>

    <script src="/static/js/mixins/media-mixin.js"></script>
    <script src="/static/js/components/GeoMap.js"></script>
    <script src="/static/js/components/UniField.js"></script>
    <script src="/static/js/components/DualField.js"></script>
    <script src="/static/js/components/SearchField.js"></script>
    <script src="/static/js/components/SplitView.js"></script>

    <script src="/static/js/components/BulletinCard.js"></script>
    <script src="/static/js/components/ActorProfiles.js"></script>
    <script src="/static/js/components/ActorCard.js"></script>
    <script src="/static/js/components/IncidentCard.js"></script>

    <script src="/static/js/components/BulletinSearchBox.js"></script>
    <script src="/static/js/components/ActorSearchBox.js"></script>
    <script src="/static/js/components/IncidentSearchBox.js"></script>



    <script src="/static/js/components/BulletinResult.js"></script>
    <script src="/static/js/components/ActorResult.js"></script>
    <script src="/static/js/components/IncidentResult.js"></script>

    <script src="/static/js/components/RelateBulletins.js"></script>
    <script src="/static/js/components/RelateActors.js"></script>
    <script src="/static/js/components/RelateIncidents.js"></script>

    <script src="/static/js/components/RelatedBulletinsCard.js"></script>
    <script src="/static/js/components/RelatedActorsCard.js"></script>
    <script src="/static/js/components/RelatedIncidentsCard.js"></script>

    <script src="/static/js/components/EventCard.js"></script>
    <script src="/static/js/components/GlobalMap.js"></script>
    <script src="/static/js/components/PopDateField.js"></script>
    <script src="/static/js/components/PopDateRangeField.js"></script>
    <script src="/static/js/components/PopDateTimeField.js"></script>
    <script src="/static/js/components/GeoLocations.js"></script>
    <script src="/static/js/components/ImageGallery.js"></script>
    <script src="/static/js/components/MediaCard.js"></script>
    <script src="/static/js/components/PreviewCard.js"></script>

    <script src="/static/js/actorConfig.js"></script>
    <script src="/static/js/components/PdfViewer.js"></script>
    <script src="/static/js/components/Visualization.js"></script>
    <script src="/static/js/element-resize-detector.min.js"></script>
    <script src="/static/js/force-graph.min.js"></script>


    <script src="/static/js/components/MPCard.js"></script>
    <script src="/static/js/components/MPField.js"></script>
    <script src="/static/js/components/MixI.js"></script>
    <script src="/static/js/components/MixII.js"></script>
    <script src="/static/js/components/MixIII.js"></script>
    <script src="/static/js/videojs/video.min.js"></script>
    <script src="/static/js/croppr/croppr.min.js"></script>

    <script src="/static/js/jsondiffpatch/jsondiffpatch.umd.slim.js"></script>




    {% if config.GOOGLE_MAPS_API_KEY %}
        {{ '<script src="https://maps.googleapis.com/maps/api/js?key='|safe + config.GOOGLE_MAPS_API_KEY + '&loading=async" async defer></script>'|safe }}
    {% endif %}


    <script>
        window.__GOOGLE_MAPS_API_KEY__ = '{{ config.GOOGLE_MAPS_API_KEY }}';
        window.__EXPORT_TOOL__ = ('{{ config.EXPORT_TOOL }}' === 'True');


        const {createApp} = Vue;
        const {createVuetify} = Vuetify;
        const vuetify = createVuetify(vuetifyConfig);

        const app = createApp({
            delimiters: delimiters,

            components: {
                "tinymce-editor": Editor,
            },

            mixins: [mediaMixin, globalMixin],

            data: () => ({
                valid: false,
                leftDialogProps: null,
                rightDialogProps: null,
                translations: window.translations,
                validationRules: validationRules,
                advFeatures: ('{{ config.ADV_ANALYSIS }}' === 'True'),

                helper: {}, // helper object for review items

                itobInfo: [],
                itoaInfo: [],
                itoiInfo: [],
                atobInfo: [],
                btobInfo: [],
                atoaInfo: [],

                assignActor: {},
                selfAssignDialog: false,

                tab: 0,

                profileModes: [
                    {id: 1, title: "{{ _('Normal')}}", fields: ['source']}, // Normal Profile
                    {id: 2, title: "{{ _('Main')}}", fields: []}, // Main Profile
                    {id: 3, title: "{{ _('Missing Person')}}", fields: ['source', 'mp']}, // Missing Person Profile
                ],

                profileModeDropdown: false,

                dzOpts: {
                    url: '/admin/api/media/chunk',
                    acceptedFiles: document.querySelector('[data-allowed-media-types]').dataset.allowedMediaTypes,
                    addRemoveLinks: true,
                    chunking: true,
                    forceChunking: true,
                    chunkSize: 500000, // Bytes
                    thumbnailWidth: 80, // px
                    thumbnailHeight: 80,
                    parallelUploads: 1,
                    maxFilesize: mediaUploadMaxFileSize,
                    maxFiles: 1,
                },

                currentUser: JSON.parse(`{{ current_user.to_dict()|tojson }}`),
                users: JSON.parse(`{{users|tojson}}`),

                // advanced search
                advSearchExpand: false,

                showVisualize: false,
                visualizeLoading: false,
                graphTimer: null,

                //global preview dialog
                preview: false,
                pitem: null,

                search: [{}],
                queryName: null,
                saveQueryDialog: false,
                searchPanels: 0,

                searchTime: null,
                searches: [],
                savedSearchSelection: null,

                fsloading: true,

                // Load actor config

                drawer: drawer,
                dialog: dialog,
                saving: false,
                //load advsearch constants

                eventDialog: false,
                eventParams: {typ: 'for_actor'},
                reviewDialog: false,
                reviewKey: 0,
                playerOptions: {},

                // search and relate actor dialog vars
                relateActorDialog: false,
                relateActorLoader: true,
                relateActorTerm: "",
                relateActorResults: [],
                selectedRelatedActors: [],

                // search and relate bulletin dialog vars
                relateBulletinDialog: false,
                relateBulletinLoader: true,
                relateBulletinTerm: "",
                relateBulletinResults: [],
                selectedRelatedBulletins: [],

                // search and relate incident dialog vars
                relateIncidentDialog: false,
                relateIncidentLoader: true,
                relateIncidentTerm: "",
                relateIncidentResults: [],
                selectedRelatedIncidents: [],

                actorDrawer: false,
                bulkActorDrawer: false,

                exportDrawer: false,
                exportConfig: {
                    format: 'pdf'
                },

                sources: [],
                locations: [],
                labels: [],
                verLabels: [],
                eventtypes: [],

                statuses: JSON.parse(document.querySelector('[data-statuses]').dataset.statuses)
                    .map(s => ({en: s.title, tr: s.title_tr})),

                statusItems: JSON.parse(document.querySelector('[data-statuses]').dataset.statuses)
                    .map(s => ({en: s.title, tr: s.title_tr})),

                statusDisabled: false,

                //field language switchers
                name__: true,
                first_name__: true,
                middle_name__: true,
                last_name__: true,
                nickname__: true,
                father_name__: true,
                mother_name__: true,
                occupation__: true,
                position__: true,

                //events fields
                eventTitle__: true,
                eventComments__: true,

                //rich text config
                tinyConfig: tinyConfig,

                loading: true,
                parentLoading: false,
                csvFile: null,
                options: {},
                searchLoading: {
                    assigned: false,
                    first: false,
                    second: false,
                    third: false
                },
                sourcesLoading: false,
                locationsLoading: false,
                eventLocationLoading: false,
                labelsLoading: false,
                eventtypeLoading: false,

                //event dates popups
                eventFromMenu: false,
                eventToMenu: false,

                //actor dates popups
                publishDateMenu: false,
                documentationDateMenu: false,

                headers: [
                    {title: "{{_('ID')}}", value: "id", width: 12, sortable: false},
                    {title: "{{_('Type')}}", value: "type", width: 20, sortable: false},
                    {title: "{{_('Name')}}", value: "name", width: 300, sortable: false},
                    {% if (current_user.has_role('Admin') or current_user.has_role('DA')) %}
                        {title: "{{_('Assigned To')}}", value: "assigned_to.name", width: 130, sortable: false},
                        {title: "{{_('Access Groups')}}", value: "roles", width: 130, sortable: false},
                    {% endif %}
                    {title: "{{_('Status')}}", value: "_status", width: 150, sortable: false},
                    {title: "{{_('Actions')}}", value: "action", sortable: false, width: 100}
                ],

                items: [],
                selected: [],
                itemsLength: 10,

                editedIndex: -1,
                editedItem: {
                    events: [],
                    medias: [],
                    actor_relations: [],
                    bulletin_relations: [],
                    incident_relations: []

                },
                defaultItem: {
                    description: "",
                    type: 'Person',
                    // related events
                    events: [],
                    // related media
                    medias: [],
                    // related actors
                    actor_relations: [],

                    // related bulletins
                    bulletin_relations: [],

                    // related incidents
                    incident_relations: [],
                    publish_date: '',
                    documentation_date: '',
                    actor_profiles: [{
                        mode: 1
                    }],
                    roles: []
                },

                //events
                editedEventIndex: -1,
                editedEvent: {
                    title: ""
                },
                defaultEvent: {
                    title: "",
                    from_date: '',
                    to_date: ''

                },

                reviewItem: {},

                unrestricted: false,

                // bulk actions
                bulk: {},
                bulkIcons: false,
                jobs: [],
                bulkTimer: 0,

                actor: {},
                actorLoader: false
            }),

            computed: {
                searchEmpty() {
                    return this.search.every(search =>
                        Object.values(search).every(value => !value)
                    );

                },
<<<<<<< HEAD
                nameRule() {
                    return [this.editedItem.name || this.editedItem.name_ar ? v => true : this.rules.required]
                },
                firstNameRule() {
                    return [this.editedItem.first_name || this.editedItem.first_name_ar ? v => true : this.rules.required]
                },
                lastNameRule() {
                    return [this.editedItem.last_name || this.editedItem.last_name_ar ? v => true : this.rules.required]
                },

                accessRule() {
                    return [this.unrestricted || this.editedItem.roles?.length ? v => true : v => "{{ _('Access Group(s) are required unless unrestricted.')}}"]
                },
                integerRule() {
                    return [
                        value => {
                            if (value === null || value === undefined || value === '') return true;
                            if (/^\d+$/.test(value)) return true

                            return "{{ _('Please enter a valid number.') }}"
                        },
                    ]
                },
=======
>>>>>>> 91b4e918

                bulletinRelationTypes() {
                    return this.atobInfo;
                },
                actorRelationTypes() {
                    return this.atoaInfo;
                },
                incidentRelationTypes() {
                    return this.itoaInfo;
                },
                bulletinRelationMultiple() {
                    return true;
                },
                actorRelationMultiple() {
                    return false;
                },
                incidentRelationMultiple() {
                    return true;
                },


                hasMainProfile() {
                    return this.editedItem.actor_profiles.some(profile => profile.mode === 2);
                },

                compLocations() {
                    return aggregateActorLocations(this.editedItem);
                },

                exBulletins() {
                    let ids = [];

                    if (this.editedItem?.id) {
                        if (this.editedItem.bulletin_relations) {
                            ids = ids.concat(this.editedItem.bulletin_relations.map(x => x.bulletin.id));
                        }
                    } else if (this.reviewItem?.id) {
                        if (this.reviewItem.bulletin_relations) {
                            ids = ids.concat(this.reviewItem.bulletin_relations.map(x => x.bulletin.id));
                        }
                    }

                    return ids;
                },

                exActors() {
                    let ids = [];
                    ids.push(this.editedItem.id);
                    if (this.editedItem?.id) {
                        if (this.editedItem.actor_relations) {
                            ids = ids.concat(this.editedItem.actor_relations.map(x => x.actor.id));
                        }
                    } else if (this.reviewItem?.id) {
                        ids.push(this.reviewItem.id);
                        if (this.reviewItem.actor_relations) {
                            ids = ids.concat(this.reviewItem.actor_relations.map(x => x.actor.id));
                        }
                    }

                    return ids;
                },

                exIncidents() {
                    let ids = [];

                    if (this.editedItem?.id) {
                        if (this.editedItem.incident_relations) {
                            ids = ids.concat(this.editedItem.incident_relations.map(x => x.incident.id));
                        }
                    } else if (this.reviewItem?.id) {
                        if (this.reviewItem.incident_relations) {
                            ids = ids.concat(this.reviewItem.incident_relations.map(x => x.incident.id));
                        }
                    }

                    return ids;
                },


                formTitle() {
                    return this.editedItem.id ? this.translations.editActor_ : this.translations.newActor_;
                },

                allowedRoles() {
                    if (this.has_role(this.currentUser, 'Admin')) {
                        return this.roles;
                    }
                    return this.currentUser.roles;
                },

            },

            watch: {

                actorDrawer: function (val) {
                    if (val == false) {
                        this.actor = {};
                        if (this.$route.path !== '/admin/actors/')
                            this.$router.push('/admin/actors/')
                    }
                },

                selected: {
                    handler(val) {
                        this.bulkIcons = !!val.length;
                    },
                    deep: true, // Enable deep watching
                    //  immediate: true
                },


                eventDialog(val) {
                    val || this.closeEvent();
                },

                mediaDialog(val) {
                    val || this.closeMediaDialog();
                },

                options: {
                    handler: "refresh"
                }
            },
            mounted: function () {

                // populate roles for advanced search for admins
                {% if current_user.has_role('Admin') %}
                    axios.get('/admin/api/roles/').then(res => {
                        this.roles = res.data.items;
                    }).catch(e => {
                        this.roles = [];
                        console.log(e.message);
                    });
                {% endif  %}




                // display confirmation alert if edit dialog is open.
                let self = this;
                window.addEventListener("beforeunload", function (e) {
                    if (self.dialog) {
                        var confirmationMessage = "{{ _('It looks like you have been editing something. ')}}"
                            + "{{ _('If you leave before saving, your changes will be lost.')}}";
                        (e || window.event).returnValue = confirmationMessage; //Gecko + IE
                        return confirmationMessage; //Gecko + Webkit, Safari, Chrome etc.
                    }
                });


                if (this.$route.params.id) {
                    this.showActor(this.$route.params.id);
                }

                if (this.$route.query.reltob) {
                    this.filter_related_to_bulletin(this.$route.query.reltob);
                }

                if (this.$route.query.reltoa) {
                    this.filter_related_to_actor(this.$route.query.reltoa);
                }

                if (this.$route.query.reltoi) {
                    this.filter_related_to_incident(this.$route.query.reltoi);
                }

                this.$router.afterEach((to, from) => {

                    if (this.$route.query.reltob) {
                        this.filter_related_to_bulletin(this.$route.query.reltob);
                    }

                    if (this.$route.query.reltoa) {
                        this.filter_related_to_actor(this.$route.query.reltoa);
                    }

                    if (this.$route.query.reltoi) {
                        this.filter_related_to_incident(this.$route.query.reltoi);
                    }


                    if (this.$route.params.id) {
                        this.showActor(this.$route.params.id);
                    }

                })


            },

            created(){
              this.fetchRelationInfo();
            },

            methods: {
                 fetchRelationInfo() {
                        axios.get('/admin/api/relation/info')
                            .then(response => {
                                this.itobInfo = response.data.itobInfo;
                                this.itoaInfo = response.data.itoaInfo;
                                this.atobInfo = response.data.atobInfo;
                                this.atoaInfo = response.data.atoaInfo;
                                this.btobInfo = response.data.btobInfo;
                                this.itoiInfo = response.data.itoiInfo;
                            })
                            .catch(error => {
                                console.error('Error fetching relation info:', error);
                                this.showSnack('Error fetching relation info');
                            });
                    },

                validateForm() {
                    this.$refs.form.validate().then(({ valid, errors }) => {
                        if (valid) {
                            this.save();
                        } else {
                            this.showSnack("{{ _('Please review the form for errors.')}}")
                            scrollToFirstError(errors)
                        }
                    });
                },


                modeName(modeId) {
                    return this.profileModes.find(x => x.id == modeId).title;
                },

                deleteProfile(index) {
                    if (confirm("{{ _('Are you sure you want to delete this profile?')}}")) {
                        if (this.editedItem.actor_profiles.length > 1) {
                            this.editedItem.actor_profiles.splice(index, 1);
                        } else {
                            console.log("Cannot delete the last remaining profile.");
                        }
                    }
                },


                shouldDisplayField(mode, fieldName) {
                    return this.profileModes.find(x => x.id === mode).fields.includes(fieldName);
                },


                createProfile(profileMode) {

                    if (profileMode.id === 2 && this.hasMainProfile) {
                        this.showSnack("{{ _('Main profile already exists.')}}");
                        return;
                    }


                    this.profileModeDropdown = false
                    this.editedItem.actor_profiles.push({
                        mode: profileMode.id
                    });
                    this.tab = this.editedItem.actor_profiles.length - 1;

                },

                duplicateProfile(index) {

                    // Check if the profile being duplicated is a main profile and if another main profile exists
                    if (this.editedItem.actor_profiles[index].mode === 2 && this.hasMainProfile) {
                        this.showSnack('A main profile already exists, cannot create another main profile.');
                        return;
                    }

                    const profileToDuplicate = this.editedItem.actor_profiles[index]
                    const newProfile = {...profileToDuplicate};

                    // reset the id of the new profile
                    newProfile.id = null;

                    // Check if the profile being duplicated is a main profile and if another main profile exists
                    if (profileToDuplicate.mode === 2 && this.hasMainProfile) {
                        this.showSnack("{{ _('A main profile already exists. Cannot duplicate another main profile.')}}");
                        return;
                    }

                    newProfile.originid = null;
                    newProfile.source_link = null;
                    newProfile.source_link_type = null; 

                    // Append the new profile to the actor_profiles array
                    this.editedItem.actor_profiles.push(newProfile);
                    this.tab = this.editedItem.actor_profiles.length - 1;
                },


                getValidationRules(profile) {
                    if (profile.source_link != null) {
                        return 'url';
                    } else {
                        return '';
                    }
                },


                checkGraphStatus: function () {
                    axios.get('/admin/api/graph/status')
                        .then(res => {
                            if (res.data.status == 'done') {
                                clearInterval(this.graphTimer);
                                this.visualizeLoading = false;
                                this.$refs.viz.visualizeQuery();


                            }

                        })
                        .catch(error => {
                            console.error('API check failed:', error);
                        });
                },

                visualizeResults() {
                    this.visualizeLoading = true;
                    axios.post('/admin/api/graph/visualize', {q: this.search}, {
                        params: {
                            type: 'actor'
                        }
                    }).then(res => {
                        this.showSnack("{{ _('Graph is being generated.')}}");
                        this.graphTimer = setInterval(this.checkGraphStatus, 3000);
                    }).catch(e => {
                        this.visualizeLoading = false;
                        console.error(e.message);
                    }).finally(() => {
                    });
                },

                exportRequest() {
                    this.loading = true;
                    axios.post(`/export/api/actor/export`, {
                        items: this.selected,
                        config: this.exportConfig
                    }).then(response => {
                        this.showSnack(response.data);
                        this.exportDrawer = false;
                        this.selected = [];
                        this.exportConfig = {
                            format: 'pdf'
                        };
                    }).finally(() => {
                        this.loading = false;
                    });
                },

                rowClass(row) {
                    if (row.item.restricted) {
                        row.item.selectable = false;
                        return {class: 'restricted'}
                    }
                    return {class: ''}
                },

                openSelfAssign(actor) {
                    this.assignActor = {id: actor.id};
                    this.selfAssignDialog = true;

                },

                selfAssign() {


                    axios.put(`/admin/api/actor/assign/${this.assignActor.id}`, {actor: this.assignActor}).then(res => {
                        this.showSnack("{{ _('Actor assigned successfully.')}}")
                        this.refresh();

                    }).finally(() => {
                        this.selfAssignDialog = false;
                        this.assignActor = {};

                    });

                },


                filter_related_to_bulletin(id) {
                    this.bulletinDrawer = false;
                    this.search = [{rel_to_bulletin: id}];
                    this.refresh();
                },

                filter_related_to_actor(id) {
                    this.bulletinDrawer = false;
                    this.search = [{rel_to_actor: id}];
                    this.refresh();
                },

                filter_related_to_incident(id) {
                    this.bulletinDrawer = false;
                    this.search = [{rel_to_incident: id}];
                    this.refresh();
                },

                previewItem(endpoint) {

                    axios.get(endpoint).then(res => {
                        this.pitem = res.data;
                        this.preview = true;

                    })


                }
                ,

                bulkStatus() {

                    axios.get('/admin/api/bulk/status/?type=actor').then(res => {
                        this.jobs = res.data;
                        if (!this.jobs.length) {
                            clearInterval(this.bulkTimer);
                            this.options.page = 1;
                            this.refresh();
                            this.showSnack("{{ _('Bulk Update is finished!')}}")
                        }
                    });

                },


                // bulk updates


                bulk_update() {
                    this.loading = true;
                    axios.put(`/admin/api/actor/bulk/`, {
                        items: this.selected,
                        bulk: this.bulk
                    }).then(response => {
                        this.showSnack(response.data);
                        this.refresh();
                        //reset bulk drawer, and bulk data
                        this.bulkActorDrawer = false;
                        this.selected = [];
                        this.bulk = {};
                        clearInterval(this.bulkTimer);
                        // if (!this.bulkProcInterval)
                        this.bulkTimer = setInterval(this.bulkStatus, 3000);
                    }).finally(() => {
                        this.loading = false;
                    });
                },


                // ---------------- advanced search -----------------------
                toggleAdvSearch() {

                    this.advSearchExpand = !this.advSearchExpand
                    this.advSearchMenu = !this.advSearchMenu;
                    this.$nextTick(() => {
                        // trick to just invoke the binding

                    })

                },

                doSearch() {
                    this.options.page = 1;

                    // some good UX
                    if (this.advSearchExpand) {
                        this.advSearchExpand = false;
                    } else {
                        //this.search = Object.assign({},{tsv:this.search.tsv})
                    }

                    this.refresh();
                },


                refresh(options) {
                    this.options = options || { ...this.options, page: 1 };
                    this.loading = true;
                    const startTime = new Date();

                    let url = `/admin/api/actors/?page=${this.options.page}&per_page=${this.options.itemsPerPage}`;

                    axios.post(url, {
                        q: this.search,
                        options: this.options
                    }).then(response => {
                        const endTime = new Date();
                        this.searchTime = ((endTime - startTime) / 1000).toFixed(1);
                        this.itemsLength = response.data.total;
                        this.items = response.data.items;
                        this.showVisualize = !(
                            this.search.length === 1 &&
                            Object.keys(this.search[0]).length === 0
                        );
                    }).finally(() => {
                        this.loading = false;
                    });


                },

                removeQueryAt(i) {

                    this.search.splice(i, 1);

                },

                addQuery() {
                    this.search.push({})
                    this.searchPanels = this.search.length - 1;
                },


                resetQuery() {
                    this.savedSearchSelection = null;
                    this.search = [{}];
                },


                resetSearch() {
                    this.resetQuery();
                    this.doSearch();
                },

                openSaveQueryDialog() {
                    // Separate method to include auto-focus on input

                    this.saveQueryDialog = true;
                    this.$nextTick(() => {
                        setTimeout(() => {
                            this.$refs.saveQueryInput.focus();
                        }, 0);
                    })
                },

                loadSearch(item) {

                    if (item) {
                        this.savedSearchSelection = Object.assign([], item);
                        this.search = Object.assign([], item.data);
                    }
                    this.$refs.savedSearchDropdown.blur()
                },


                loadSearchesFromAPI(selectLast = false) {
                    axios.get('/admin/api/queries/', {
                        params: {
                            type: 'actor'
                        }
                    }).then(
                        res => {
                            this.searches = res.data;
                            if (selectLast === true) {

                                this.savedSearchSelection = this.searches.at(-1);


                            }
                        }
                    );

                },

                saveSearch() {
                    const newSearch = {q: this.search, name: this.queryName, type: 'actor'};

                    axios.post('/admin/api/query/', newSearch)
                        .then(res => {
                            this.showSnack(res.data);
                            this.saveQueryDialog = false;


                            this.queryName = null;
                            // just reload searches and select the last one
                            this.loadSearchesFromAPI(true);
                        });
                },


                updateSearch() {
                    axios.put('/admin/api/query/' + this.savedSearchSelection.id, {q: this.search})
                        .then(res => {
                            this.showSnack(res.data);
                        });
                },

                deleteSearch(id) {
                    axios.delete('/admin/api/query/' + id)
                        .then(res => {
                            this.showSnack(res.data);
                            this.searches = this.searches.filter(item => item.id !== id);
                            if (this.savedSearchSelection.id == id) {
                                this.savedSearchSelection = null;
                                this.search = [{}];
                            }
                        });
                },

                // ---------------- end advanced search -----------------------


                /* Actors Custom Lists */

                allActors() {
                    this.search = [{}];
                    this.doSearch();

                },
                myAssigned() {
                    q = {};
                    this.options.page = 1;
                    q.assigned = [this.currentUser.id];
                    q.statuses = ["Assigned"];
                    this.search = [q];
                    this.refresh();
                },

                myReview() {
                    q = {};
                    this.options.page = 1;
                    q.reviewer = [this.currentUser.id];
                    q.statuses = ["Peer Review Assigned"];
                    this.search = [q]
                    this.refresh();
                },


                removeEvent: function (evt, index) {
                    if (confirm("{{ _('Confirm deleting this event?')}}")) {
                        this.editedItem.events.splice(index, 1);
                    }
                },


                //reset initial visible fields to english language

                resetSwitchers: function () {
                    this.name__ = true;
                    this.first_name__ = true;
                    this.middle_name__ = true;
                    this.last_name__ = true;
                    this.nickname__ = true;
                    this.father_name__ = true;
                    this.mother_name__ = true;
                    this.occupation__ = true;
                    this.position__ = true;
                },

                rowClick(e, row) {
                    const item = row.item;
                    if (item.restricted) {
                        this.showSnack("{{ _('This item is restricted.')}}")
                        return
                    }
                    path = `/admin/actors/${item.id}`;
                    if (this.$route.path !== path)
                        this.$router.push(path);

                },

                showActor(id) {
                    this.actorLoader = true;

                    axios.get(`/admin/api/actor/${id}?mode=3`).then(response => {
                        this.actor = response.data;
                        this.actorDrawer = true;
                    }).catch(error => {
                        this.actorDrawer = false;
                    }).finally(() => {
                        this.actorLoader = false;
                    });
                },

                searchUsers: debounce(function (evt) {
                    this.searchLoading[evt.target.dataset.loader] = true;

                    axios.get(`/admin/api/users/?q=${evt.target.value}`).then(response => {
                        this.users = response.data.items;
                        this.searchLoading[evt.target.dataset.loader] = false;
                    });
                }, 350),


                handleStatus(actor) {


                    if (this.editedItem.id) {
                        // edit existing bulletin mode
                        if (this.has_role(this.currentUser, 'Admin')) {

                            this.statusDisabled = false;
                            return;
                        }

                        // else is a standard user
                        this.statusItems = this.statuses;

                        if (this.editedItem.status == 'Assigned' || this.editedItem.status == 'Human Created') {
                            this.editedItem.status = this.statusItems[2].en;
                        }

                        if (this.editedItem.status == 'Peer Reviewed') {
                            this.editedItem.status = this.statusItems[9].en;
                        }

                        this.statusDisabled = true;
                    } else {
                        // new bulletin mode

                        this.editedItem.status = this.statusItems[1].en;
                        this.statusDisabled = true;

                    }
                },

                has_role(user, role) {
                    for (r of user.roles) {
                        if (r.name == role) {
                            return true
                        }
                    }
                    return false;
                },

                bulkAllowed() {
                    return this.has_role(this.currentUser, 'Admin') || this.has_role(this.currentUser, 'Mod');
                },

                exportAllowed() {
                    if (__EXPORT_TOOL__) {
                        if (this.has_role(this.currentUser, 'Admin')) {
                            return true;
                        }
                        if (this.currentUser.can_export) {
                            return true;
                        }
                    }
                    return false;
                },

                editAllowed(actor) {

                    if (actor.restricted) {
                        return false;
                    }

                    if (this.has_role(this.currentUser, 'Admin')) {
                        return true;
                    }
                    if (!this.has_role(this.currentUser, 'DA')) {
                        return false;
                    }
                    const statuses = ['Human Created', 'Assigned', 'Updated', 'Peer Reviewed', 'Revisited'];
                    if (actor.assigned_to && actor.assigned_to.id == this.currentUser.id && statuses.includes(actor.status)) {
                        return true
                    }
                    return false;
                },

                reviewAllowed(actor) {

                    if (actor.restricted) {
                        return false;
                    }

                    if (!this.currentUser.roles.length) {
                        return false;
                    }

                    const statuses = ['Peer Review Assigned', 'Peer Reviewed'];
                    if (actor.first_peer_reviewer && actor.first_peer_reviewer.id == this.currentUser.id && statuses.includes(actor.status)) {
                        return true
                    }
                    return false;
                },

                selfAssignAllowed(actor) {

                    if (actor.restricted) {
                        return false;
                    }

                    if (this.currentUser.can_self_assign) {
                        if ((!actor.assigned_to) || (actor.assigned_to && !actor.assigned_to.active)) {
                            return true
                        }

                    }

                    return false;

                },

                editOIDAllowed(actor_profile) {
                    if (this.has_role(this.currentUser, 'Admin')) {
                        return true;
                    }
                    if (actor_profile.originid == null) {
                        return true;
                    }
                    return false;
                },

                initializeProfiles() {

                    if (this.editedItem && this.editedItem.actor_profiles) {
                        this.editedItem.actor_profiles.forEach(profile => {
                            // Set the disabled state only once

                            profile.originidDisabled = !this.editOIDAllowed(profile);
                        });
                    }
                },

                addReview(item) {
                    this.loading = true;
                    this.reviewDialog = true;
                    axios.get(`/admin/api/actor/${item.id}`).then(response => {
                        this.loading = false;
                        this.$nextTick(() => {
                            this.reviewItem = response.data;
                            this.reviewKey += 1;
                            if (!response.data.review) {
                                this.reviewItem.review = '';
                            }

                        })


                    })

                },

                saveReview() {

                    axios.put(`/admin/api/actor/review/${this.reviewItem.id}`, {
                        item: this.reviewItem
                    })
                        .then(response => {
                            this.reviewDialog = false;
                            this.showSnack(response.data);
                            this.refresh();
                        });

                },


                editItem(item) {
                    this.actorDrawer = false;

                    if (!item.id) {
                        this.editedItem = JSON.parse(JSON.stringify(this.defaultItem));
                        this.dialog = true;
                        this.handleStatus(item);
                    } else {

                        this.loading = true;
                        axios.get(`/admin/api/actor/${item.id}`).then(response => {
                            this.dialog = true;

                            this.$nextTick(() => {


                                this.editedItem = response.data;
                                this.initializeProfiles();
                                this.editedItem.comments = '';
                                this.resetSwitchers();
                                this.handleStatus(item);

                            });


                        }).finally(() => {
                            this.loading = false;
                        });

                    }


                    //this.locations = this.editedItem.locations;
                },

                deleteItem(item) {
                    const index = this.items.indexOf(item);
                    const cfm =
                        confirm("{{ _('Are you sure you want to delete this item?')}}") &&
                        this.items.splice(index, 1);
                    if (cfm) {
                        axios.delete(`/admin/api/actor/${item.id}`).then(response => {
                            this.showSnack(response.data);

                            this.refresh();
                        });
                    }
                },


                confirmClose() {
                    if (confirm(translations.confirm_)) {
                        this.close();
                    }
                },
                close() {

                    this.dialog = false;
                    setTimeout(() => {
                        this.editedItem = Object.assign({}, this.defaultItem);
                        this.editedIndex = -1;
                        this.unrestricted = false;
                        this.saving = false;
                    }, 300);

                },

                save() {
                    if (!this.valid) {
                        this.showSnack("{{ _('Please review the form for errors.')}}");
                        return;
                    }

                    this.saving = true;
                    if (this.editedItem.id) {
                        //update record
                        axios.put(`/admin/api/actor/${this.editedItem.id}`, {
                            item: this.editedItem
                        }).then(response => {
                            this.showSnack(response.data);
                            this.refresh();
                            this.close();
                        }).catch(err => {
                            console.error(err.response?.data);
                            this.showSnack(handleRequestError(err));
                            this.saving = false;
                        });
                    } else {
                        //create new record
                        axios.post("/admin/api/actor/", {
                            item: this.editedItem
                        }).then(response => {
                            this.items.unshift(response.data.item)
                            this.showSnack(response.data.message);
                            this.close();
                        }).catch(err => {
                            console.error(err.response?.data);
                            this.showSnack(handleRequestError(err));
                            this.saving = false
                        });
                    }
                },

                editEvent(evt, item, index) {
                    this.editedEvent = Object.assign({}, item);
                    //console.log(this.editedEvent);
                    this.editedEventIndex = index;

                    //reset dual fields display to english
                    this.eventTitle__ = true;
                    this.eventComments__ = true;
                    this.eventDialog = true;
                    //this.locations = this.editedItem.locations;
                },

                closeEvent() {
                    this.eventDialog = false;
                    setTimeout(() => {
                        this.editedEvent = Object.assign({}, this.defaultEvent);
                        this.editedEventIndex = -1;
                    }, 300);
                },

                saveEvent() {
                    if (this.editedEventIndex > -1) {
                        Object.assign(
                            this.editedItem.events[this.editedEventIndex],
                            this.editedEvent
                        );
                        //update record
                    } else {
                        this.editedItem.events.push(this.editedEvent);
                        //create new record
                    }
                    this.closeEvent();
                },

                // related actors functions --------------------

                detectDirection(editedItem, actor) {
                    // Since relationships always enforced to flow from smaller id to bigger id
                    // this can be used to determine the relationship label displayed
                    // one special case needs handling is when a new actor is created (id is null) in this case
                    // new actor id will be definitely larger than any id in the system

                    if (!editedItem.id) {
                        return false;
                    } else {
                        return editedItem.id < actor.id
                    }

                },

                searchRelatedActors() {
                    this.$refs.relateActors.open();
                    this.$nextTick(() => {
                        this.$refs.relateActors.q = {tsv: this.relateActorTerm};
                        this.$refs.relateActors.reSearch();
                    });
                },

                relateActor(actor) {
                    // get list of existing attached actors
                    let ex = this.editedItem.actor_relations.map(x => x.actor.id);

                    if (!ex.includes(actor.id)) {
                        relation = {
                            actor: actor
                        };
                        this.editedItem.actor_relations.push(relation);
                        this.relateActorResults.removeById(actor.id);
                    }
                },

                removeActor: function (evt, index) {
                    if (confirm(translations.confirm_)) {
                        this.editedItem.actor_relations.splice(index, 1);
                    }
                },


                // related bulletins functions --------------------

                searchRelatedBulletins() {

                    this.$refs.relateBulletins.open();
                    this.$nextTick(() => {
                        this.$refs.relateBulletins.q = {tsv: this.relateBulletinTerm};
                        this.$refs.relateBulletins.reSearch();
                    });
                },

                relateBulletin(bulletin) {
                    // get list of existing attached bulletins
                    let ex = this.editedItem.bulletin_relations.map(x => x.bulletin.id);

                    if (!ex.includes(bulletin.id)) {
                        relation = {
                            bulletin: bulletin
                        };
                        this.editedItem.bulletin_relations.push(relation);
                        this.relateBulletinResults.removeById(bulletin.id);
                    }
                },

                removeBulletin: function (evt, index) {
                    if (confirm(translations.confirm_)) {
                        this.editedItem.bulletin_relations.splice(index, 1);
                    }
                },


                // related incidents functions ------------------------

                searchRelatedIncidents() {

                    this.$refs.relateIncidents.open();
                    this.$nextTick(() => {
                        this.$refs.relateIncidents.q = {tsv: this.relateIncidentTerm};
                        this.$refs.relateIncidents.reSearch();
                    });

                },
                relateIncident(incident) {
                    // get list of existing attached actors
                    let ex = this.editedItem.incident_relations.map(x => x.incident.id);

                    if (!ex.includes(incident.id)) {
                        relation = {
                            incident: incident
                        };
                        this.editedItem.incident_relations.push(relation);
                        this.relateIncidentResults.removeById(incident.id);
                    }
                },

                removeIncident: function (evt, index) {
                    if (confirm(translations.confirm_)) {
                        this.editedItem.incident_relations.splice(index, 1);
                    }
                },

                clearAssignee() {
                    if (this.bulk.assigneeClear){
                        this.bulk.assigned_to_id = null;
                    }
                },

                clearReviewer() {
                    if (this.bulk.reviewerClear){
                        this.bulk.first_peer_reviewer_id = null;
                    }
                }
            }
        });

        app.component('SplitView', SplitView);
        app.component('SearchField', SearchField);
        app.component('UniField', UniField);
        app.component('DualField', DualField);
        app.component('LocationSearchField', LocationSearchField);
        app.component('GeoMap', GeoMap);
        app.component('RelateBulletins', RelateBulletins);
        app.component('RelateActors', RelateActors);
        app.component('RelateIncidents', RelateIncidents);
        app.component('BulletinResult', BulletinResult);
        app.component('BulletinSearchBox', BulletinSearchBox);
        app.component('ActorSearchBox', ActorSearchBox);
        app.component('IncidentSearchBox', IncidentSearchBox);
        app.component('ActorResult', ActorResult);
        app.component('IncidentResult', IncidentResult);
        app.component('BulletinCard', BulletinCard);
        app.component('ActorProfiles', ActorProfiles);
        app.component('ActorCard', ActorCard);
        app.component('IncidentCard', IncidentCard);
        app.component('EventCard', EventCard);
        app.component('PopDateField', PopDateField);
        app.component('PopDateTimeField', PopDateTimeField);
        app.component('PopDateRangeField', PopDateRangeField);
        app.component('GeoLocations', GeoLocations);
        app.component('GlobalMap', GlobalMap);
        app.component('ImageGallery', ImageGallery);
        app.component('MediaCard', MediaCard);
        app.component('Visualization', Visualization);
        app.component('PdfViewer', PdfViewer);
        app.component('PreviewCard', PreviewCard);

        app.component('RelatedBulletinsCard', RelatedBulletinsCard);
        app.component('RelatedActorsCard', RelatedActorsCard);
        app.component('RelatedIncidentsCard', RelatedIncidentsCard);

        app.component('mix-i', MixI);
        app.component('mix-ii', MixII);
        app.component('mix-iii', MixIII);
        app.component('mp-field', MPField);
        app.component('mp-card', MPCard);
        app.component('vue-dropzone', VueDropzone);


        app.use(router).use(vuetify).mount('#app');
        window.app = app;
    </script>
{% endblock %}<|MERGE_RESOLUTION|>--- conflicted
+++ resolved
@@ -627,32 +627,6 @@
                     );
 
                 },
-<<<<<<< HEAD
-                nameRule() {
-                    return [this.editedItem.name || this.editedItem.name_ar ? v => true : this.rules.required]
-                },
-                firstNameRule() {
-                    return [this.editedItem.first_name || this.editedItem.first_name_ar ? v => true : this.rules.required]
-                },
-                lastNameRule() {
-                    return [this.editedItem.last_name || this.editedItem.last_name_ar ? v => true : this.rules.required]
-                },
-
-                accessRule() {
-                    return [this.unrestricted || this.editedItem.roles?.length ? v => true : v => "{{ _('Access Group(s) are required unless unrestricted.')}}"]
-                },
-                integerRule() {
-                    return [
-                        value => {
-                            if (value === null || value === undefined || value === '') return true;
-                            if (/^\d+$/.test(value)) return true
-
-                            return "{{ _('Please enter a valid number.') }}"
-                        },
-                    ]
-                },
-=======
->>>>>>> 91b4e918
 
                 bulletinRelationTypes() {
                     return this.atobInfo;
