--- conflicted
+++ resolved
@@ -1144,29 +1144,11 @@
                     // Save currentCursor before moving to next page
                     this.cursorHistory[this.cursorPage - 1] = this.currentCursor;
 
-<<<<<<< HEAD
                     this.refresh();
                 },
 
                 goToPrevPage() {
                     if (this.loading || this.cursorPage <= 1) return;
-=======
-                    api.post(url, {
-                        q: this.search,
-                        options: this.options
-                    }).then(response => {
-                        const endTime = new Date();
-                        this.searchTime = ((endTime - startTime) / 1000).toFixed(1);
-                        this.itemsLength = response.data.total;
-                        this.items = response.data.items;
-                        this.showVisualize = !(
-                            this.search.length === 1 &&
-                            Object.keys(this.search[0]).length === 0
-                        );
-                    }).finally(() => {
-                        this.loading = false;
-                    });
->>>>>>> ce7328c3
 
                     this.cursorPage--;
 
