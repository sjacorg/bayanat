--- conflicted
+++ resolved
@@ -19,11 +19,8 @@
     conform_to_schema_or_fail,
     create_csv_for_entities,
     create_xls_file,
-<<<<<<< HEAD
     get_first_or_fail,
-=======
     load_data,
->>>>>>> 8e8dda42
 )
 
 ##### FIXTURES #####
