--- conflicted
+++ resolved
@@ -162,20 +162,14 @@
         assert found_user is None
 
 
-<<<<<<< HEAD
 post_user_endpoint_invalid_email_roles = [
     ("admin_client", 400),
-=======
-post_user_conflict_endpoint_roles = [
-    ("admin_client", 409),
->>>>>>> f8818c9b
-    ("da_client", 403),
-    ("mod_client", 403),
-    ("anonymous_client", 401),
-]
-
-
-<<<<<<< HEAD
+    ("da_client", 403),
+    ("mod_client", 403),
+    ("anonymous_client", 401),
+]
+
+
 @pytest.mark.parametrize("client_fixture, expected_status", post_user_endpoint_invalid_email_roles)
 def test_post_user_endpoint_invalid_email(
     clean_slate_users, request, client_fixture, expected_status
@@ -188,15 +182,19 @@
         client_ = request.getfixturevalue(client_fixture)
         user = UserFactory()
         data = user_to_dict(user)
-        data["email"] = "email@invalid_domain.com"
+        data["email"] = "email@invalid-domain.com"
         response = client_.post(
             "/admin/api/user/",
             headers={"Content-Type": "application/json"},
             json={"item": data},
         )
         assert response.status_code == expected_status
+        print(response.json)  # Debugging output
         if expected_status == 400:
-            assert "Error, email domain not allowed" in response.json["errors"]["item"]
+            assert (
+                f"Email domain is not allowed. Allowed domains are: valid_domain.com"
+                in response.json["errors"]["item.email"]
+            )
 
 
 @pytest.mark.parametrize("client_fixture, expected_status", post_user_endpoint_roles)
@@ -209,14 +207,23 @@
         client_ = request.getfixturevalue(client_fixture)
         user = UserFactory()
         data = user_to_dict(user)
-        data["email"] = "email@invalid_domain.com"
+        data["email"] = "email@invalid-domain.com"
         response = client_.post(
             "/admin/api/user/",
             headers={"Content-Type": "application/json"},
             json={"item": data},
         )
         assert response.status_code == expected_status
-=======
+
+
+post_user_conflict_endpoint_roles = [
+    ("admin_client", 409),
+    ("da_client", 403),
+    ("mod_client", 403),
+    ("anonymous_client", 401),
+]
+
+
 @pytest.mark.parametrize("client_fixture, expected_status", post_user_conflict_endpoint_roles)
 def test_post_user_conflicts_endpoint(
     clean_slate_users, create_user, request, client_fixture, expected_status
@@ -242,7 +249,6 @@
     assert response.status_code == expected_status
     found_user = User.query.filter(User.email == user.email).first()
     assert found_user.id == create_user.id
->>>>>>> f8818c9b
 
 
 ##### POST /admin/api/checkuser #####
@@ -330,7 +336,6 @@
     user_to_be_updated.fs_uniquifier = uuid.uuid4().hex
     session.add(user_to_be_updated)
     session.commit()
-    print(user_to_be_updated.id)
     new_username = create_user.username
     new_user_data = UserFactory()
     new_user_data.username = new_username
@@ -473,7 +478,6 @@
         f"/admin/api/user/{u.id}",
         headers={"Content-Type": "application/json"},
     )
-    print(response)
     assert response.status_code == expected_status
     found_user = User.query.filter(User.id == u.id).first()
     if expected_status == 200:
@@ -504,7 +508,6 @@
         f"/admin/api/user/{u.id}/sessions",
         headers={"Content-Type": "application/json"},
     )
-    print(response.json)
     assert response.status_code == expected_status
     if expected_status == 200:
         conform_to_schema_or_fail(
