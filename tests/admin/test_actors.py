--- conflicted
+++ resolved
@@ -85,20 +85,15 @@
         assert response.status_code == expected_status
         # If expected response is 200, assert that the response conforms to schema and has cursor pagination structure
         if expected_status == 200:
-<<<<<<< HEAD
-            data = response.json
+            data = response.json["data"]
             assert "items" in data
             assert "meta" in data
             assert "total" in data
             assert "totalType" in data
             # Validate response conforms to updated schema
-            conform_to_schema_or_fail(convert_empty_strings_to_none(data), ActorsResponseModel)
-=======
-            print(response.json)
             conform_to_schema_or_fail(
                 convert_empty_strings_to_none(response.json), ActorsResponseModel
             )
->>>>>>> ce7328c3
 
 
 ##### GET /admin/api/actor/<int:id> #####
