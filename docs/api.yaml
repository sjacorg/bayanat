openapi: 3.0.0
info:
  description: This document outlines the available API endpoints in Bayanat, expected payload structures and response structures.
  version: 0.0.1
  title: Bayanat API Documentation
  contact:
    email: support@bayanat.org
  license:
    name: AGPLv3
    url: 'https://github.com/sjacorg/bayanat.sjac/blob/master/license.txt'
tags:
  - name: Setup
    description: Operations related to the setup wizard
  - name: Public
    description: Operations available to unauthenticated consumers
  - name: Protected
    description: Operations available to authenticated consumers with a valid session cookie
  - name: Authentication
    description: Operations related to user authentication
  - name: Label Management
    description: Operations related to `Label` entity
  - name: Eventtype Management
    description: Operations related to `Eventtype` entity
  - name: PotentialViolation Management
    description: Operations related to `PotentialViolation` entity
  - name: ClaimedViolation Management
    description: Operations related to `ClaimedViolation` entity
  - name: Source Management
    description: Operations related to `Source` entity
  - name: Location Management
    description: Operations related to `Location` entity
  - name: LocationAdminLevel Management
    description: Operations related to `LocationAdminLevel` entity
  - name: LocationType Management
    description: Operations related to `LocationType` entity
  - name: Country Management
    description: Operations related to `Country` entity
  - name: GeoLocationType Management
    description: Operations related to `GeoLocationType` entity
  - name: Ethnography Management
    description: Operations related to `Ethnography` entity
  - name: Dialect Management
    description: Operations related to `Dialect` entity
  - name: Join Tables Info Management
    description: Operations related to `AtoaInfo`, `AtobInfo`, `BtobInfo`, `ItoaInfo`, `ItobInfo`, `ItoiInfo` entities
  - name: MediaCategory Management
    description: Operations related to `MediaCategory` entity
  - name: Bulletin Management
    description: Operations related to `Bulletin` entity
  - name: Actor Management
    description: Operations related to `Actor` entity
  - name: Incident Management
    description: Operations related to `Incident` entity
  - name: Self-Assign Endpoints
    description: Self-assign endpoints for `Bulletin`, `Actor`, `Incident` entities
  - name: Special Media Endpoints
    description: Special media endpoints for uploading and serving media files
  - name: Media Management
    description: Operations related to `Media` entity
  - name: History Helpers
    description: Operations related to revision history tracking
  - name: User Management
    description: Operations related to `User` entity
  - name: Role Management
    description: Operations related to `Role` entity
  - name: Activity Management
    description: Operations related to `Activity` entity
  - name: Bulk Operations
    description: Operations related to bulk update operations
  - name: Search Management
    description: Operations related to saved searches
  - name: Graph Management
    description: Operations related to graph data
  - name: Notification Management
    description: Operations related to notifications
  - name: Configuration Management
    description: Operations related to configuration settings
paths:
  /admin/api/reload:
    post:
      tags:
        - Protected
        - Configuration Management
      summary: Reload the application
      description: |
        Reloads the application, applying any changes to configuration.

        Accepted roles:
        - Admin
      security:
        - SessionCookieAuth: []
      responses:
        '200':
          description: OK
          content:
            text/plain:
              schema:
                type: string
                example: "Reloaded Bayanat"
        '401':
          $ref: '#/components/responses/UnauthenticatedJsonResponse'
        '403':
          $ref: '#/components/responses/UnauthorizedJsonResponse'

  /api/check-admin:
    get:
      tags:
        - Setup
        - Public
      summary: Check if admin user was created
      description: |
        Check if admin user was created.
      responses:
        '200':
          description: Query successful
          content:
            application/json:
              schema:
                $ref: '#/components/schemas/StandardSuccessResponse'
              examples:
                admin_exists:
                    value:
                      message: "Admin user exists"
                      data:
                        status: "exists"
                    summary: Admin user exists
                admin_not_exists:
                    value:
                      message: "Admin user does not exist"
                      data: 
                        status: "not_found"
                    summary: Admin user does not exist
        '401':
          $ref: '#/components/responses/UnauthenticatedJsonResponse'
        '403':
          $ref: '#/components/responses/UnauthorizedJsonResponse'
  /api/create-admin:
    post:
      tags:
        - Setup
        - Public
      summary: Create an admin user
      description: |
        Create an admin user.
      requestBody:
        description: Admin user credentials
        required: true
        content:
          application/json:
            schema:
              type: object
              properties:
                username:
                  type: string
                  description: Username of the admin user
                password:
                  type: string
                  description: Password of the admin user
      responses:
        '201':
          description: Admin user installed successfully
          content:
            application/json:
              schema:
                $ref: '#/components/schemas/StandardCreateResponse'
              example:
                message: "Admin user installed successfully"
                data:
                  item:
                    id: 1
                    username: "admin"
        '400':
          description: Bad request
          content:
            application/json:
              schema:
                $ref: '#/components/schemas/StandardErrorResponse'
              example:
                message: "Bad request"

  /api/check-data-imported:
    get:
      tags:
        - Setup
        - Protected
      summary: Check if default data was imported
      description: |
        Check if default data was imported

        Accepted roles:
        - Admin
      security:
        - SessionCookieAuth: []
      responses:
        '200':
          description: Result of the check
          content:
            application/json:
              schema:
                $ref: '#/components/schemas/StandardSuccessResponse'
              examples:
                data_imported:
                  value:
                    message: "Default data imported successfully"
                    data:
                      status: "imported"
                data_not_imported:
                  value:
                    message: "Default data not imported"
                    data:
                      status: "not_imported"
        '401':
          $ref: '#/components/responses/UnauthenticatedJsonResponse'
        '403':
          $ref: '#/components/responses/UnauthorizedJsonResponse'
  /api/import-data:
    post:
      tags:
        - Setup
        - Protected
      summary: Import default data
      description: |
        Import default data into the database.
        
        Accepted roles:
        - Admin
      security:
        - SessionCookieAuth: []
      responses:
        '200':
          description: Default data imported successfully
          content:
            application/json:
              schema:
                $ref: '#/components/schemas/StandardSuccessResponse'
              example:
                message: "Default data imported successfully"
        '500':
          $ref: '#/components/responses/InternalServerJsonError'

  /api/default-config:
    get:
      tags:
        - Setup
        - Protected
      summary: Get default configuration
      description: |
        Get default configuration.
        
        Accepted roles:
        - Admin
      security:
        - SessionCookieAuth: []
      responses:
        '200':
          description: Default configuration retrieved successfully
          content:
            application/json:
              schema:
                $ref: '#/components/schemas/StandardSuccessResponse'
              example:
                message: "Default configuration retrieved successfully"
                data:
                  "key": "value"
        '401':
          $ref: '#/components/responses/UnauthenticatedJsonResponse'
        '403':
          $ref: '#/components/responses/UnauthorizedJsonResponse'
        
  /api/complete-setup:
    put:
      tags:
        - Setup
        - Protected
      summary: Complete the setup wizard
      description: |
        Complete the setup wizard with the provided configuration.
        
        Accepted roles:
        - Admin
      security:
        - SessionCookieAuth: []
      requestBody:
        description: Configuration to complete the setup
        required: true
        content:
          application/json:
            schema:
              type: object
              properties:
                key:
                  type: string
                  description: Key of the configuration
                value:
                  type: string
                  description: Value of the configuration
      responses:
        '200':
          description: Setup completed successfully
          content:
            application/json:
              schema:
                $ref: '#/components/schemas/StandardSuccessResponse'
              example:
                message: "Setup completed successfully"
        '400':
          description: Bad request
          content:
            application/json:
              schema:
                $ref: '#/components/schemas/StandardErrorResponse'
              example:
                message: "Bad request"
        '401':
          $ref: '#/components/responses/UnauthenticatedJsonResponse'
        '403':
          $ref: '#/components/responses/UnauthorizedJsonResponse'

  /login:
    post:
      tags:
        - Public
        - Authentication
      summary: Log in an existing user
      operationId: loginUser
      description: |
        Authenticates the user. Upon successful authentication, the client is redirected to the dashboard.
        If authentication fails, the endpoint will respond with the login page including error details in text/html format.
      requestBody:
          description: User credentials and security token
          required: true
          content:
            application/json:
              schema:
                $ref: '#/components/schemas/LoginRequest'
      responses:
        '200':
          description: Successful authentication, redirect to dashboard.
          headers:
            Set-Cookie:
              description: Session cookie
              schema:
                type: string
                example: session=abc123; path=/; HttpOnly; Expires=Tue 26, Mar 2024 09:5:01 GMT;
          content:
            text/html:
              schema:
                type: string
                example: "<html><body>Welcome admin, ... </body></html>"
        '401':
          description: Authentication failed, login page with errors as text/html.
          content:
            text/html:
              schema:
                type: string
                example: "<html><body>Invalid username or password!</body></html>"
  /admin/api/labels:
    get:
      tags:
        - Protected
        - Label Management
      summary: Get a paginated list of all labels
      operationId: getAllLabels
      description: |
        Returns a paginated list of all labels.
        
        Accepted roles:
        - Admin
        - Mod
        - DA
      parameters:
        - $ref: '#/components/parameters/queries_multiple'
        - in: query
          name: typ
          description: Type of labels to be returned
          required: false
          schema:
            type: string
            enum:
              - for_actor
              - for_bulletin
              - for_incident
              - for_offline
        - in: query
          name: fltr
          description: Filter for verification status of labels
          required: false
          schema:
            type: string
            enum:
              - verified
              - all
        - $ref: '#/components/parameters/page'
        - $ref: '#/components/parameters/per_page'
      security:
        - SessionCookieAuth: []
      responses:
        '200':
          description: OK
          content:
            application/json:
              schema:
                $ref: '#/components/schemas/LabelsResponse'
        '401':
          $ref: '#/components/responses/UnauthenticatedJsonResponse'
  /admin/api/label:
    post:
      tags:
        - Protected
        - Label Management
      summary: Create a new label
      description: |
        Create a new label with the passed request parameters
        
        Accepted roles:
        - Admin
        - Mod
      operationId: createLabel
      requestBody:
        description: Label properties
        required: true
        content:
          application/json:
            schema:
              $ref: '#/components/schemas/CreateLabelRequest'
      security:
        - SessionCookieAuth: []
      responses:
        '201':
          description: Label created successfully
          content:
            application/json:
              schema:
                $ref: '#/components/schemas/StandardCreateResponse'
              example:
                message: "Label created successfully"
                data:
                  item:
                    id: 123
                    title: "Human Rights"
        '400':
          $ref: '#/components/responses/SaveFailedJsonResponse'
        '403':
          $ref: '#/components/responses/UnauthorizedJsonResponse'
        '401':
          $ref: '#/components/responses/UnauthenticatedJsonResponse'
  /admin/api/label/{id}:
    put:
      tags:
        - Protected
        - Label Management
      summary: Update an existing label
      description: |
        Update the label with `{id}` with the passed parameters.
        
        Accepted roles:
        - Admin
        - Mod
      operationId: updateLabel
      parameters:
        - in: path
          name: id
          required: true
          schema:
            type: integer
      security:
        - SessionCookieAuth: []
      requestBody:
        required: true
        description: Label properties
        content:
          application/json:
            schema:
              $ref: '#/components/schemas/CreateLabelRequest'
      responses:
        '200':
          description: OK
          content:
            text/plain:
              schema:
                type: string
                example: "Created label #{id}"
        '404':
          $ref: '#/components/responses/NotFoundJsonResponse'
        '403':
          $ref: '#/components/responses/UnauthorizedJsonResponse'
        '401':
          $ref: '#/components/responses/UnauthenticatedJsonResponse'
    delete:
      tags:
        - Protected
        - Label Management
      summary: Delete an existing label
      description: |
        Delete the label with `{id}`.
        
        Accepted roles:
        - Admin
      operationId: deleteLabel
      parameters:
        - in: path
          name: id
          required: true
          schema:
            type: integer
      security:
        - SessionCookieAuth: []
      responses:
        '200':
          description: OK
          content:
            text/plain:
              schema:
                type: string
                example: "Deleted Label #{id}"
        '500':
          $ref: '#/components/responses/InternalServerJsonError'
  /admin/api/label/import:
    post:
      operationId: importLabels
      tags:
        - Protected
        - Label Management
      summary: Import labels via CSV
      description: |
        Import labels from provided CSV
        
        Roles accepted:
        - Admin
      security:
        - SessionCookieAuth: []
      requestBody:
        description: CSV file containing labels to import
        required: true
        content:
          multipart/form-data:
            schema:
              type: object
              properties:
                csv:
                  type: string
                  format: binary
                  description: The CSV file to be imported.
      responses:
        '200':
          description: Successfully imported labels from CSV.
          content:
            text/plain:
              schema:
                type: string
                example: Success
        '400':
          $ref: '#/components/responses/MissingCsvJsonResponse'
        '401':
          $ref: '#/components/responses/UnauthenticatedJsonResponse'
        '403':
          $ref: '#/components/responses/UnauthorizedJsonResponse'
  /admin/api/eventtypes:
    get:
      tags:
        - Protected
        - Eventtype Management
      summary: Get a paginated list of all event types
      description: |
        Returns a paginated list of all event types.
        
        Accepted roles:
        - Admin
        - Mod
        - DA
      security: 
        - SessionCookieAuth: []
      parameters: 
        - $ref: '#/components/parameters/queries_single'
        - in: query
          name: typ
          description: Type of `eventtype` to filter
          schema:
            type: string
            enum:
              - for_actor
              - for_bulletin
        - $ref: '#/components/parameters/page'
        - $ref: '#/components/parameters/per_page'
      responses:
        '200':
          description: OK
          content:
            application/json:
              schema:
                $ref: '#/components/schemas/EventtypesResponse'
        '401':
          $ref: '#/components/responses/UnauthenticatedJsonResponse'
  /admin/api/eventtype:
    post:
      operationId: createEventtype
      tags:
        - Protected
        - Eventtype Management
      summary: Create a new event type
      description: |
        Create a new event type with the provided properties.
        
        Roles accepted:
        - Admin
        - Mod
      security:
        - SessionCookieAuth: []
      requestBody:
        required: true
        description: Properties of the new event type
        content:
          application/json:
            schema:
              $ref: '#/components/schemas/CreateEventtypeRequest'
      responses:
        '200':
          description: OK
          content:
            text/plain:
              schema:
                type: string
                example: "Created Event #{id}"
        '417':
          $ref: '#/components/responses/SaveFailedJsonResponse'
        '403':
          $ref: '#/components/responses/UnauthorizedJsonResponse'
        '401':
          $ref: '#/components/responses/UnauthenticatedJsonResponse'
  /admin/api/eventtype/{id}:
    put:
      tags:
        - Protected
        - Eventtype Management
      summary: Update an existing event type
      description: |
        Update the event type with `{id}` with the passed parameters.
        
        Accepted roles:
        - Admin
        - Mod
      operationId: updateEventtype
      parameters:
        - in: path
          name: id
          required: true
          schema:
            type: integer
      security:
        - SessionCookieAuth: []
      requestBody:
        required: true
        description: Event type properties
        content:
          application/json:
            schema:
              $ref: '#/components/schemas/CreateEventtypeRequest'
      responses:
        '200':
          description: OK
          content:
            text/plain:
              schema:
                type: string
                example: "Saved Event #{id}"
        '404':
          $ref: '#/components/responses/NotFoundJsonResponse'
        '403':
          $ref: '#/components/responses/UnauthorizedJsonResponse'
        '401':
          $ref: '#/components/responses/UnauthenticatedJsonResponse'
    delete:
      tags:
        - Protected
        - Eventtype Management
      summary: Delete an existing event type
      description: |
        Delete the event type with `{id}`.
        
        Accepted roles:
        - Admin
      operationId: deleteEventtype
      parameters:
        - in: path
          name: id
          required: true
          schema:
            type: integer
      security:
        - SessionCookieAuth: []
      responses:
        '200':
          description: OK
          content:
            text/plain:
              schema:
                type: string
                example: "Deleted Event Type #{id}"
        '404':
          $ref: '#/components/responses/NotFoundJsonResponse'
  /admin/api/eventtype/import:
    post:
      operationId: importEventtypes
      tags:
        - Protected
        - Eventtype Management
      summary: Import event types via CSV
      description: |
        Import event types from provided CSV
        
        Roles accepted:
        - Admin
      security:
        - SessionCookieAuth: []
      requestBody:
        description: CSV file containing event types to import
        required: true
        content:
          multipart/form-data:
            schema:
              type: object
              properties:
                csv:
                  type: string
                  format: binary
                  description: The CSV file to be imported.
      responses:
        '200':
          description: Successfully imported event types from CSV.
          content:
            text/plain:
              schema:
                type: string
                example: Success
        '400':
          $ref: '#/components/responses/MissingCsvJsonResponse'
        '401':
          $ref: '#/components/responses/UnauthenticatedJsonResponse'
        '403':
          $ref: '#/components/responses/UnauthorizedJsonResponse'
  /admin/api/potentialviolations:
    get:
      operationId: getPotentialViolations
      tags:
        - Protected
        - PotentialViolation Management
      summary: Get the first page of all Potential Violation records
      description: |
        Returns the first page of all Potential Violations (optionally) satisfying search queries.
        
        Allowed roles:
        - Admin
        - Mod
        - DA
      parameters:
        - $ref: '#/components/parameters/queries_single'
        - $ref: '#/components/parameters/per_page'
      security:
        - SessionCookieAuth: []
      responses:
        '200':
          description: OK
          content:
            application/json:
              schema:
                $ref: '#/components/schemas/PotentialViolationsResponse'
        '401':
          $ref: '#/components/responses/UnauthenticatedJsonResponse'
  /admin/api/potentialviolations/{page}:
    get:
      operationId: getPotentialViolationsPaginated
      tags:
        - Protected
        - PotentialViolation Management
      summary: Get a specific page of all Potential Violation records
      description: |
        Returns a specific page of all Potential Violations (optionally) satisfying search queries.
        
        Allowed roles:
        - Admin
        - Mod
        - DA
        
        The `page` path parameter specifies the page number of the Potential Violations to return.
      parameters:
        - in: path
          name: page
          required: true
          description: The page number to retrieve.
          schema:
            type: integer
            minimum: 1
        - $ref: '#/components/parameters/queries_single'
        - $ref: '#/components/parameters/per_page'
      security:
        - SessionCookieAuth: []
      responses:
        '200':
          description: OK
          content:
            application/json:
              schema:
                $ref: '#/components/schemas/PotentialViolationsResponse'
        '401':
          $ref: '#/components/responses/UnauthenticatedJsonResponse'
  /admin/api/potentialviolation:
    post:
      operationId: createPotentialViolation
      tags:
        - Protected
        - PotentialViolation Management
      summary: Create a new Potential Violation
      description: |
        Create a new Potential Violation with the provided properties.
        
        Roles accepted:
        - Admin
        - Mod
      security:
        - SessionCookieAuth: []
      requestBody:
        description: Properties of the Potential Violation to be created
        content:
          application/json:
            schema:
              $ref: '#/components/schemas/CreatePotentialViolationRequest'
      responses:
        '200':
          description: OK
          content:
            text/plain:
              schema:
                type: string
                example: "Created Potential Violation #{id}"
        '417':
          $ref: '#/components/responses/SaveFailedJsonResponse'
        '403':
          $ref: '#/components/responses/UnauthorizedJsonResponse'
        '401':
          $ref: '#/components/responses/UnauthenticatedJsonResponse'
  /admin/api/potentialviolation/{id}:
    put:
      operationId: updatePotentialViolation
      tags:
        - Protected
        - PotentialViolation Management
      summary: Update an existing Potential Violation
      description: |
        Update an existing Potential Violation with `{id}` with provided properties
      parameters:
        - in: path
          required: true
          name: id
          description: Id of the potential violation to be updated
          schema:
            type: integer
      security:
        - SessionCookieAuth: []
      requestBody:
        description: Properties of the updated Potential Violation
        content:
          application/json:
            schema:
              $ref: '#/components/schemas/CreatePotentialViolationRequest'
      responses:
        '200':
          description: OK
          content:
            text/plain:
              schema:
                type: string
                example: "Saved Potential Violation #{id}"
        '404':
          $ref: '#/components/responses/NotFoundJsonResponse'
        '403':
          $ref: '#/components/responses/UnauthorizedJsonResponse'
        '401':
          $ref: '#/components/responses/UnauthenticatedJsonResponse'
    delete:
      operationId: deletePotentialViolation
      tags:
        - Protected
        - PotentialViolation Management
      summary: Delete an existing Potential Violation
      description: |
        Delete the Potential Violation with `{id}`
        
        Roles accepted:
        - Admin
      parameters:
        - in: path
          required: true
          name: id
          description: Id of the potential violation to be deleted
          schema:
            type: integer
      security:
        - SessionCookieAuth: []
      responses:
        '200':
          description: OK
          content:
            text/plain:
              schema:
                type: string
                example: "Deleted Potential Violation #{id}"
        '404':
          $ref: '#/components/responses/NotFoundJsonResponse'
        '403':
          $ref: '#/components/responses/UnauthorizedJsonResponse'
        '401':
          $ref: '#/components/responses/UnauthenticatedJsonResponse'
  /admin/api/potentialviolation/import:
    post:
      operationId: importPotentialViolations
      tags:
        - Protected
        - PotentialViolation Management
      summary: Import Potential Violations via CSV
      description: |
        Import Potential Violations from provided CSV
        
        Roles accepted:
        - Admin
      security:
        - SessionCookieAuth: []
      requestBody:
        description: CSV file containing potential violations to import
        required: true
        content:
          multipart/form-data:
            schema:
              type: object
              properties:
                csv:
                  type: string
                  format: binary
                  description: The CSV file to be imported.
      responses:
        '200':
          description: Successfully imported potential violations from CSV.
          content:
            text/plain:
              schema:
                type: string
                example: Success
        '400':
          $ref: '#/components/responses/MissingCsvJsonResponse'
        '401':
          $ref: '#/components/responses/UnauthenticatedJsonResponse'
        '403':
          $ref: '#/components/responses/UnauthorizedJsonResponse'
  /admin/api/claimedviolations:
    get:
      operationId: getClaimedViolations
      tags:
        - Protected
        - ClaimedViolation Management
      summary: Get the first page of all Claimed Violation records
      description: |
        Returns the first page of all Claimed Violations (optionally) satisfying search queries.
        
        Allowed roles:
        - Admin
        - Mod
        - DA
      parameters:
        - $ref: '#/components/parameters/queries_single'
        - $ref: '#/components/parameters/per_page'
      security:
        - SessionCookieAuth: []
      responses:
        '200':
          description: OK
          content:
            application/json:
              schema:
                $ref: '#/components/schemas/ClaimedViolationsResponse'
        '401':
          $ref: '#/components/responses/UnauthenticatedJsonResponse'
  /admin/api/claimedviolations/{page}:
    get:
      operationId: getClaimedViolationsPaginated
      tags:
        - Protected
        - ClaimedViolation Management
      summary: Get a specific page of all Claimed Violation records
      description: |
        Returns a specific page of all Claimed Violations (optionally) satisfying search queries.
        
        Allowed roles:
        - Admin
        - Mod
        - DA
        
        The `page` path parameter specifies the page number of the Claimed Violations to return.
      parameters:
        - in: path
          name: page
          required: true
          description: The page number to retrieve.
          schema:
            type: integer
            minimum: 1
        - $ref: '#/components/parameters/queries_single'
        - in: query
          name: per_page
          description: Number of items to display per page
          schema:
            type: integer
            default: 30
      security:
        - SessionCookieAuth: []
      responses:
        '200':
          description: OK
          content:
            application/json:
              schema:
                $ref: '#/components/schemas/ClaimedViolationsResponse'
        '401':
          $ref: '#/components/responses/UnauthenticatedJsonResponse'
  /admin/api/claimedviolation:
    post:
      operationId: createClaimedViolation
      tags:
        - Protected
        - ClaimedViolation Management
      summary: Create a new Claimed Violation
      description: |
        Create a new Claimed Violation with the provided properties.
        
        Roles accepted:
        - Admin
        - Mod
      security:
        - SessionCookieAuth: []
      requestBody:
        description: Properties of the Claimed Violation to be created
        content:
          application/json:
            schema:
              $ref: '#/components/schemas/CreateClaimedViolationRequest'
      responses:
        '200':
          description: OK
          content:
            text/plain:
              schema:
                type: string
                example: "Created Claimed Violation #{id}"
        '417':
          $ref: '#/components/responses/SaveFailedJsonResponse'
        '403':
          $ref: '#/components/responses/UnauthorizedJsonResponse'
        '401':
          $ref: '#/components/responses/UnauthenticatedJsonResponse'
  /admin/api/claimedviolation/{id}:
    put:
      operationId: updateClaimedViolation
      tags:
        - Protected
        - ClaimedViolation Management
      summary: Update an existing Claimed Violation
      description: |
        Update an existing Claimed Violation with `{id}` with provided properties
      parameters:
        - in: path
          required: true
          name: id
          description: Id of the claimed violation to be updated
          schema:
            type: integer
      security:
        - SessionCookieAuth: []
      requestBody:
        description: Properties of the updated Claimed Violation
        content:
          application/json:
            schema:
              $ref: '#/components/schemas/CreateClaimedViolationRequest'
      responses:
        '200':
          description: OK
          content:
            text/plain:
              schema:
                type: string
                example: "Saved Claimed Violation #{id}"
        '404':
          $ref: '#/components/responses/NotFoundJsonResponse'
        '403':
          $ref: '#/components/responses/UnauthorizedJsonResponse'
        '401':
          $ref: '#/components/responses/UnauthenticatedJsonResponse'
    delete:
      operationId: deleteClaimedViolation
      tags:
        - Protected
        - ClaimedViolation Management
      summary: Delete an existing Claimed Violation
      description: |
        Delete the Claimed Violation with `{id}`
        
        Roles accepted:
        - Admin
      parameters:
        - in: path
          required: true
          name: id
          description: Id of the claimed violation to be deleted
          schema:
            type: integer
      security:
        - SessionCookieAuth: []
      responses:
        '200':
          description: OK
          content:
            text/plain:
              schema:
                type: string
                example: "Deleted Claimed Violation #{id}"
        '404':
          $ref: '#/components/responses/NotFoundJsonResponse'
        '403':
          $ref: '#/components/responses/UnauthorizedJsonResponse'
        '401':
          $ref: '#/components/responses/UnauthenticatedJsonResponse'
  /admin/api/claimedviolation/import:
    post:
      operationId: importClaimedViolations
      tags:
        - Protected
        - ClaimedViolation Management
      summary: Import Claimed Violations via CSV
      description: |
        Import Claimed Violations from provided CSV
        
        Roles accepted:
        - Admin
      security:
        - SessionCookieAuth: []
      requestBody:
        description: CSV file containing claimed violations to import
        required: true
        content:
          multipart/form-data:
            schema:
              type: object
              properties:
                csv:
                  type: string
                  format: binary
                  description: The CSV file to be imported.
      responses:
        '200':
          description: Successfully imported claimed violations from CSV.
          content:
            text/plain:
              schema:
                type: string
                example: Success
        '400':
          $ref: '#/components/responses/MissingCsvJsonResponse'
        '401':
          $ref: '#/components/responses/UnauthenticatedJsonResponse'
        '403':
          $ref: '#/components/responses/UnauthorizedJsonResponse'
  /admin/api/sources:
    get:
      operationId: getSources
      tags:
        - Protected
        - Source Management
      summary: Get a paginated list of all sources
      description: |
        Returns a paginated list of all sources (optionally) satisfying search queries.
        
        Roles allowed:
        - Admin
        - Mod
        - DA
      security: 
        - SessionCookieAuth: []
      parameters: 
        - $ref: '#/components/parameters/queries_multiple'
        - $ref: '#/components/parameters/page'
        - $ref: '#/components/parameters/per_page'
      responses:
        '200':
          description: OK
          content:
            application/json:
              schema:
                $ref: '#/components/schemas/SourcesResponse'
        '401':
          $ref: '#/components/responses/UnauthenticatedJsonResponse'
  /admin/api/source:
    post:
      operationId: newSource
      tags:
        - Protected
        - Source Management
      summary: Create a new Source
      description: |
        Create a new source with the provided properties.
        
        Roles accepted:
        - Admin
        - Mod
      security:
        - SessionCookieAuth: []
      requestBody:
        required: true
        content:
          application/json:
            schema:
              $ref: '#/components/schemas/CreateSourceRequest'
      responses:
        '200':
          description: OK
          content:
            text/plain:
              schema:
                type: string
                example: "Created Source #{id}"
        '417':
          $ref: '#/components/responses/SaveFailedJsonResponse'
        '403':
          $ref: '#/components/responses/UnauthorizedJsonResponse'
        '401':
          $ref: '#/components/responses/UnauthenticatedJsonResponse'
  /admin/api/source/{id}:
    put:
      operationId: updateSource
      tags:
        - Protected
        - Source Management
      summary: Update an existing Source
      description: |
        Update an existing source with `{id}`
        
        Roles accepted:
        - Admin
        - Mod
      security:
        - SessionCookieAuth: []
      parameters:
        - in: path
          name: id
          description: Id of the Source to be updated
          required: true
          schema:
            type: integer
      responses:
        '200':
          description: OK
          content:
            text/plain:
              schema:
                type: string
                example: "Saved Source #{id}"
        '401':
          $ref: '#/components/responses/UnauthenticatedJsonResponse'
        '403':
          $ref: '#/components/responses/UnauthorizedJsonResponse'
        '404':
          $ref: '#/components/responses/NotFoundJsonResponse'
    delete:
      operationId: deleteSource
      tags:
        - Protected
        - Source Management
      summary: Delete an existing Source
      description: |
        Delete the Source with {id}
        
        Roles accepted:
        - Admin
      security:
        - SessionCookieAuth: []
      parameters:
        - in: path
          name: id
          required: true
          description: Id of the Source to be deleted
          schema:
            type: integer
      responses:
        '200':
          description: OK
          content:
            text/plain:
              schema:
                type: string
                example: "Deleted Source #{id}"
        '401':
          $ref: '#/components/responses/UnauthenticatedJsonResponse'
        '403':
          $ref: '#/components/responses/UnauthorizedJsonResponse'
        '404':
          $ref: '#/components/responses/NotFoundJsonResponse'
  /admin/api/source/import:
    post:
      operationId: importSources
      tags:
        - Protected
        - Source Management
      summary: Import sources via CSV
      description: |
        Import sources from provided CSV.
        
        Roles accepted:
        - Admin
      security:
        - SessionCookieAuth: []
      requestBody:
        description: CSV file containing sources to import
        required: true
        content:
          multipart/form-data:
            schema:
              type: object
              properties:
                csv:
                  type: string
                  format: binary
                  description: The CSV file to be imported.
      responses:
        '200':
          description: Successfully imported sources from CSV.
          content:
            text/plain:
              schema:
                type: string
                example: Success
        '400':
          $ref: '#/components/responses/MissingCsvJsonResponse'
        '401':
          $ref: '#/components/responses/UnauthenticatedJsonResponse'
        '403':
          $ref: '#/components/responses/UnauthorizedJsonResponse'
  /admin/api/locations:
    get:
      operationId: getLocations
      tags:
        - Protected
        - Location Management
      summary: Get the first page of  all Locations
      description: |
        Returns the first page of Locations
        
        Roles allowed:
        - Admin
        - Mod
        - DA
      security:
        - SessionCookieAuth: []
      responses:
        '200':
          description: OK
          content:
            application/json:
              schema:
                $ref: '#/components/schemas/LocationsResponse'
        '401':
          $ref: '#/components/responses/UnauthenticatedJsonResponse'
    post:
      operationId: getLocationsQuery
      tags:
        - Protected
        - Location Management
      summary: Get a paginated list of all Locations
      description: |
        Returns a paginated list of all locations optionally satisfying advanced query
        
        Roles allowed:
        - Admin
        - Mod
        - DA
      security:
        - SessionCookieAuth: []
      requestBody:
        required: false
        content:
          application/json:
            schema:
              type: object
              properties:
                q:
                  $ref: '#/components/schemas/QueryLocationObject'
                options:
                  type: object
                  properties:
                    page:
                      type: integer
                      minimum: 1
                      default: 1
                    per_page:
                      type: integer
                      minimum: 1
                      default: 30
      parameters:
        - in: query
          name: options
          schema:
            type: object
            properties:
              page:
                type: integer
                minimum: 1
                default: 1
              per_page:
                type: integer
                minimum: 1
                default: 30
      responses:
        '200':
          description: OK
          content:
            application/json:
              schema:
                $ref: '#/components/schemas/LocationsResponse'
        '401':
          $ref: '#/components/responses/UnauthenticatedJsonResponse'
  /admin/api/location:
    post:
      operationId: createLocation
      tags:
        - Protected
        - Location Management
      summary: Create a new Location
      description: |
        Create a new location with the provided properties.
        
        Roles accepted:
        - Admin
        - Mod
        - DA (with edit_locations permission)
      security:
        - SessionCookieAuth: []
      requestBody:
        required: true
        content:
          application/json:
            schema:
              $ref: '#/components/schemas/CreateLocationRequest'
      responses:
        '200':
          description: OK
          content:
            text/plain:
              schema:
                type: string
                example: "Created Location #{id}"
        '401':
          $ref: '#/components/responses/UnauthenticatedJsonResponse'
        '403':
          $ref: '#/components/responses/UnauthorizedJsonResponse'
  /admin/api/location/{id}:
    get:
      operationId: getLocation
      tags:
        - Protected
        - Location Management
      summary: Get a single Location
      description: |
        Returns the location with `{id}`.
        
        Roles accepted:
        - Admin
        - Mod
        - DA
      security:
        - SessionCookieAuth: []
      parameters:
        - in: path
          name: id
          description: Id of the Location to be retrieved
          required: true
          schema:
            type: integer
      responses:
        '200':
          description: OK
          content:
            application/json:
              schema:
                $ref: '#/components/schemas/LocationItem'
        '401':
          $ref: '#/components/responses/UnauthenticatedJsonResponse'
        '404':
          $ref: '#/components/responses/NotFoundJsonResponse'
    put:
      operationId: updateLocation
      tags:
        - Protected
        - Location Management
      summary: Update an existing Location
      description: |
        Update the location with `{id}` with the provided properties
        
        Roles accepted:
        - Admin
        - Mod
        - DA (with edit_locations permission)
      security:
        - SessionCookieAuth: []
      parameters:
        - in: path
          name: id
          required: true
          description: Id of the Location to be updated.
          schema:
            type: integer
      requestBody:
        required: true
        content:
          application/json:
            schema:
              $ref: '#/components/schemas/CreateLocationRequest'
      responses:
        '200':
          description: OK
          content:
            text/plain:
              schema:
                type: string
                example: "Saved Location #{id}"
        '401':
          $ref: '#/components/responses/UnauthenticatedJsonResponse'
        '403':
          $ref: '#/components/responses/UnauthorizedJsonResponse'
        '404':
          $ref: '#/components/responses/NotFoundJsonResponse'
        '417':
          $ref: '#/components/responses/SaveFailedJsonResponse'
    delete:
      operationId: deleteLocation
      tags:
        - Protected
        - Location Management
      summary: Delete an existing Location
      description: |
        Delete the location with {id}
        
        Roles accepted:
        - Admin
      security:
        - SessionCookieAuth: []
      parameters:
        - in: path
          name: id
          description: Id of the Location to be deleted.
          required: true
          schema:
            type: integer
      responses:
        '200':
          description: OK
          content:
            text/plain:
              schema:
                type: string
                example: "Deleted Location #{id}"
        '401':
          $ref: '#/components/responses/UnauthenticatedJsonResponse'
        '403':
          $ref: '#/components/responses/UnauthorizedJsonResponse'
        '500':
          $ref: '#/components/responses/InternalServerJsonError'
  /admin/api/location/import:
    post:
      operationId: importLocations
      tags:
        - Protected
        - Location Management
      summary: Import Locations via CSV
      description: |
        Import locations from the provided CSV file.
        
        Roles accepted:
        - Admin
      security:
        - SessionCookieAuth: []
      requestBody:
        description: CSV file containing locations to import
        required: true
        content:
          multipart/form-data:
            schema:
              type: object
              properties:
                csv:
                  type: string
                  format: binary
                  description: The CSV file to be imported.
      responses:
        '200':
          description: Successfully imported locations from CSV.
          content:
            text/plain:
              schema:
                type: string
                example: Success
        '400':
          $ref: '#/components/responses/MissingCsvJsonResponse'
        '401':
          $ref: '#/components/responses/UnauthenticatedJsonResponse'
        '403':
          $ref: '#/components/responses/UnauthorizedJsonResponse'
  /admin/api/location/regenerate:
    post:
      operationId: regenerateLocations
      tags:
        - Protected
        - Location Management
      summary: Regenerate full-strings for all locations
      description: |
        Regenerate the full-strings for all locations.
        
        Roles accepted:
        - Admin
      security:
        - SessionCookieAuth: []
      responses:
        '200':
          description: OK
          content:
            text/plain:
              schema:
                type: string
                example: "Regeneration started"
        '401':
          $ref: '#/components/responses/UnauthenticatedJsonResponse'
        '403':
          $ref: '#/components/responses/UnauthorizedJsonResponse'
  /admin/api/location-admin-levels:
    get:
      operationId: getLocationAdminLevels
      tags:
        - Protected
        - LocationAdminLevel Management
      summary: Get a paginated list of all Location Admin Levels
      description: |
        Returns a paginated list of all location admin levels.
        
        Roles accepted:
        - Admin
        - Mod
        - DA
      security:
        - SessionCookieAuth: []
      parameters:
        - $ref: '#/components/parameters/page'
        - $ref: '#/components/parameters/per_page'
        - in: query
          name: q
          schema:
            type: string
            description: Query string to filter location admin levels by title.
      responses:
        '200':
          description: OK
          content:
            application/json:
              schema:
                $ref: '#/components/schemas/LocationAdminLevelsResponse'
        '401':
          $ref: '#/components/responses/UnauthenticatedJsonResponse'
  /admin/api/location-admin-level:
    post:
      operationId: createLocationAdminLevel
      tags:
        - Protected
        - LocationAdminLevel Management
      summary: Create a new Location Admin Level
      description: |
        Create a new location admin level with provided properties.
        
        Roles accepted:
        - Admin
      security:
        - SessionCookieAuth: []
      requestBody:
        required: true
        content:
          application/json:
            schema:
              $ref: '#/components/schemas/CreateLocationAdminLevelRequest'
      responses:
        '200':
          $ref: '#/components/responses/ItemCreatedJsonResponse'
        '401':
          $ref: '#/components/responses/UnauthenticatedJsonResponse'
        '403':
          $ref: '#/components/responses/UnauthorizedJsonResponse'
        '417':
          $ref: '#/components/responses/SaveFailedJsonResponse'
  /admin/api/location-admin-level/{id}:
    put:
      operationId: updateLocationAdminLevel
      tags:
        - Protected
        - LocationAdminLevel Management
      summary: Update an existing Location Admin Level
      description: |
        Update the location admin level with `{id}` with the provided properties.
        
        Roles accepted:
        - Admin
      security:
        - SessionCookieAuth: []
      parameters:
        - in: path
          name: id
          required: true
          description: Id of the location admin level to be updated.
          schema:
            type: integer
      requestBody:
        required: true
        content:
          application/json:
            schema:
              $ref: '#/components/schemas/CreateLocationAdminLevelRequest'
      responses:
        '200':
          description: OK
          content:
            text/plain:
              schema:
                type: string
                example: 'Updated !'
        '401':
          $ref: '#/components/responses/UnauthenticatedJsonResponse'
        '403':
          $ref: '#/components/responses/UnauthorizedJsonResponse'
        '404':
          $ref: '#/components/responses/NotFoundJsonResponse'
        '417':
          $ref: '#/components/responses/SaveFailedJsonResponse'
    delete:
      operationId: deleteLocationAdminLevel
      tags:
        - Protected
        - LocationAdminLevel Management
      summary: Delete an existing Location Admin Level
      description: |
        Delete the location admin level with `{id}`.
        
        Roles accepted: 
        - Admin
      security:
        - SessionCookieAuth: []
      parameters:
        - in: path
          name: id
          required: true
          description: Id of the location admin level to be deleted.
          schema:
            type: integer
      responses:
        '200':
          description: OK
          content:
            text/plain:
              schema:
                type: string
                example: "Location Admin Level Deleted #{id}"
        '401':
          $ref: '#/components/responses/UnauthenticatedJsonResponse'
        '403':
          $ref: '#/components/responses/UnauthorizedJsonResponse'
        '417':
          description: Location Admin Level could not be deleted
          content:
            text/plain:
              schema:
                type: string
                example: "Error deleting location admin level"

  /admin/api/location-admin-levels/reorder:
    post:
      operationId: reorderLocationAdminLevels
      tags:
        - Protected
        - LocationAdminLevel Management
      summary: Reorder Location Admin Levels
      description: |
        Reorder the location admin levels with the provided order.
        
        Roles accepted:
        - Admin
      security:
        - SessionCookieAuth: []
      requestBody:
        required: true
        content:
          application/json:
            schema:
              type: array
              items:
                type: integer
                description: A list of location admin level ids in the new order. Must be exhaustive.
      responses:
        '200':
          description: OK
          content:
            text/plain:
              schema:
                type: string
                example: "Updated"
        '417':
          description: Location Admin Levels could not be reordered
          content:
            text/plain:
              schema:
                type: string
                example: "Error reordering location admin levels"
        '401':
          $ref: '#/components/responses/UnauthenticatedJsonResponse'
        '403':
          $ref: '#/components/responses/UnauthorizedJsonResponse'


  /admin/api/location-types:
    get:
      operationId: getLocationTypes
      tags:
        - Protected
        - LocationType Management
      summary: Get a paginated list of all Location Types
      description: |
        Returns a paginated list of all location types.
        
        Roles accepted:
        - Admin
        - Mod
        - DA
      security:
        - SessionCookieAuth: []
      parameters:
        - $ref: '#/components/parameters/page'
        - $ref: '#/components/parameters/per_page'
        - in: query
          name: q
          schema:
            type: string
            description: Query string to filter location types by title.
      responses:
        '200':
          description: OK
          content:
            application/json:
              schema:
                $ref: '#/components/schemas/LocationTypesResponse'
        '401':
          $ref: '#/components/responses/UnauthenticatedJsonResponse'
  /admin/api/location-type:
    post:
      operationId: createLocationType
      tags:
        - Protected
        - LocationType Management
      summary: Create a new Location Type
      description: |
        Create a new location type with provided properties.
        
        Roles accepted:
        - Admin
      security:
        - SessionCookieAuth: []
      requestBody:
        required: true
        content:
          application/json:
            schema:
              $ref: '#/components/schemas/CreateLocationTypeRequest'
      responses:
        '200':
          $ref: '#/components/responses/ItemCreatedJsonResponse'
        '401':
          $ref: '#/components/responses/UnauthenticatedJsonResponse'
        '403':
          $ref: '#/components/responses/UnauthorizedJsonResponse'
        '417':
          $ref: '#/components/responses/SaveFailedJsonResponse'
  /admin/api/location-type/{id}:
    put:
      operationId: updateLocationType
      tags:
        - Protected
        - LocationType Management
      summary: Update an existing Location Type
      description: |
        Update the locationt type with `{id}` with the provided properties.
        
        Roles accepted:
        - Admin
      security:
        - SessionCookieAuth: []
      parameters:
        - in: path
          required: true
          name: id
          description: Id of the location type to be updated.
          schema:
            type: integer
      requestBody:
        required: true
        content:
          application/json:
            schema:
              $ref: '#/components/schemas/CreateLocationTypeRequest'
      responses:
        '200':
          description: OK
          content:
            text/plain:
              schema:
                type: string
                example: "Updated !"
        '401':
          $ref: '#/components/responses/UnauthenticatedJsonResponse'
        '403':
          $ref: '#/components/responses/UnauthorizedJsonResponse'
        '404':
          $ref: '#/components/responses/NotFoundJsonResponse'
        '417':
          $ref: '#/components/responses/SaveFailedJsonResponse'
    delete:
      operationId: deleteLocationType
      tags:
        - Protected
        - LocationType Management
      summary: Delete an existing Location Type
      description: |
        Delete the location type with `{id}`.
        
        Roles accepted:
        - Admin
      security:
        - SessionCookieAuth: []
      parameters:
        - in: path
          name: id
          required: true
          description: Id of the location type to be deleted.
          schema:
            type: integer
      responses:
        '200':
          description: OK
          content:
            text/plain:
              schema:
                type: string
                example: "Location Type Deleted #{id}"
        '401':
          $ref: '#/components/responses/UnauthenticatedJsonResponse'
        '403':
          $ref: '#/components/responses/UnauthorizedJsonResponse'
        '417':
          description: Location Type could not be deleted
          content:
            text/plain:
              schema:
                type: string
                example: "Error deleting location type"
  /admin/api/countries:
    get:
      operationId: getCountries
      tags: 
        - Protected
        - Country Management
      summary: Get a paginated list of all Countries
      description: |
        Returns a paginated list, (optionally) satisfying a query.
        
        Roles accepted:
        - Admin
        - Mod
        - DA
      security:
        - SessionCookieAuth: []
      parameters: 
        - $ref: '#/components/parameters/queries_single'
        - $ref: '#/components/parameters/page'
        - $ref: '#/components/parameters/per_page'
      responses:
        '200':
          description: OK
          content:
            application/json:
              schema:
                $ref: '#/components/schemas/ComponentsResponse'
        '401':
          $ref: '#/components/responses/UnauthenticatedJsonResponse'
  /admin/api/country:
    post:
      operationId: createCountry
      tags:
        - Protected
        - Country Management
      summary: Create a new Country
      description: |
        Create a new country with the provided properties.
        
        Roles accepted:
        - Admin
      security:
        - SessionCookieAuth: []
      requestBody:
        required: true
        content:
          application/json:
            schema:
              $ref: '#/components/schemas/CreateComponentRequest'
      responses:
        '200':
          $ref: '#/components/responses/ItemCreatedJsonResponse'
        '401':
          $ref: '#/components/responses/UnauthenticatedJsonResponse'
        '403':
          $ref: '#/components/responses/UnauthorizedJsonResponse'
        '417':
          $ref: '#/components/responses/SaveFailedJsonResponse'
  /admin/api/country/{id}:
    put:
      operationId: updateCountry
      tags:
        - Protected
        - Country Management
      summary: Update an existing Country
      description: |
        Update the country with `{id}` with the provided properties
        
        Roles accepted:
        - Admin
      parameters:
        - in: path
          name: id
          description: Id of the Country to be updated.
          required: true
          schema:
            type: integer
      security:
        - SessionCookieAuth: []
      requestBody:
        required: true
        content:
          application/json:
            schema:
              $ref: '#/components/schemas/CreateComponentRequest'
      responses:
        '200':
          description: OK
          content:
            text/plain:
              schema:
                type: string
                example: "Updated !"
        '401':
          $ref: '#/components/responses/UnauthenticatedJsonResponse'
        '403':
          $ref: '#/components/responses/UnauthorizedJsonResponse'
        '404':
          $ref: '#/components/responses/NotFoundJsonResponse'
        '417':
          $ref: '#/components/responses/SaveFailedJsonResponse'
    delete:
      operationId: deleteCountry
      tags:
        - Protected
        - Country Management
      summary: Delete an existing Country
      description: |
        Deletes the country with `{id}`.
        
        Roles accepted:
        - Admin
      security:
        - SessionCookieAuth: []
      parameters:
        - in: path
          name: id
          description: Id of the Country to be deleted.
          required: true
          schema:
            type: integer
      responses:
        '200':
          description: OK
          content:
            text/plain:
              schema:
                type: string
                example: "Country Deleted #{id}"
        '401':
          $ref: '#/components/responses/UnauthenticatedJsonResponse'
        '403':
          $ref: '#/components/responses/UnauthorizedJsonResponse'
        '417':
          $ref: '#/components/responses/SaveFailedJsonResponse'
  /admin/api/ethnographies:
    get:
      operationId: getEthnographies
      tags:
        - Protected
        - Ethnography Management
      summary: Get a paginated list of all Ethnographies
      description: |
        Returns a paginated list of all ethnographies, (optionally) satisfying a search query.
        
        Roles accepted:
        - Admin
        - Mod
        - DA
      security:
        - SessionCookieAuth: []
      parameters:
        - $ref: '#/components/parameters/queries_single'
        - $ref: '#/components/parameters/page'
        - $ref: '#/components/parameters/per_page'
      responses:
        '200':
          description: OK
          content:
            application/json:
              schema:
                $ref: '#/components/schemas/ComponentsResponse'
        '401':
          $ref: '#/components/responses/UnauthenticatedJsonResponse'
  /admin/api/ethnography:
    post:
      operationId: createEthnography
      tags:
        - Protected
        - Ethnography Management
      summary: Create a new Ethnography
      description: |
        Create a new ethnography with the provided properties.
        
        Roles accepted:
        - Admin
      security:
        - SessionCookieAuth: []
      requestBody:
        required: true
        content:
          application/json:
            schema:
              $ref: '#/components/schemas/CreateComponentRequest'
      responses:
        '200':
          $ref: "#/components/responses/ItemCreatedJsonResponse"
        '401':
          $ref: '#/components/responses/UnauthenticatedJsonResponse'
        '403':
          $ref: '#/components/responses/UnauthorizedJsonResponse'
        '417':
          $ref: '#/components/responses/SaveFailedJsonResponse'
  /admin/api/ethnography/{id}:
    put:
      operationId: updateEthnography
      tags:
        - Protected
        - Ethnography Management
      summary: Update an existing Ethnography
      description: |
        Update the ethnography with `{id}` with the provided properties.
        
        Roles accepted:
        - Admin
      security:
        - SessionCookieAuth: []
      parameters:
        - in: path
          name: id
          required: true
          schema:
            type: integer
          description: Id of the Ethnography to be updated.
      requestBody:
        required: true
        content:
          application/json:
            schema:
              $ref: '#/components/schemas/CreateComponentRequest'
      responses:
        '200':
          description: OK
          content:
            text/plain:
              schema:
                type: string
                example: "Updated !"
        '401':
          $ref: '#/components/responses/UnauthenticatedJsonResponse'
        '403':
          $ref: '#/components/responses/UnauthorizedJsonResponse'
        '404':
          $ref: '#/components/responses/NotFoundJsonResponse'
        '417':
          $ref: '#/components/responses/SaveFailedJsonResponse'
    delete:
      operationId: deleteEthnography
      tags:
        - Protected
        - Ethnography Management
      summary: Delete an existing Ethnography
      description: |
        Delete the ethnography with `{id}`.
        
        Roles accepted:
        - Admin
      security:
        - SessionCookieAuth: []
      parameters:
        - in: path
          name: id
          required: true
          schema:
            type: integer
          description: Id of the Ethnography to be deleted.
      responses:
        '200':
          description: OK
          content:
            text/plain:
              schema:
                type: string
                example: "Ethnography Deleted #{id}"
        '401':
          $ref: '#/components/responses/UnauthenticatedJsonResponse'
        '403':
          $ref: '#/components/responses/UnauthorizedJsonResponse'
        '417':
          description: Could not delete ethnography.
          content:
            text/plain:
              schema:
                type: string
                example: "Error deleting ethnography"
  /admin/api/dialects:
    get:
      operationId: getDialects
      tags:
        - Protected
        - Dialect Management
      summary: Get a paginated list of all Dialects
      description: |
        Returns a paginated list of all dialects, (optionally) satisfying a search query.
        
        Roles accepted:
        - Admin
        - Mod
        - DA
      security:
        - SessionCookieAuth: []
      parameters:
        - $ref: '#/components/parameters/queries_single'
        - $ref: '#/components/parameters/page'
        - $ref: '#/components/parameters/per_page'
      responses:
        '200':
          description: OK
          content:
            application/json:
              schema:
                $ref: '#/components/schemas/ComponentsResponse'
        '401':
          $ref: '#/components/responses/UnauthenticatedJsonResponse'
  /admin/api/dialect:
    post:
      operationId: createDialect
      tags:
        - Protected
        - Dialect Management
      summary: Create a new Dialect
      description: |
        Create a new dialect with the provided properties.
        
        Roles accepted:
        - Admin
      security:
        - SessionCookieAuth: []
      requestBody:
        required: true
        content:
          application/json:
            schema:
              $ref: '#/components/schemas/CreateComponentRequest'
      responses:
        '200':
          $ref: '#/components/responses/ItemCreatedJsonResponse'
        '401':
          $ref: '#/components/responses/UnauthenticatedJsonResponse'
        '403':
          $ref: '#/components/responses/UnauthorizedJsonResponse'
        '417':
          $ref: '#/components/responses/SaveFailedJsonResponse'
  /admin/api/dialect/{id}:
    put:
      operationId: updateDialect
      tags:
        - Protected
        - Dialect Management
      summary: Update an existing Dialect
      description: |
        Update the dialect with `{id}` with the provided properties.
        
        Roles accepted:
        - Admin
      security:
        - SessionCookieAuth: []
      parameters:
        - in: path
          name: id
          required: true
          schema:
            type: integer
          description: Id of the Dialect to be updated.
      requestBody:
        required: true
        content:
          application/json:
            schema:
              $ref: '#/components/schemas/CreateComponentRequest'
      responses:
        '200':
          description: OK
          content:
            text/plain:
              schema:
                type: string
                example: "Updated !"
        '401':
          $ref: '#/components/responses/UnauthenticatedJsonResponse'
        '403':
          $ref: '#/components/responses/UnauthorizedJsonResponse'
        '404':
          $ref: '#/components/responses/NotFoundJsonResponse'
        '417':
          $ref: '#/components/responses/SaveFailedJsonResponse'
    delete:
      operationId: deleteDialect
      tags:
        - Protected
        - Dialect Management
      summary: Delete an existing Dialect
      description: |
        Delete the dialect with `{id}`.
        
        Roles accepted:
        - Admin
      security:
        - SessionCookieAuth: []
      parameters:
        - in: path
          name: id
          required: true
          schema:
            type: integer
          description: Id of the Dialect to be deleted.
      responses:
        '200':
          description: OK
          content:
            text/plain:
              schema:
                type: string
                example: "Dialect Deleted #{id}"
        '401':
          $ref: '#/components/responses/UnauthenticatedJsonResponse'
        '403':
          $ref: '#/components/responses/UnauthorizedJsonResponse'
        '417':
          description: Could not delete dialect.
          content:
            text/plain:
              schema:
                type: string
                example: "Error deleting dialect"
  /admin/api/idnumbertypes:
    get:
      operationId: getIDNumberTypes
      tags:
        - Protected
        - ID Number Type Management
      summary: Get a paginated list of all ID Number Types
      description: |
        Returns a paginated list of all ID number types, (optionally) satisfying a search query.
        
        Roles accepted:
        - Admin
        - Mod
        - DA
      security:
        - SessionCookieAuth: []
      parameters:
        - $ref: '#/components/parameters/queries_single'
        - $ref: '#/components/parameters/page'
        - $ref: '#/components/parameters/per_page'
      responses:
        '200':
          description: OK
          content:
            application/json:
              schema:
                $ref: '#/components/schemas/ComponentsResponse'
        '401':
          $ref: '#/components/responses/UnauthenticatedJsonResponse'
  /admin/api/idnumbertype:
    post:
      operationId: createIDNumberType
      tags:
        - Protected
        - ID Number Type Management
      summary: Create a new ID Number Type
      description: |
        Create a new ID number type with the provided properties.
        
        Roles accepted:
        - Admin
      security:
        - SessionCookieAuth: []
      requestBody:
        required: true
        content:
          application/json:
            schema:
              $ref: '#/components/schemas/CreateComponentRequest'
      responses:
        '200':
          $ref: '#/components/responses/ItemCreatedJsonResponse'
        '401':
          $ref: '#/components/responses/UnauthenticatedJsonResponse'
        '403':
          $ref: '#/components/responses/UnauthorizedJsonResponse'
        '417':
          $ref: '#/components/responses/SaveFailedJsonResponse'
  /admin/api/idnumbertype/{id}:
    put:
      operationId: updateIDNumberType
      tags:
        - Protected
        - ID Number Type Management
      summary: Update an existing ID Number Type
      description: |
        Update the ID number type with `{id}` with the provided properties.
        
        Roles accepted:
        - Admin
      security:
        - SessionCookieAuth: []
      parameters:
        - in: path
          name: id
          required: true
          schema:
            type: integer
          description: Id of the ID Number Type to be updated.
      requestBody:
        required: true
        content:
          application/json:
            schema:
              $ref: '#/components/schemas/CreateComponentRequest'
      responses:
        '200':
          description: OK
          content:
            text/plain:
              schema:
                type: string
                example: "Updated !"
        '401':
          $ref: '#/components/responses/UnauthenticatedJsonResponse'
        '403':
          $ref: '#/components/responses/UnauthorizedJsonResponse'
        '404':
          $ref: '#/components/responses/NotFoundJsonResponse'
        '417':
          $ref: '#/components/responses/SaveFailedJsonResponse'
    delete:
      operationId: deleteIDNumberType
      tags:
        - Protected
        - ID Number Type Management
      summary: Delete an existing ID Number Type
      description: |
        Delete the ID number type with `{id}`.
        
        Roles accepted:
        - Admin
      security:
        - SessionCookieAuth: []
      parameters:
        - in: path
          name: id
          required: true
          schema:
            type: integer
          description: Id of the ID Number Type to be deleted.
      responses:
        '200':
          description: OK
          content:
            text/plain:
              schema:
                type: string
                example: "ID Number Type Deleted #{id}"
        '401':
          $ref: '#/components/responses/UnauthenticatedJsonResponse'
        '403':
          $ref: '#/components/responses/UnauthorizedJsonResponse'
        '417':
          description: Could not delete ID number type.
          content:
            text/plain:
              schema:
                type: string
                example: "Error deleting ID number type"
  /admin/api/atoainfos:
    get:
      operationId: getAtoaInfos
      tags:
        - Protected
        - Join Tables Info Management
      summary: Get a paginated list of all AtoaInfos
      description: |
        Returns a paginated list of all actor-to-actor relation information.
        
        Roles allowed:
        - Admin
        - Mod
        - DA
      security:
        - SessionCookieAuth: []
      parameters:
        - $ref: '#/components/parameters/page'
        - $ref: '#/components/parameters/per_page'
      responses:
        '200':
          description: OK
          content:
            application/json:
              schema:
                $ref: '#/components/schemas/JoinTableInfosResponse'
        '401':
          $ref: '#/components/responses/UnauthenticatedJsonResponse'
  /admin/api/atoainfo:
    post:
      operationId: createAtoaInfo
      tags:
        - Protected
        - Join Tables Info Management
      summary: Create new AtoaInfo
      description: |
        Create a new actor-to-actor relation information.
        
        Roles accepted:
        - Admin
      security:
        - SessionCookieAuth: []
      requestBody:
        required: true
        content:
          application/json:
            schema:
              $ref: '#/components/schemas/CreateJoinTableInfoRequest'
      responses:
        '200':
          $ref: '#/components/responses/ItemCreatedJsonResponse'
        '401':
          $ref: '#/components/responses/UnauthenticatedJsonResponse'
        '403':
          $ref: '#/components/responses/UnauthorizedJsonResponse'
        '417':
          $ref: '#/components/responses/RelationInfoSaveFailedJsonResponse'
  /admin/api/atoainfo/{id}:
    put:
      operationId: updateAtoaInfo
      tags:
        - Protected
        - Join Tables Info Management
      summary: Update an existing AtoaInfo
      description: |
        Update the actor-to-actor relation info with `{id}` with provided properties.
        
        Roles accepted:
        - Admin
      security:
        - SessionCookieAuth: []
      parameters:
        - in: path
          name: id
          required: true
          description: Id of the AtoaInfo to be updated.
          schema:
            type: integer
      requestBody:
        required: true
        content:
          application/json:
            schema:
              $ref: '#/components/schemas/CreateJoinTableInfoRequest'
      responses:
        '200':
          description: OK
          content:
            text/plain:
              schema:
                type: string
                example: Updated !
        '401':
          $ref: '#/components/responses/UnauthenticatedJsonResponse'
        '403':
          $ref: '#/components/responses/UnauthorizedJsonResponse'
        '417':
          $ref: '#/components/responses/SaveFailedJsonResponse'
    delete:
      operationId: deleteAtoaInfo
      tags:
        - Protected
        - Join Tables Info Management
      summary: Delete an existing AtoaInfo
      description: |
        Delete the actor-to-actor relation info with `{id}`.
        
        Roles accepted:
        - Admin
      security:
        - SessionCookieAuth: []
      parameters:
        - in: path
          name: id
          required: true
          description: Id of the AtoaInfo to be deleted.
          schema:
            type: integer
      responses:
        '200':
          description: OK
          content:
            text/plain:
              schema:
                type: string
                example: "AtoaInfo Deleted #{id}"
        '401':
          $ref: '#/components/responses/UnauthenticatedJsonResponse'
        '403':
          $ref: '#/components/responses/UnauthorizedJsonResponse'
        '417':
          description: AtoaInfo could not be deleted.
          content:
            text/plain:
              schema:
                type: string
                example: Error deleting AtoaInfo
  /admin/api/atobinfos:
    get:
      operationId: getAtobInfos
      tags:
        - Protected
        - Join Tables Info Management
      summary: Get a paginated list of all AtobInfos
      description: |
        Returns a paginated list of all actor-to-bulletin relation information.
        
        Roles allowed:
        - Admin
        - Mod
        - DA
      security:
        - SessionCookieAuth: []
      parameters:
        - $ref: '#/components/parameters/page'
        - $ref: '#/components/parameters/per_page'
      responses:
        '200':
          description: OK
          content:
            application/json:
              schema:
                $ref: '#/components/schemas/JoinTableInfosResponse'
        '401':
          $ref: '#/components/responses/UnauthenticatedJsonResponse'
  /admin/api/atobinfo:
    post:
      operationId: createAtobInfo
      tags:
        - Protected
        - Join Tables Info Management
      summary: Create new AtobInfo
      description: |
        Create a new actor-to-bulletin relation information.
        
        Roles accepted:
        - Admin
      security:
        - SessionCookieAuth: []
      requestBody:
        required: true
        content:
          application/json:
            schema:
              $ref: '#/components/schemas/CreateJoinTableInfoRequest'
      responses:
        '200':
          $ref: '#/components/responses/ItemCreatedJsonResponse'
        '401':
          $ref: '#/components/responses/UnauthenticatedJsonResponse'
        '403':
          $ref: '#/components/responses/UnauthorizedJsonResponse'
        '417':
          $ref: '#/components/responses/RelationInfoSaveFailedJsonResponse'
  /admin/api/atobinfo/{id}:
    put:
      operationId: updateAtobInfo
      tags:
        - Protected
        - Join Tables Info Management
      summary: Update an existing AtobInfo
      description: |
        Update the actor-to-bulletin relation info with `{id}` with provided properties.
        
        Roles accepted:
        - Admin
      security:
        - SessionCookieAuth: []
      parameters:
        - in: path
          name: id
          required: true
          description: Id of the AtobInfo to be updated.
          schema:
            type: integer
      requestBody:
        required: true
        content:
          application/json:
            schema:
              $ref: '#/components/schemas/CreateJoinTableInfoRequest'
      responses:
        '200':
          description: OK
          content:
            text/plain:
              schema:
                type: string
                example: Updated !
        '401':
          $ref: '#/components/responses/UnauthenticatedJsonResponse'
        '403':
          $ref: '#/components/responses/UnauthorizedJsonResponse'
        '417':
          $ref: '#/components/responses/SaveFailedJsonResponse'
    delete:
      operationId: deleteAtobInfo
      tags:
        - Protected
        - Join Tables Info Management
      summary: Delete an existing AtobInfo
      description: |
        Delete the actor-to-bulletin relation info with `{id}`.
        
        Roles accepted:
        - Admin
      security:
        - SessionCookieAuth: []
      parameters:
        - in: path
          name: id
          required: true
          description: Id of the AtobInfo to be deleted.
          schema:
            type: integer
      responses:
        '200':
          description: OK
          content:
            text/plain:
              schema:
                type: string
                example: "AtobInfo Deleted #{id}"
        '401':
          $ref: '#/components/responses/UnauthenticatedJsonResponse'
        '403':
          $ref: '#/components/responses/UnauthorizedJsonResponse'
        '417':
          description: AtobInfo could not be deleted.
          content:
            text/plain:
              schema:
                type: string
                example: Error deleting AtobInfo
  /admin/api/btobinfos:
    get:
      operationId: getBtobInfos
      tags:
        - Protected
        - Join Tables Info Management
      summary: Get a paginated list of all BtobInfos
      description: |
        Returns a paginated list of all bulletin-to-bulletin relation information.
        
        Roles allowed:
        - Admin
        - Mod
        - DA
      security:
        - SessionCookieAuth: []
      parameters:
        - $ref: '#/components/parameters/page'
        - $ref: '#/components/parameters/per_page'
      responses:
        '200':
          description: OK
          content:
            application/json:
              schema:
                $ref: '#/components/schemas/JoinTableInfosResponse'
        '401':
          $ref: '#/components/responses/UnauthenticatedJsonResponse'
  /admin/api/btobinfo:
    post:
      operationId: createBtobInfo
      tags:
        - Protected
        - Join Tables Info Management
      summary: Create new BtobInfo
      description: |
        Create a new bulletin-to-bulletin relation information.
        
        Roles accepted:
        - Admin
      security:
        - SessionCookieAuth: []
      requestBody:
        required: true
        content:
          application/json:
            schema:
              $ref: '#/components/schemas/CreateJoinTableInfoRequest'
      responses:
        '200':
          $ref: '#/components/responses/ItemCreatedJsonResponse'
        '401':
          $ref: '#/components/responses/UnauthenticatedJsonResponse'
        '403':
          $ref: '#/components/responses/UnauthorizedJsonResponse'
        '417':
          $ref: '#/components/responses/RelationInfoSaveFailedJsonResponse'
  /admin/api/btobinfo/{id}:
    put:
      operationId: updateBtobInfo
      tags:
        - Protected
        - Join Tables Info Management
      summary: Update an existing BtobInfo
      description: |
        Update the bulletin-to-bulletin relation info with `{id}` with provided properties.
        
        Roles accepted:
        - Admin
      security:
        - SessionCookieAuth: []
      parameters:
        - in: path
          name: id
          required: true
          description: Id of the BtobInfo to be updated.
          schema:
            type: integer
      requestBody:
        required: true
        content:
          application/json:
            schema:
              $ref: '#/components/schemas/CreateJoinTableInfoRequest'
      responses:
        '200':
          description: OK
          content:
            text/plain:
              schema:
                type: string
                example: Updated !
        '401':
          $ref: '#/components/responses/UnauthenticatedJsonResponse'
        '403':
          $ref: '#/components/responses/UnauthorizedJsonResponse'
        '417':
          $ref: '#/components/responses/SaveFailedJsonResponse'
    delete:
      operationId: deleteBtobInfo
      tags:
        - Protected
        - Join Tables Info Management
      summary: Delete an existing BtobInfo
      description: |
        Delete the bulletin-to-bulletin relation info with `{id}`.
        
        Roles accepted:
        - Admin
      security:
        - SessionCookieAuth: []
      parameters:
        - in: path
          name: id
          required: true
          description: Id of the BtobInfo to be deleted.
          schema:
            type: integer
      responses:
        '200':
          description: OK
          content:
            text/plain:
              schema:
                type: string
                example: "BtobInfo Deleted #{id}"
        '401':
          $ref: '#/components/responses/UnauthenticatedJsonResponse'
        '403':
          $ref: '#/components/responses/UnauthorizedJsonResponse'
        '417':
          description: BtobInfo could not be deleted.
          content:
            text/plain:
              schema:
                type: string
                example: Error deleting BtobInfo
  /admin/api/itoainfos:
    get:
      operationId: getItoaInfos
      tags:
        - Protected
        - Join Tables Info Management
      summary: Get a paginated list of all ItoaInfos
      description: |
        Returns a paginated list of all incident-to-actor relation information.
        
        Roles allowed:
        - Admin
        - Mod
        - DA
      security:
        - SessionCookieAuth: []
      parameters:
        - $ref: '#/components/parameters/page'
        - $ref: '#/components/parameters/per_page'
      responses:
        '200':
          description: OK
          content:
            application/json:
              schema:
                $ref: '#/components/schemas/JoinTableInfosResponse'
        '401':
          $ref: '#/components/responses/UnauthenticatedJsonResponse'
  /admin/api/itoainfo:
    post:
      operationId: createItoaInfo
      tags:
        - Protected
        - Join Tables Info Management
      summary: Create new ItoaInfo
      description: |
        Create a new incident-to-actor relation information.
        
        Roles accepted:
        - Admin
      security:
        - SessionCookieAuth: []
      requestBody:
        required: true
        content:
          application/json:
            schema:
              $ref: '#/components/schemas/CreateJoinTableInfoRequest'
      responses:
        '200':
          $ref: '#/components/responses/ItemCreatedJsonResponse'
        '401':
          $ref: '#/components/responses/UnauthenticatedJsonResponse'
        '403':
          $ref: '#/components/responses/UnauthorizedJsonResponse'
        '417':
          $ref: '#/components/responses/RelationInfoSaveFailedJsonResponse'
  /admin/api/itoainfo/{id}:
    put:
      operationId: updateItoaInfo
      tags:
        - Protected
        - Join Tables Info Management
      summary: Update an existing ItoaInfo
      description: |
        Update the incident-to-actor relation info with `{id}` with provided properties.
        
        Roles accepted:
        - Admin
      security:
        - SessionCookieAuth: []
      parameters:
        - in: path
          name: id
          required: true
          description: Id of the ItoaInfo to be updated.
          schema:
            type: integer
      requestBody:
        required: true
        content:
          application/json:
            schema:
              $ref: '#/components/schemas/CreateJoinTableInfoRequest'
      responses:
        '200':
          description: OK
          content:
            text/plain:
              schema:
                type: string
                example: Updated !
        '401':
          $ref: '#/components/responses/UnauthenticatedJsonResponse'
        '403':
          $ref: '#/components/responses/UnauthorizedJsonResponse'
        '417':
          $ref: '#/components/responses/SaveFailedJsonResponse'
    delete:
      operationId: deleteItoaInfo
      tags:
        - Protected
        - Join Tables Info Management
      summary: Delete an existing ItoaInfo
      description: |
        Delete the incident-to-actor relation info with `{id}`.
        
        Roles accepted:
        - Admin
      security:
        - SessionCookieAuth: []
      parameters:
        - in: path
          name: id
          required: true
          description: Id of the ItoaInfo to be deleted.
          schema:
            type: integer
      responses:
        '200':
          description: OK
          content:
            text/plain:
              schema:
                type: string
                example: "ItoaInfo Deleted #{id}"
        '401':
          $ref: '#/components/responses/UnauthenticatedJsonResponse'
        '403':
          $ref: '#/components/responses/UnauthorizedJsonResponse'
        '417':
          description: ItoaInfo could not be deleted.
          content:
            text/plain:
              schema:
                type: string
                example: Error deleting ItoaInfo
  /admin/api/itobinfos:
    get:
      operationId: getItobInfos
      tags:
        - Protected
        - Join Tables Info Management
      summary: Get a paginated list of all ItobInfos
      description: |
        Returns a paginated list of all incident-to-bulletin relation information.
        
        Roles allowed:
        - Admin
        - Mod
        - DA
      security:
        - SessionCookieAuth: []
      parameters:
        - $ref: '#/components/parameters/page'
        - $ref: '#/components/parameters/per_page'
      responses:
        '200':
          description: OK
          content:
            application/json:
              schema:
                $ref: '#/components/schemas/JoinTableInfosResponse'
        '401':
          $ref: '#/components/responses/UnauthenticatedJsonResponse'
  /admin/api/itobinfo:
    post:
      operationId: createItobInfo
      tags:
        - Protected
        - Join Tables Info Management
      summary: Create new ItobInfo
      description: |
        Create a new incident-to-bulletin relation information.
        
        Roles accepted:
        - Admin
      security:
        - SessionCookieAuth: []
      requestBody:
        required: true
        content:
          application/json:
            schema:
              $ref: '#/components/schemas/CreateJoinTableInfoRequest'
      responses:
        '200':
          $ref: '#/components/responses/ItemCreatedJsonResponse'
        '401':
          $ref: '#/components/responses/UnauthenticatedJsonResponse'
        '403':
          $ref: '#/components/responses/UnauthorizedJsonResponse'
        '417':
          $ref: '#/components/responses/RelationInfoSaveFailedJsonResponse'
  /admin/api/itobinfo/{id}:
    put:
      operationId: updateItobInfo
      tags:
        - Protected
        - Join Tables Info Management
      summary: Update an existing ItobInfo
      description: |
        Update the incident-to-bulletin relation info with `{id}` with provided properties.
        
        Roles accepted:
        - Admin
      security:
        - SessionCookieAuth: []
      parameters:
        - in: path
          name: id
          required: true
          description: Id of the ItobInfo to be updated.
          schema:
            type: integer
      requestBody:
        required: true
        content:
          application/json:
            schema:
              $ref: '#/components/schemas/CreateJoinTableInfoRequest'
      responses:
        '200':
          description: OK
          content:
            text/plain:
              schema:
                type: string
                example: Updated !
        '401':
          $ref: '#/components/responses/UnauthenticatedJsonResponse'
        '403':
          $ref: '#/components/responses/UnauthorizedJsonResponse'
        '417':
          $ref: '#/components/responses/SaveFailedJsonResponse'
    delete:
      operationId: deleteItobInfo
      tags:
        - Protected
        - Join Tables Info Management
      summary: Delete an existing ItobInfo
      description: |
        Delete the incident-to-bulletin relation info with `{id}`.
        
        Roles accepted:
        - Admin
      security:
        - SessionCookieAuth: []
      parameters:
        - in: path
          name: id
          required: true
          description: Id of the ItobInfo to be deleted.
          schema:
            type: integer
      responses:
        '200':
          description: OK
          content:
            text/plain:
              schema:
                type: string
                example: "ItobInfo Deleted #{id}"
        '401':
          $ref: '#/components/responses/UnauthenticatedJsonResponse'
        '403':
          $ref: '#/components/responses/UnauthorizedJsonResponse'
        '417':
          description: ItobInfo could not be deleted.
          content:
            text/plain:
              schema:
                type: string
                example: Error deleting ItobInfo
  /admin/api/itoiinfos:
    get:
      operationId: getItoiInfos
      tags:
        - Protected
        - Join Tables Info Management
      summary: Get a paginated list of all ItoiInfos
      description: |
        Returns a paginated list of all incident-to-incident relation information.
        
        Roles allowed:
        - Admin
        - Mod
        - DA
      security:
        - SessionCookieAuth: []
      parameters:
        - $ref: '#/components/parameters/page'
        - $ref: '#/components/parameters/per_page'
      responses:
        '200':
          description: OK
          content:
            application/json:
              schema:
                $ref: '#/components/schemas/JoinTableInfosResponse'
        '401':
          $ref: '#/components/responses/UnauthenticatedJsonResponse'
  /admin/api/itoiinfo:
    post:
      operationId: createItoiInfo
      tags:
        - Protected
        - Join Tables Info Management
      summary: Create new ItoiInfo
      description: |
        Create a new incident-to-incident relation information.
        
        Roles accepted:
        - Admin
      security:
        - SessionCookieAuth: []
      requestBody:
        required: true
        content:
          application/json:
            schema:
              $ref: '#/components/schemas/CreateJoinTableInfoRequest'
      responses:
        '200':
          $ref: '#/components/responses/ItemCreatedJsonResponse'
        '401':
          $ref: '#/components/responses/UnauthenticatedJsonResponse'
        '403':
          $ref: '#/components/responses/UnauthorizedJsonResponse'
        '417':
          $ref: '#/components/responses/RelationInfoSaveFailedJsonResponse'
  /admin/api/itoiinfo/{id}:
    put:
      operationId: updateItoiInfo
      tags:
        - Protected
        - Join Tables Info Management
      summary: Update an existing ItoiInfo
      description: |
        Update the incident-to-incident relation info with `{id}` with provided properties.
        
        Roles accepted:
        - Admin
      security:
        - SessionCookieAuth: []
      parameters:
        - in: path
          name: id
          required: true
          description: Id of the ItoiInfo to be updated.
          schema:
            type: integer
      requestBody:
        required: true
        content:
          application/json:
            schema:
              $ref: '#/components/schemas/CreateJoinTableInfoRequest'
      responses:
        '200':
          description: OK
          content:
            text/plain:
              schema:
                type: string
                example: Updated !
        '401':
          $ref: '#/components/responses/UnauthenticatedJsonResponse'
        '403':
          $ref: '#/components/responses/UnauthorizedJsonResponse'
        '417':
          $ref: '#/components/responses/SaveFailedJsonResponse'
    delete:
      operationId: deleteItoiInfo
      tags:
        - Protected
        - Join Tables Info Management
      summary: Delete an existing ItoiInfo
      description: |
        Delete the incident-to-incident relation info with `{id}`.
        
        Roles accepted:
        - Admin
      security:
        - SessionCookieAuth: []
      parameters:
        - in: path
          name: id
          required: true
          description: Id of the ItoiInfo to be deleted.
          schema:
            type: integer
      responses:
        '200':
          description: OK
          content:
            text/plain:
              schema:
                type: string
                example: "ItoiInfo Deleted #{id}"
        '401':
          $ref: '#/components/responses/UnauthenticatedJsonResponse'
        '403':
          $ref: '#/components/responses/UnauthorizedJsonResponse'
        '417':
          description: ItoiInfo could not be deleted.
          content:
            text/plain:
              schema:
                type: string
                example: Error deleting ItoiInfo
  /admin/api/mediacategories:
    get:
      operationId: getMediaCategories
      tags:
        - Protected
        - MediaCategory Management
      summary: Get a paginated list of all MediaCategories
      description: |
        Returns a paginated list of all media categories.
        
        Roles accepted:
        - Admin
        - Mod
        - DA
      security:
        - SessionCookieAuth: []
      parameters:
        - $ref: '#/components/parameters/page'
        - $ref: '#/components/parameters/per_page'
      responses:
        '200':
          description: OK
          content:
            application/json:
              schema:
                $ref: '#/components/schemas/ComponentsResponse'
        '401':
          $ref: '#/components/responses/UnauthenticatedJsonResponse'
  /admin/api/mediacategory:
    post:
      operationId: createMediaCategory
      tags:
        - Protected
        - MediaCategory Management
      summary: Create a new MediaCategory
      description: |
        Create a new media category with the provided properties.

        Accepted roles:
        - Admin
      security:
        - SessionCookieAuth: []
      requestBody:
        required: true
        content:
          application/json:
            schema:
              $ref: '#/components/schemas/CreateComponentRequest'
      responses:
        '200':
          $ref: '#/components/responses/ItemCreatedJsonResponse'
        '401':
          $ref: '#/components/responses/UnauthenticatedJsonResponse'
        '403':
          $ref: '#/components/responses/UnauthorizedJsonResponse'
        '417':
          $ref: '#/components/responses/SaveFailedJsonResponse'
  /admin/api/mediacategory/{id}:
    put:
      operationId: updateMediaCategory
      tags:
        - Protected
        - MediaCategory Management
      summary: Update an existing MediaCategory
      description: |
        Update the media category with `{id}` with the provided properties.

        Roles accepted:
        - Admin
      
      security:
        - SessionCookieAuth: []
      parameters:
      - in: path
        required: true
        name: id
        description: Id of the MediaCategory to be updated.
        schema:
          type: integer
      requestBody:
        required: true
        content:
          application/json:
            schema:
              $ref: '#/components/schemas/CreateComponentRequest'
      responses:
        '200':
          description: OK
          content:
            text/plain:
              schema:
                type: string
                example: "Updated !"
        '401':
          $ref: '#/components/responses/UnauthenticatedJsonResponse'
        '403':
          $ref: '#/components/responses/UnauthorizedJsonResponse'
        '404':
          $ref: '#/components/responses/NotFoundJsonResponse'
        '417':
          $ref: '#/components/responses/SaveFailedJsonResponse'
    delete:
      operationId: deleteMediaCategory
      tags:
        - Protected
        - MediaCategory Management
      summary: Delete an existing MediaCategory
      description: |
        Delete the media category with `{id}`.

        Roles accepted:
        - Admin
      security:
        - SessionCookieAuth: []
      parameters:
      - in: path
        required: true
        name: id
        description: Id of the MediaCategory to be deleted.
        schema:
          type: integer
      responses:
        '200':
          description: OK
          content:
            text/plain:
              schema:
                type: string
                example: "MediaCategory Deleted #{id}"
        '401':
          $ref: '#/components/responses/UnauthenticatedJsonResponse'
        '403':
          $ref: '#/components/responses/UnauthorizedJsonResponse'
        '417':
          description: Could not delete media category.
          content:
            text/plain:
              schema:
                type: string
                example: "Error deleting media category"
  /admin/api/geolocationtypes:
    get:
      operationId: getGeoLocationTypes
      tags:
        - Protected
        - GeoLocationType Management
      summary: Get a paginated list of all GeoLocationTypes
      description: |
        Returns a paginated list of all geo location types.
        
        Roles accepted:
        - Admin
        - Mod
        - DA
      security:
        - SessionCookieAuth: []
      parameters:
        - $ref: '#/components/parameters/page'
        - $ref: '#/components/parameters/per_page'
      responses:
        '200':
          description: OK
          content:
            application/json:
              schema:
                $ref: '#/components/schemas/ComponentsResponse'
        '401':
          $ref: '#/components/responses/UnauthenticatedJsonResponse'
  /admin/api/geolocationtype:
    post:
      operationId: createGeoLocationType
      tags:
        - Protected
        - GeoLocationType Management
      summary: Create a new GeoLocationType
      description: |
        Create a new geo location type with the provided properties.

        Accepted roles:
        - Admin
      security:
        - SessionCookieAuth: []
      requestBody:
        required: true
        content:
          application/json:
            schema:
              $ref: '#/components/schemas/CreateComponentRequest'
      responses:
        '200':
          $ref: '#/components/responses/ItemCreatedJsonResponse'
        '401':
          $ref: '#/components/responses/UnauthenticatedJsonResponse'
        '403':
          $ref: '#/components/responses/UnauthorizedJsonResponse'
        '417':
          $ref: '#/components/responses/SaveFailedJsonResponse'
  /admin/api/geolocationtype/{id}:
    put:
      operationId: updateGeoLocationType
      tags:
        - Protected
        - GeoLocationType Management
      summary: Update an existing GeoLocationType
      description: |
        Update the geo location type with `{id}` with the provided properties.

        Roles accepted:
        - Admin
      
      security:
        - SessionCookieAuth: []
      parameters:
      - in: path
        required: true
        name: id
        description: Id of the GeoLocationType to be updated.
        schema:
          type: integer
      requestBody:
        required: true
        content:
          application/json:
            schema:
              $ref: '#/components/schemas/CreateComponentRequest'
      responses:
        '200':
          description: OK
          content:
            text/plain:
              schema:
                type: string
                example: "Updated !"
        '401':
          $ref: '#/components/responses/UnauthenticatedJsonResponse'
        '403':
          $ref: '#/components/responses/UnauthorizedJsonResponse'
        '404':
          $ref: '#/components/responses/NotFoundJsonResponse'
        '417':
          $ref: '#/components/responses/SaveFailedJsonResponse'
    delete:
      operationId: deleteGeoLocationType
      tags:
        - Protected
        - GeoLocationType Management
      summary: Delete an existing GeoLocationType
      description: |
        Delete the geo location type with `{id}`.

        Roles accepted:
        - Admin
      security:
        - SessionCookieAuth: []
      parameters:
      - in: path
        required: true
        name: id
        description: Id of the GeoLocationType to be deleted.
        schema:
          type: integer
      responses:
        '200':
          description: OK
          content:
            text/plain:
              schema:
                type: string
                example: "GeoLocationType Deleted #{id}"
        '401':
          $ref: '#/components/responses/UnauthenticatedJsonResponse'
        '403':
          $ref: '#/components/responses/UnauthorizedJsonResponse'
        '417':
          description: Could not delete geo location type.
          content:
            text/plain:
              schema:
                type: string
                example: "Error deleting geo location type"
  /admin/api/bulletins:
    get:
      operationId: getBulletins
      tags:
        - Protected
        - Bulletin Management
      summary: Get a paginated list of all Bulletins
      description: |
        Returns a paginated list of all bulletins.
        
        Roles accepted:
        - Admin
        - Mod
        - DA
      security:
        - SessionCookieAuth: []
      parameters:
        - $ref: '#/components/parameters/page'
        - $ref: '#/components/parameters/per_page'
        - in: query
          name: mode
          required: false
          description: JSON encoding type. 1 for min, 2 for compact, 3 for normal (no-relation), other for normal with relations.
          schema:
            type: integer
            default: 1
      responses:
        '200':
          description: OK
          content:
            application/json:
              schema:
                $ref: '#/components/schemas/BulletinsResponse'
        '401':
          $ref: '#/components/responses/UnauthenticatedJsonResponse'
    post:
      operationId: getBulletinsQuery
      tags:
        - Protected
        - Bulletin Management
      summary: Get a paginated list of all Bulletins with optional advanced search
      description: |
        Returns a paginated list of all bulletins, (optionally) satisfying search queries.
        
        Roles accepted:
        - Admin
        - Mod
        - DA
      security:
        - SessionCookieAuth: []
      parameters:
        - $ref: '#/components/parameters/page'
        - $ref: '#/components/parameters/per_page'
        - in: query
          name: mode
          description: JSON encoding type. 1 for min, 2 for compact, 3 for normal (no-relation), other for normal with relations.
          required: false
          schema:
            type: integer
            default: 1
      requestBody:
        required: false
        description: Search query object.
        content:
          application/json:
            schema:
              type: object
              properties:
                q:
                  type: array
                  items: 
                    $ref: '#/components/schemas/QueryBulletinObject'
      responses:
        '200':
          description: OK
          content:
            application/json:
              schema:
                $ref: '#/components/schemas/BulletinsResponse'
        '401':
          $ref: '#/components/responses/UnauthenticatedJsonResponse'
  /admin/api/bulletin:
    post:
      operationId: createBulletin
      tags:
        - Protected
        - Bulletin Management
      summary: Create a new Bulletin
      description: |
        Create a new bulletin with the provided properties.

        Accepted roles:
        - Admin
        - DA
      security:
        - SessionCookieAuth: []
      requestBody:
        required: true
        content:
          application/json:
            schema:
              $ref: '#/components/schemas/CreateBulletinRequest'
      parameters:
      - in: query
        name: mode
        required: false
        description: JSON encoding type. 1 for min, 2 for compact, 3 for normal (no-relation), other for normal with relations.
        schema:
          type: integer
      responses:
        '201':
          description: OK
          content:
            application/json:
              schema:
                $ref: '#/components/schemas/BulletinCreateResponse'
        '417':
          $ref: '#/components/schemas/BaseItemCreateResponse'
        '401':
          $ref: '#/components/responses/UnauthenticatedJsonResponse'
        '403':
          $ref: '#/components/responses/UnauthorizedJsonResponse'
        '500':
          $ref: '#/components/responses/InternalServerJsonError'
  /admin/api/bulletin/{id}:
    get:
      operationId: getBulletin
      tags:
        - Protected
        - Bulletin Management
      summary: Get a Bulletin by ID
      description: |
        Get the bulletin with `{id}`.

        Roles accepted:
        - Admin
        - Mod
        - DA
      security:
        - SessionCookieAuth: []
      parameters:
      - in: path
        required: true
        name: id
        description: Id of the Bulletin to be retrieved.
        schema:
          type: integer
      - in: query
        name: mode
        required: false
        description: JSON encoding type. 1 for min, 2 for compact, 3 for normal (no-relation), other for normal with relations.
        schema:
          type: integer
      responses:
        '200':
          description: OK
          content:
            application/json:
              schema:
                $ref: '#/components/schemas/BulletinItem'
        '401':
          $ref: '#/components/responses/UnauthenticatedJsonResponse'
        '403':
          $ref: '#/components/responses/UnauthorizedJsonResponse'
        '404':
          $ref: '#/components/responses/NotFoundJsonResponse'
    put:
      operationId: updateBulletin
      tags:
        - Protected
        - Bulletin Management
      summary: Update an existing Bulletin
      description: |
        Update the bulletin with `{id}` with the provided properties.

        Roles accepted:
        - Admin
        - DA (with access permission)
      security:
        - SessionCookieAuth: []
      parameters:
      - in: path
        required: true
        name: id
        description: Id of the Bulletin to be updated.
        schema:
          type: integer
      requestBody:
        required: true
        content:
          application/json:
            schema:
              $ref: '#/components/schemas/CreateBulletinRequest'
      responses:
        '200':
          description: OK
          content:
            text/plain:
              schema:
                type: string
                example: "Saved Bulletin #{id}"
        '401':
          $ref: '#/components/responses/UnauthenticatedJsonResponse'
        '403':
          $ref: '#/components/responses/UnauthorizedJsonResponse'
        '404':
          $ref: '#/components/responses/NotFoundJsonResponse'
  /admin/api/bulletin/review/{id}:
    put:
      operationId: reviewBulletin
      tags:
        - Protected
        - Bulletin Management
      summary: Update the review of an existing Bulletin
      description: |
        Update review of the bulletin with `{id}`.

        Roles accepted:
        - Admin
        - DA (with access permission)
      security:
        - SessionCookieAuth: []
      parameters:
      - in: path
        required: true
        name: id
        description: Id of the Bulletin to be reviewed.
        schema:
          type: integer
      requestBody:
        required: true
        content:
          application/json:
            schema:
              allOf:
                - $ref: '#/components/schemas/ItemWrapper'
                - properties:
                    item:
                      type: object
                      properties:
                        review:
                          type: string
                          description: Review text
                        review_action:
                          type: string
                          description: Review action
                        revTags:
                          type: array
                          items:
                            type: string
                          description: Review tags
      responses:
        '200':
          description: OK
          content:
            text/plain:
              schema:
                type: string
                example: "Bulletin review updated #{id}"
        '401':
          $ref: '#/components/responses/UnauthenticatedJsonResponse'
        '403':
          $ref: '#/components/responses/UnauthorizedJsonResponse'
        '404':
          $ref: '#/components/responses/NotFoundJsonResponse'
        '417':
          $ref: '#/components/responses/SaveFailedJsonResponse'
  /admin/api/bulletin/bulk:
    put:
      operationId: bulkUpdateBulletins
      tags:
        - Protected
        - Bulletin Management
        - Bulk Operations
      summary: Bulk update existing Bulletins
      description: |
        Bulk update the bulletins with the provided properties.

        Roles accepted:
        - Admin
        - Mod
      security:
        - SessionCookieAuth: []
      requestBody:
        required: true
        content:
          application/json:
            schema:
              type: object
              properties:
                ids:
                  type: array
                  items:
                    type: integer
                  description: Bulletin IDs to be updated
                bulk:
                  type: object
                  allOf:
                    - $ref: '#/components/schemas/GenericBulk'
                    - properties:
                        tags:
                          type: array
                          items:
                            type: integer
                        tagsReplace:
                          type: boolean
      responses:
        '200':
          description: OK
          content:
            text/plain:
              schema:
                type: string
                example: "Bulk update queued successfully"
        '401':
          $ref: '#/components/responses/UnauthenticatedJsonResponse'
        '403':
          $ref: '#/components/responses/UnauthorizedJsonResponse'
        '417':
          description: Bulk update failed.
          content:
            text/plain:
              schema:
                type: string
                example: "No items selected, or nothing to update"
  /admin/api/bulletin/relations/{id}:
    get:
      operationId: getBulletinRelations
      tags:
        - Protected
        - Bulletin Management
      summary: Get relations of a Bulletin
      description: |
        Get the relations of the bulletin with `{id}`.

        Roles accepted:
        - Admin
        - Mod
        - DA
      security:
        - SessionCookieAuth: []
      parameters:
      - in: path
        required: true
        name: id
        description: Id of the Bulletin to get relations.
        schema:
          type: integer
      - in: query
        required: true
        name: cls
        description: Class of the relation
        schema:
          type: string
          enum:
            - actor
            - bulletin
            - incident
      - $ref: '#/components/parameters/page'
      - $ref: '#/components/parameters/per_page'

      responses:
        '200':
          description: OK
          content:
            application/json:
              schema:
                type: object
                properties:
                  items:
                    type: array
                    items:
                      oneOf:
                        - $ref: '#/components/schemas/BtobEx'
                        - $ref: '#/components/schemas/AtobItem'
                        - $ref: '#/components/schemas/ItobItem'
                  more:
                    type: boolean
                    description: True if there are more items to load, false otherwise.
        '401':
          $ref: '#/components/responses/UnauthenticatedJsonResponse'
        '403':
          $ref: '#/components/responses/UnauthorizedJsonResponse'
        '404':
          $ref: '#/components/responses/NotFoundJsonResponse'
  /admin/api/bulletin/assign/{id}:
    put:
      operationId: selfAssignBulletin
      tags:
        - Protected
        - Bulletin Management
        - Self-Assign Endpoints
      summary: Assign a Bulletin to current user
      description: |
        Assign the bulletin with `{id}` to the current user.

        Roles accepted:
        - Admin
        - DA (with self-assign permission)
      security:
        - SessionCookieAuth: []
      parameters:
      - in: path
        required: true
        name: id
        description: Id of the Bulletin to be assigned.
        schema:
          type: integer
      requestBody:
        required: true
        content:
          application/json:
            schema:
              type: object
              properties:
                bulletin:
                  type: object
                  required:
                    - comments
                  properties:
                    comments:
                      type: string
                    tags:
                      type: array
                      items:
                        type: string
      responses:
        '200':
          description: OK
          content:
            text/plain:
              schema:
                type: string
                example: "Saved Bulletin #{id}"
        '401':
          $ref: '#/components/responses/UnauthenticatedJsonResponse'
        '403':
          $ref: '#/components/responses/UnauthorizedJsonResponse'
        '404':
          $ref: '#/components/responses/NotFoundJsonResponse'
  /admin/api/bulletin/web:
    post:
      operationId: importBulletinFromWeb
      tags:
        - Protected
        - Bulletin Management
      summary: Import a bulletin from a web URL
      description: |
        Import a bulletin from a web URL from an allowed domain.
        Roles accepted:
        - Admin
        - DA
      security:
        - SessionCookieAuth: []
      requestBody:
        required: true
        content:
          application/json:
            schema:
              type: object
              properties:
                url:
                  type: string
                  description: URL of the bulletin to import
      responses:
        '202':
          description: OK
          content:
            application/json:
              schema:
                type: object
                properties:
                  batch_id:
                    type: string
                    description: Batch ID of the import
        '401':
          $ref: '#/components/responses/UnauthenticatedJsonResponse'
        '403':
          $ref: '#/components/responses/UnauthorizedJsonResponse'
        '409':
          description: Conflict. Media already exists.
          content:
            application/json:
              schema:
                type: object
                properties:
                  error:
                    type: string
                    description: Error message
                  message:
                    type: string
                    description: Error message
                  bulletin_id:
                    type: integer
                    description: ID of the bulletin that already exists
  /admin/api/actor/assign/{id}:
    put:
      operationId: selfAssignActor
      tags:
        - Protected
        - Actor Management
        - Self-Assign Endpoints
      summary: Assign an Actor to current user
      description: |
        Assign the actor with `{id}` to the current user.

        Roles accepted:
        - Admin
        - DA (with self-assign permission)
      security:
        - SessionCookieAuth: []
      parameters:
      - in: path
        required: true
        name: id
        description: Id of the Actor to be assigned.
        schema:
          type: integer
      requestBody:
        required: true
        content:
          application/json:
            schema:
              type: object
              properties:
                actor:
                  type: object
                  required:
                    - comments
                  properties:
                    comments:
                      type: string
      responses:
        '200':
          description: OK
          content:
            text/plain:
              schema:
                type: string
                example: "Saved Actor #{id}"
        '401':
          $ref: '#/components/responses/UnauthenticatedJsonResponse'
        '403':
          $ref: '#/components/responses/UnauthorizedJsonResponse'
        '404':
          $ref: '#/components/responses/NotFoundJsonResponse'
  /admin/api/incident/assign/{id}:
    put:
      operationId: selfAssignIncident
      tags:
        - Protected
        - Incident Management
        - Self-Assign Endpoints
      summary: Assign an Incident to current user
      description: |
        Assign the incident with `{id}` to the current user.

        Roles accepted:
        - Admin
        - DA (with self-assign permission)
      security:
        - SessionCookieAuth: []
      parameters:
      - in: path
        required: true
        name: id
        description: Id of the Incident to be assigned.
        schema:
          type: integer
      requestBody:
        required: true
        content:
          application/json:
            schema:
              type: object
              properties:
                incident:
                  type: object
                  required:
                    - comments
                  properties:
                    comments:
                      type: string
      responses:
        '200':
          description: OK
          content:
            text/plain:
              schema:
                type: string
                example: "Saved Incident #{id}"
        '401':
          $ref: '#/components/responses/UnauthenticatedJsonResponse'
        '403':
          $ref: '#/components/responses/UnauthorizedJsonResponse'
        '404':
          $ref: '#/components/responses/NotFoundJsonResponse'
  /admin/api/media/chunk:
    post:
      operationId: chunkUploadMedia
      tags:
        - Protected
        - Special Media Endpoints
      summary: Upload a chunked media file
      description: |
        Upload a chunked media file.

        Roles accepted:
        - Admin
        - DA
      security:
        - SessionCookieAuth: []
      requestBody:
        required: true
        content:
          multipart/form-data:
            schema:
              type: object
              properties:
                file:
                  type: string
                  format: binary
                  description: The file part of the multipart upload.
                dzuuid:
                  type: string
                  description: Unique identifier for the chunked upload session.
                dzchunkindex:
                  type: integer
                  format: int32
                  description: The index of the current chunk being uploaded.
                dztotalchunkcount:
                  type: integer
                  format: int32
                  description: The total number of chunks for the file.
                dztotalfilesize:
                  type: integer
                  format: int64
                  description: The total size of the file being uploaded in bytes.
              required:
                - file
      responses:
        '200':
          description: Success. File Saved or Chunk upload successful.
          content:
            application/json:
              schema:
                type: object
                properties:
                  etag:
                    type: string
                    description: ETag hash of the uploaded file.
                  filename:
                    type: string
                    description: The name of the file saved on the server.
        '400':
          description: Bad Request. Not all required fields supplied or values provided were not in expected format.
        '415':
          description: Unsupported Media Type. This file type is not allowed.
        '425':
          description: Invalid Request. Issues with chunk index or dzuuid validation.
        '409':
          description: Conflict. Error, file already exists.
        '401':
          $ref: '#/components/responses/UnauthenticatedJsonResponse'
        '403':
          $ref: '#/components/responses/UnauthorizedJsonResponse'
  /admin/api/media/upload:
    post:
      operationId: uploadMedia
      tags:
        - Protected
        - Special Media Endpoints
      summary: Upload a media file
      description: |
        Upload a media file.

        Roles accepted:
        - Admin
        - DA
      security:
        - SessionCookieAuth: []
      requestBody:
        required: true
        content:
          multipart/form-data:
            schema:
              type: object
              properties:
                file:
                  type: string
                  format: binary
                  description: The file part of the multipart upload.
              required:
                - file
      responses:
        '200':
          description: Success. File Saved.
          content:
            application/json:
              schema:
                type: object
                properties:
                  etag:
                    type: string
                    description: ETag hash of the uploaded file.
                  filename:
                    type: string
                    description: The name of the file saved on the server.
        '409':
          description: Conflict. Error, file already exists.
          content:
            text/plain:
              schema:
                type: string
                example: "Error: File already exists"
        '417':
          description: Error. File could not be saved.
          content:
            text/plain:
              schema:
                type: string
                example: "Invalid request params"
        '401':
          $ref: '#/components/responses/UnauthenticatedJsonResponse'
        '403':
          $ref: '#/components/responses/UnauthorizedJsonResponse'
  /admin/api/media/{filename}:
    get:
      operationId: getMediaLink
      tags:
        - Protected
        - Special Media Endpoints
      summary: Get a signed link to a media file
      description: |
        Get a signed link to the media file with `{filename}`.

        Roles accepted:
        - Admin
        - Mod
        - DA
      parameters:
      - in: path
        required: true
        name: filename
        description: Name of the media file to get a signed link for.
        schema:
          type: string
      security:
        - SessionCookieAuth: []
      responses:
        '200':
          description: OK. Returns a signed URL for accessing the media file or the local file path.
          content:
            text/plain:
              schema:
                type: string
                format: url
                example: "https://example.com/media/filename"
        '401':
          $ref: '#/components/responses/UnauthenticatedJsonResponse'
        '403':
          description: Forbidden. Access to the media file is restricted or not allowed.
          content:
            text/plain:
              schema:
                type: string
                example: "Restricted Access"
        '404':
          description: Not Found. The specified media file does not exist.
          content:
            text/plain:
              schema:
                type: string
                example: "File not found"
        '425':
          description: Too Early. Request for the media file is invalid or not allowed at this time.
          content:
            text/plain:
              schema:
                type: string
                example: "Invalid Request"
        '500':
          description: Internal Server Error. A server error occurred while processing the request.
          content:
            text/plain:
              schema:
                type: string
                example: "Internal server error occurred"
  /admin/api/serve/{filename}:
    get:
      operationId: serveMedia
      tags:
        - Protected
        - Special Media Endpoints
      summary: Serve a media file from local storage
      description: |
        Serve the media file with `{filename}` from local storage.

        Roles accepted:
        - Admin
        - Mod
        - DA
      parameters:
      - in: path
        required: true
        name: filename
        description: Name of the media file to serve.
        schema:
          type: string
      security:
        - SessionCookieAuth: []
      responses:
        '200':
          description: OK. Returns the media file.
          content:
            application/octet-stream:
              schema:
                type: string
                format: binary
        '401':
          $ref: '#/components/responses/UnauthenticatedJsonResponse'
        '403':
          description: Forbidden. Access to the media file is restricted or not allowed.
          content:
            text/plain:
              schema:
                type: string
                example: "Restricted Access"
  /admin/api/inline/upload:
    post:
      operationId: uploadMediaInline
      tags:
        - Protected
        - Special Media Endpoints
      summary: Upload a media file inline
      description: |
        Upload a media file inline.

        Roles accepted:
        - Admin
        - Mod
        - DA
      security:
        - SessionCookieAuth: []
      requestBody:
        required: true
        content:
          multipart/form-data:
            schema:
              type: object
              properties:
                file:
                  type: string
                  format: binary
                  description: The file part of the multipart upload.
              required:
                - file
      responses:
        '200':
          description: Success. File Saved.
          content:
            application/json:
              schema:
                type: object
                properties:
                  location:
                    type: string
                    description: The name and path of the file saved on the server.
        '417':
          description: Error. File could not be saved.
          content:
            text/plain:
              schema:
                type: string
                example: "Request Failed"
        '401':
          $ref: '#/components/responses/UnauthenticatedJsonResponse'
        '403':
          $ref: '#/components/responses/UnauthorizedJsonResponse'
  /admin/api/serve/inline/{filename}:
    get:
      operationId: serveMediaInline
      tags:
        - Protected
        - Special Media Endpoints
      summary: Serve a media file inline
      description: |
        Serve the media file with `{filename}` inline.

        Roles accepted:
        - Admin
        - Mod
        - DA
      parameters:
      - in: path
        required: true
        name: filename
        description: Name of the media file to serve inline.
        schema:
          type: string
      security:
        - SessionCookieAuth: []
      responses:
        '200':
          description: OK. Returns the media file inline.
          content:
            application/octet-stream:
              schema:
                type: string
                format: binary
        '401':
          $ref: '#/components/responses/UnauthenticatedJsonResponse'
  /admin/api/media/{id}:
    put:
      operationId: updateMedia
      tags:
        - Protected
        - Media Management
      summary: Update an existing Media
      description: |
        Update the media with `{id}` with the provided properties.

        Roles accepted:
        - Admin
        - DA
      security:
        - SessionCookieAuth: []
      parameters:
      - in: path
        required: true
        name: id
        description: Id of the Media to be updated.
        schema:
          type: integer
      requestBody:
        required: true
        content:
          application/json:
            schema:
              allOf:
                - $ref: '#/components/schemas/ItemWrapper'
                - properties:
                    item:
                      $ref: '#/components/schemas/NewMedia'
      responses:
        '200':
          description: OK
          content:
            text/plain:
              schema:
                type: string
                example: "Saved!"
        '401':
          $ref: '#/components/responses/UnauthenticatedJsonResponse'
        '403':
          $ref: '#/components/responses/UnauthorizedJsonResponse'
        '404':
          $ref: '#/components/responses/NotFoundJsonResponse'
  /admin/api/actors:
    get:
      operationId: getActors
      tags:
        - Protected
        - Actor Management
      summary: Get a paginated list of all Actors
      description: |
        Returns a paginated list of all actors.
        
        Roles accepted:
        - Admin
        - Mod
        - DA
      security:
        - SessionCookieAuth: []
      parameters:
        - $ref: '#/components/parameters/page'
        - $ref: '#/components/parameters/per_page'
      responses:
        '200':
          description: OK
          content:
            application/json:
              schema:
                $ref: '#/components/schemas/ActorsResponse'
        '401':
          $ref: '#/components/responses/UnauthenticatedJsonResponse'
    post:
      operationId: getActorsQuery
      tags:
        - Protected
        - Actor Management
      summary: Get a paginated list of all Actors with optional advanced search
      description: |
        Returns a paginated list of all actors, (optionally) satisfying search queries.
        
        Roles accepted:
        - Admin
        - Mod
        - DA
      security:
        - SessionCookieAuth: []
      parameters:
        - $ref: '#/components/parameters/page'
        - $ref: '#/components/parameters/per_page'
      requestBody:
        required: false
        description: Search query object.
        content:
          application/json:
            schema:
              type: object
              properties:
                q:
                  type: array
                  items:
                    $ref: '#/components/schemas/QueryActorObject'              
      responses:
        '200':
          description: OK
          content:
            application/json:
              schema:
                $ref: '#/components/schemas/ActorsResponse'
        '401':
          $ref: '#/components/responses/UnauthenticatedJsonResponse'
  /admin/api/actor:
    post:
      operationId: createActor
      tags:
        - Protected
        - Actor Management
      summary: Create a new Actor
      description: |
        Create a new actor with the provided properties.

        Accepted roles:
        - Admin
        - DA
      security:
        - SessionCookieAuth: []
      requestBody:
        required: true
        content:
          application/json:
            schema:
              $ref: '#/components/schemas/CreateActorRequest'
      parameters:
      - in: query
        name: mode
        required: false
        description: JSON encoding type. 1 for min, 2 for compact, 3 for normal (no-relation), other for normal with relations.
        schema:
          type: integer
      responses:
        '201':
          description: OK
          content:
            application/json:
              schema:
                $ref: '#/components/schemas/ActorCreateResponse'
        '417':
          $ref: '#/components/schemas/BaseItemCreateResponse'
        '401':
          $ref: '#/components/responses/UnauthenticatedJsonResponse'
        '403':
          $ref: '#/components/responses/UnauthorizedJsonResponse'

  /admin/api/actor/{id}:
    get:
      operationId: getActor
      tags:
        - Protected
        - Actor Management
      summary: Get an Actor by ID
      description: |
        Get the actor with `{id}`.

        Roles accepted:
        - Admin
        - Mod
        - DA
      security:
        - SessionCookieAuth: []
      parameters:
      - in: path
        required: true
        name: id
        description: Id of the Actor to be retrieved.
        schema:
          type: integer
      - in: query
        name: mode
        required: false
        description: JSON encoding type. 1 for min, 2 for compact, 3 for normal (no-relation), other for normal with relations.
        schema:
          type: integer
      responses:
        '200':
          description: OK
          content:
            application/json:
              schema:
                $ref: '#/components/schemas/ActorItem'
        '401':
          $ref: '#/components/responses/UnauthenticatedJsonResponse'
        '403':
          $ref: '#/components/responses/UnauthorizedJsonResponse'
        '404':
          $ref: '#/components/responses/NotFoundJsonResponse'
    put:
      operationId: updateActor
      tags:
        - Protected
        - Actor Management
      summary: Update an existing Actor
      description: |
        Update the actor with `{id}` with the provided properties.

        Roles accepted:
        - Admin
        - DA (with access permission)
      security:
        - SessionCookieAuth: []
      parameters:
      - in: path
        required: true
        name: id
        description: Id of the Actor to be updated.
        schema:
          type: integer
      requestBody:
        required: true
        content:
          application/json:
            schema:
              $ref: '#/components/schemas/CreateActorRequest'
      responses:
        '200':
          description: OK
          content:
            text/plain:
              schema:
                type: string
                example: "Saved Actor #{id}"
        '401':
          $ref: '#/components/responses/UnauthenticatedJsonResponse'
        '403':
          $ref: '#/components/responses/UnauthorizedJsonResponse'
        '404':
          $ref: '#/components/responses/NotFoundJsonResponse'
        '417':
          $ref: '#/components/responses/SaveFailedJsonResponse'
  /admin/api/actor/review/{id}:
    put:
      operationId: reviewActor
      tags:
        - Protected
        - Actor Management
      summary: Update the review of an existing Actor
      description: |
        Update review of the actor with `{id}`.

        Roles accepted:
        - Admin
        - DA (with access permission)
      security:
        - SessionCookieAuth: []
      parameters:
      - in: path
        required: true
        name: id
        description: Id of the Actor to be reviewed.
        schema:
          type: integer
      requestBody:
        required: true
        content:
          application/json:
            schema:
              allOf:
                - $ref: '#/components/schemas/ItemWrapper'
                - properties:
                    item:
                      type: object
                      properties:
                        review:
                          type: string
                          description: Review text
                        review_action:
                          type: string
                          description: Review action
      responses:
        '200':
          description: OK
          content:
            text/plain:
              schema:
                type: string
                example: "Actor review updated #{id}"
        '401':
          $ref: '#/components/responses/UnauthenticatedJsonResponse'
        '403':
          $ref: '#/components/responses/UnauthorizedJsonResponse'
        '404':
          $ref: '#/components/responses/NotFoundJsonResponse'
        '417':
          $ref: '#/components/responses/SaveFailedJsonResponse'
  /admin/api/actor/bulk:
    put:
      operationId: bulkUpdateActors
      tags:
        - Protected
        - Actor Management
        - Bulk Operations
      summary: Bulk update existing Actors
      description: |
        Bulk update the actors with the provided properties.

        Roles accepted:
        - Admin
        - Mod
      security:
        - SessionCookieAuth: []
      requestBody:
        required: true
        content:
          application/json:
            schema:
              type: object
              properties:
                ids:
                  type: array
                  items:
                    type: integer
                  description: Actor IDs to be updated
                bulk:
                  $ref: '#/components/schemas/ActorBulk'
      responses:
        '200':
          description: OK
          content:
            text/plain:
              schema:
                type: string
                example: "Bulk update queued successfully"
        '401':
          $ref: '#/components/responses/UnauthenticatedJsonResponse'
        '403':
          $ref: '#/components/responses/UnauthorizedJsonResponse'
        '417':
          description: Bulk update failed.
          content:
            text/plain:
              schema:
                type: string
                example: "No items selected, or nothing to update"
  /admin/api/{actor_id}/profiles:
    get:
      operationId: getActorProfiles
      tags:
        - Protected
        - Actor Management
      summary: Get a list of all Profiles of an Actor
      description: |
        Returns a list of all profiles of an actor.
        
        Roles accepted:
        - Admin
        - Mod
        - DA
      security:
        - SessionCookieAuth: []
      parameters:
        - in: path
          required: true
          name: actor_id
          description: Id of the Actor to get profiles.
          schema:
            type: integer
      responses:
        '200':
          description: OK
          content:
            application/json:
              schema:
                type: array
                items:
                  $ref: '#/components/schemas/ActorProfileItem'
        '401':
          $ref: '#/components/responses/UnauthenticatedJsonResponse'
  /admin/api/actor/relations/{id}:
    get:
      operationId: getActorRelations
      tags:
        - Protected
        - Actor Management
      summary: Get relations of an Actor
      description: |
        Get the relations of the actor with `{id}`.

        Roles accepted:
        - Admin
        - Mod
        - DA
      security:
        - SessionCookieAuth: []
      parameters:
      - in: path
        required: true
        name: id
        description: Id of the Actor to get relations.
        schema:
          type: integer
      - in: query
        required: true
        name: cls
        description: Class of the relation
        schema:
          type: string
          enum:
            - actor
            - bulletin
            - incident
      - $ref: '#/components/parameters/page'
      - $ref: '#/components/parameters/per_page'

      responses:
        '200':
          description: OK
          content:
            application/json:
              schema:
                type: object
                properties:
                  items:
                    type: array
                    items:
                      oneOf:
                        - $ref: '#/components/schemas/AtoaEx'
                        - $ref: '#/components/schemas/AtobItem'
                        - $ref: '#/components/schemas/ItoaItem'
                  more:
                    type: boolean
                    description: True if there are more items to load, false otherwise.
        '401':
          $ref: '#/components/responses/UnauthenticatedJsonResponse'
        '403':
          $ref: '#/components/responses/UnauthorizedJsonResponse'
        '404':
          $ref: '#/components/responses/NotFoundJsonResponse'
  /admin/api/actormp/{id}:
    get:
      operationId: getActorMp
      tags:
        - Protected
        - Actor Management
      summary: Get missing person data for an Actor profile
      description: |
        Get the missing person data for the actor profile with `{id}`.

        Roles accepted:
        - Admin
        - Mod
        - DA
      security:
        - SessionCookieAuth: []
      parameters:
      - in: path
        required: true
        name: id
        description: Id of the Actor Profile to get missing person data.
        schema:
          type: integer
      responses:
        '200':
          description: OK
          content:
            application/json:
              schema:
                  $ref: '#/components/schemas/MissingPerson'
        '401':
          $ref: '#/components/responses/UnauthenticatedJsonResponse'
        '403':
          $ref: '#/components/responses/UnauthorizedJsonResponse'
        '404':
          $ref: '#/components/responses/NotFoundJsonResponse'
  /admin/api/bulletinhistory/{bulletinid}:
    get:
      operationId: getBulletinHistory
      tags:
        - Protected
        - Bulletin Management
        - History Helpers
      summary: Get the revision history of a Bulletin
      description: |
        Get the revision history of the bulletin with `{bulletinid}`.

        Roles accepted:
        - Admin
        - Mod
        - DA
      security:
        - SessionCookieAuth: []
      parameters:
      - in: path
        required: true
        name: bulletinid
        description: Id of the Bulletin to get revision history.
        schema:
          type: integer
      responses:
        '200':
          description: OK
          content:
            application/json:
              schema:
                type: object
                properties:
                  items:
                    type: array
                    items:
                      $ref: '#/components/schemas/HistoryItem'
        '401':
          $ref: '#/components/responses/UnauthenticatedJsonResponse'
        '403':
          $ref: '#/components/responses/UnauthorizedJsonResponse'
        '500':
          $ref: '#/components/responses/InternalServerJsonError'
  /admin/api/actorhistory/{actorid}:
    get:
      operationId: getActorHistory
      tags:
        - Protected
        - Actor Management
        - History Helpers
      summary: Get the revision history of an Actor
      description: |
        Get the revision history of the actor with `{actorid}`.

        Roles accepted:
        - Admin
        - Mod
        - DA
      security:
        - SessionCookieAuth: []
      parameters:
      - in: path
        required: true
        name: actorid
        description: Id of the Actor to get revision history.
        schema:
          type: integer
      responses:
        '200':
          description: OK
          content:
            application/json:
              schema:
                type: object
                properties:
                  items:
                    type: array
                    items:
                      $ref: '#/components/schemas/HistoryItem'
        '401':
          $ref: '#/components/responses/UnauthenticatedJsonResponse'
        '403':
          $ref: '#/components/responses/UnauthorizedJsonResponse'
        '500':
          $ref: '#/components/responses/InternalServerJsonError'
  /admin/api/incidenthistory/{incidentid}:
    get:
      operationId: getIncidentHistory
      tags:
        - Protected
        - Incident Management
        - History Helpers
      summary: Get the revision history of an Incident
      description: |
        Get the revision history of the incident with `{incidentid}`.

        Roles accepted:
        - Admin
        - Mod
        - DA
      security:
        - SessionCookieAuth: []
      parameters:
      - in: path
        required: true
        name: incidentid
        description: Id of the Incident to get revision history.
        schema:
          type: integer
      responses:
        '200':
          description: OK
          content:
            application/json:
              schema:
                type: object
                properties:
                  items:
                    type: array
                    items:
                      $ref: '#/components/schemas/HistoryItem'
        '401':
          $ref: '#/components/responses/UnauthenticatedJsonResponse'
        '403':
          $ref: '#/components/responses/UnauthorizedJsonResponse'
        '500':
          $ref: '#/components/responses/InternalServerJsonError'
  /admin/api/locationhistory/{locationid}:
    get:
      operationId: getLocationHistory
      tags:
        - Protected
        - Location Management
        - History Helpers
      summary: Get the revision history of a Location
      description: |
        Get the revision history of the location with `{locationid}`.

        Roles accepted:
        - Admin
        - Mod
        - DA
      security:
        - SessionCookieAuth: []
      parameters:
      - in: path
        required: true
        name: locationid
        description: Id of the Location to get revision history.
        schema:
          type: integer
      responses:
        '200':
          description: OK
          content:
            application/json:
              schema:
                type: object
                properties:
                  items:
                    type: array
                    items:
                      $ref: '#/components/schemas/HistoryItem'
        '401':
          $ref: '#/components/responses/UnauthenticatedJsonResponse'
        '403':
          $ref: '#/components/responses/UnauthorizedJsonResponse'
        '500':
          $ref: '#/components/responses/InternalServerJsonError'
  /admin/api/users:
    get:
      operationId: getUsers
      tags:
        - Protected
        - User Management
      summary: Get a paginated list of all Users
      description: |
        Returns a paginated list of all users (optionally) satisfying search query.
        
        Roles accepted:
        - Admin
        - Mod
      security:
        - SessionCookieAuth: []
      parameters:
        - $ref: '#/components/parameters/queries_single'
        - $ref: '#/components/parameters/page'
        - $ref: '#/components/parameters/per_page'
      responses:
        '200':
          description: OK
          content:
            application/json:
              schema:
                $ref: '#/components/schemas/UsersResponse'
        '401':
          $ref: '#/components/responses/UnauthenticatedJsonResponse'
        '403':
          $ref: '#/components/responses/UnauthorizedJsonResponse'
  /admin/api/user:
    post:
      operationId: createUser
      tags:
        - Protected
        - User Management
      summary: Create a new User
      description: |
        Create a new user with the provided properties.

        Accepted roles:
        - Admin
      security:
        - SessionCookieAuth: []
      requestBody:
        required: true
        content:
          application/json:
            schema:
              $ref: '#/components/schemas/CreateUserRequest'
      responses:
        '200':
          description: OK
          content:
            text/plain:
              schema:
                type: string
                example: "User {username} has been created succeffully"
        '401':
          $ref: '#/components/responses/UnauthenticatedJsonResponse'
        '403':
          $ref: '#/components/responses/UnauthorizedJsonResponse'
        '417':
          $ref: '#/components/responses/SaveFailedJsonResponse'
  /admin/api/checkuser:
    post:
      operationId: checkUser
      tags:
        - Protected
        - User Management
      summary: Check if a user exists
      description: |
        Check if a user with the provided username exists.

        Accepted roles:
        - Admin
      security:
        - SessionCookieAuth: []
      requestBody:
        required: true
        content:
          application/json:
            schema:
              allOf:
                - $ref: '#/components/schemas/ItemWrapper'
                - properties:
                    item:
                      type: string
                      description: Username to check for existence.
      responses:
        '200':
          description: OK
          content:
            text/plain:
              schema:
                type: string
                example: "Username ok"
        '401':
          $ref: '#/components/responses/UnauthenticatedJsonResponse'
        '403':
          $ref: '#/components/responses/UnauthorizedJsonResponse'
        '417':
          description: Username already exists.
          content:
            text/plain:
              schema:
                type: string
                example: "Username already exists"
  /admin/api/user/{uid}:
    put:
      operationId: updateUser
      tags:
        - Protected
        - User Management
      summary: Update an existing User
      description: |
        Update the user with `{uid}` with the provided properties.

        Accepted roles:
        - Admin
      security:
        - SessionCookieAuth: []
      parameters:
      - in: path
        required: true
        name: uid
        description: Id of the User to be updated.
        schema:
          type: integer
      requestBody:
        required: true
        content:
          application/json:
            schema:
              $ref: '#/components/schemas/CreateUserRequest'
      responses:
        '200':
          description: OK
          content:
            text/plain:
              schema:
                type: string
                example: "Saved user {uid} {name}"
        '401':
          $ref: '#/components/responses/UnauthenticatedJsonResponse'
        '403':
          $ref: '#/components/responses/UnauthorizedJsonResponse'
        '404':
          $ref: '#/components/responses/NotFoundJsonResponse'
        '417':
          $ref: '#/components/responses/SaveFailedJsonResponse'
    delete:
      operationId: deleteUser
      tags:
        - Protected
        - User Management
      summary: Delete an existing User
      description: |
        Delete the user with `{uid}`.

        Accepted roles:
        - Admin
      security:
        - SessionCookieAuth: []
      parameters:
      - in: path
        required: true
        name: uid
        description: Id of the User to be deleted.
        schema:
          type: integer
      responses:
        '200':
          description: OK
          content:
            text/plain:
              schema:
                type: string
                example: "Deleted!"
        '401':
          $ref: '#/components/responses/UnauthenticatedJsonResponse'
        '403':
          description: Forbidden - Current user doesn't have permission, or User is active and needs to be marked inactive.
          content:
            application/json:
              schema:
                $ref: '#/components/schemas/HTTPErrorResponse'
            text/plain:
              schema:
                type: string
                example: "User is active, make inactive before deleting."
        '404':
          $ref: '#/components/responses/NotFoundJsonResponse'
        '417':
          $ref: '#/components/responses/SaveFailedJsonResponse'
  /admin/api/password:
    post:
      operationId: checkPasswordStrength
      tags:
        - Protected
        - User Management
      summary: Check the strength of a password
      description: |
        Check the strength of the provided password.

        Accepted roles:
        - Admin
        - Mod
        - DA
      security:
        - SessionCookieAuth: []
      requestBody:
        required: true
        content:
          application/json:
            schema:
              type: object
              required:
                - password
              properties:
                password:
                  type: string
                  description: Password to check for strength.
      responses:
        '200':
          description: OK
          content:
            text/plain:
              schema:
                type: string
                example: "Password is ok"
        '401':
          $ref: '#/components/responses/UnauthenticatedJsonResponse'
        '409':
          description: Password is weak.
          content:
            text/plain:
              schema:
                type: string
                example: "Weak password score"
        '400':
          description: Bad request.
          content:
            text/plain:
              schema:
                type: string
                example: "No password provided"
  /admin/api/user/force-reset:
    post:
      operationId: forcePasswordReset
      tags:
        - Protected
        - User Management
      summary: Force a password reset for a user
      description: |
        Force a password reset for the user with the provided uid.

        Accepted roles:
        - Admin
      security:
        - SessionCookieAuth: []
      requestBody:
        required: true
        content:
          application/json:
            schema:
              allOf:
                - $ref: '#/components/schemas/ItemWrapper'
                - properties:
                    item:
                      type: object
                      properties:
                        id:
                          type: integer
                          description: User ID to force password reset.
      responses:
        '200':
          description: Forced password reset has been set or already exists for user
          content:
            text/plain:
              examples:
                resetSet:
                  summary: Reset has been set
                  value: "Forced password reset has been set for user {username}"
                resetRequested:
                  summary: Reset already requested
                  value: "Forced password reset already requested: {reset_key}"
        '401':
          $ref: '#/components/responses/UnauthenticatedJsonResponse'
        '403':
          $ref: '#/components/responses/UnauthorizedJsonResponse'
        '404':
          $ref: '#/components/responses/NotFoundJsonResponse'
  /admin/api/user/force-reset-all:
    post:
      operationId: forcePasswordResetAll
      tags:
        - Protected
        - User Management
      summary: Force a password reset for all users
      description: |
        Force a password reset for all users.

        Accepted roles:
        - Admin
      security:
        - SessionCookieAuth: []
      responses:
        '200':
          description: Forced password reset has been set for all users
          content:
            text/plain:
              schema:
                type: string
                example: "Forced password reset has been set for all users"
        '401':
          $ref: '#/components/responses/UnauthenticatedJsonResponse'
        '403':
          $ref: '#/components/responses/UnauthorizedJsonResponse'
  /admin/api/roles:
    get:
      operationId: getRoles
      tags:
        - Protected
        - Role Management
      summary: Get the first page of list of all Roles
      description: |
        Returns the first page of the list of all roles, (optionally) satisfying a search query.
        
        Roles accepted:
        - Admin
      security:
        - SessionCookieAuth: []
      parameters:
        - $ref: '#/components/parameters/queries_single'
      responses:
        '200':
          description: OK
          content:
            application/json:
              schema:
                allOf:
                  - $ref: '#/components/schemas/GenericListResponse'
                  - properties:
                      items:
                        type: array
                        items:
                          $ref: '#/components/schemas/RoleItem'
        '401':
          $ref: '#/components/responses/UnauthenticatedJsonResponse'
        '403':
          $ref: '#/components/responses/UnauthorizedJsonResponse'
  /admin/api/role/{page}:
    get:
      operationId: getRolesPage
      tags:
        - Protected
        - Role Management
      summary: Get a paginated list of all Roles
      description: |
        Returns a paginated list of all roles, (optionally) satisfying search query.
        
        Roles accepted:
        - Admin
      security:
        - SessionCookieAuth: []
      parameters:
        - in: path
          required: true
          name: page
          description: The page number to retrieve.
          schema:
            type: integer
            minimum: 1
            default: 1
        - $ref: '#/components/parameters/queries_single'
      responses:
        '200':
          description: OK
          content:
            application/json:
              schema:
                allOf:
                  - $ref: '#/components/schemas/GenericListResponse'
                  - properties:
                      items:
                        type: array
                        items:
                          $ref: '#/components/schemas/RoleItem'
        '401':
          $ref: '#/components/responses/UnauthenticatedJsonResponse'
        '403':
          $ref: '#/components/responses/UnauthorizedJsonResponse'
  /admin/api/role:
    post:
      operationId: createRole
      tags:
        - Protected
        - Role Management
      summary: Create a new Role
      description: |
        Create a new role with the provided properties.

        Roles accepted:
        - Admin
      security:
        - SessionCookieAuth: []
      requestBody:
        required: true
        content:
          application/json:
            schema:
              $ref: '#/components/schemas/CreateRoleRequest'
      responses:
        '200':
          description: OK
          content:
            text/plain:
              schema:
                type: string
                example: "Created!"
        '401':
          $ref: '#/components/responses/UnauthenticatedJsonResponse'
        '403':
          $ref: '#/components/responses/UnauthorizedJsonResponse'
        '417':
          $ref: '#/components/responses/SaveFailedJsonResponse'
  /admin/api/role/{id}:
    put:
      operationId: updateRole
      tags:
        - Protected
        - Role Management
      summary: Update an existing Role
      description: |
        Update the role with `{id}` with the provided properties.

        Roles accepted:
        - Admin
      security:
        - SessionCookieAuth: []
      parameters:
      - in: path
        required: true
        name: id
        description: Id of the Role to be updated.
        schema:
          type: integer
      requestBody:
        required: true
        content:
          application/json:
            schema:
              $ref: '#/components/schemas/CreateRoleRequest'
      responses:
        '200':
          description: OK
          content:
            text/plain:
              schema:
                type: string
                example: "Saved!"
        '401':
          $ref: '#/components/responses/UnauthenticatedJsonResponse'
        '403':
          description: Forbidden - Current user doesn't have permission, or Role is system role and can not be deleted.
          content:
            application/json:
              schema:
                $ref: '#/components/schemas/HTTPErrorResponse'
            text/plain:
              schema:
                type: string
                example: "Cannot edit System Roles"
        '404':
          $ref: '#/components/responses/NotFoundJsonResponse'
        '417':
          $ref: '#/components/responses/SaveFailedJsonResponse'
    delete:
      operationId: deleteRole
      tags:
        - Protected
        - Role Management
      summary: Delete an existing Role
      description: |
        Delete the role with `{id}`.

        Roles accepted:
        - Admin
      security:
        - SessionCookieAuth: []
      parameters:
      - in: path
        required: true
        name: id
        description: Id of the Role to be deleted.
        schema:
          type: integer
      responses:
        '200':
          description: OK
          content:
            text/plain:
              schema:
                type: string
                example: "Deleted!"
        '401':
          $ref: '#/components/responses/UnauthenticatedJsonResponse'
        '403':
          description: Forbidden - Current user doesn't have permission, Role is system role and can not be deleted or Role is assigned to restricted items and can not be deleted.
          content:
            application/json:
              schema:
                $ref: '#/components/schemas/HTTPErrorResponse'
            text/plain:
              examples:
                systemRole:
                  summary: System Role
                  value: "Cannot delete System Roles"
                restrictedRole:
                  summary: Restricted Role
                  value: "Role assigned to restricted items"
              schema:
                type: string
        '404':
          $ref: '#/components/responses/NotFoundJsonResponse'
        '417':
          $ref: '#/components/responses/SaveFailedJsonResponse'
  /admin/api/role/import:
    post:
      operationId: importRoles
      tags:
        - Protected
        - Role Management
      summary: Import Roles from a CSV file
      description: |
        Import roles from a CSV file.

        Roles accepted:
        - Admin
      security:
        - SessionCookieAuth: []
      requestBody:
        required: true
        content:
          multipart/form-data:
            schema:
              type: object
              properties:
                csv:
                  type: string
                  format: binary
      responses:
        '200':
          description: OK
          content:
            text/plain:
              schema:
                type: string
                example: "Success"
        '401':
          $ref: '#/components/responses/UnauthenticatedJsonResponse'
        '400':
          $ref: '#/components/responses/MissingCsvJsonResponse'
        '403':
          $ref: '#/components/responses/UnauthorizedJsonResponse'
  /admin/api/incidents:
    get:
      operationId: getIncidents
      tags:
        - Protected
        - Incident Management
      summary: Get a paginated list of all Incidents
      description: |
        Returns a paginated list of all incidents.
        
        Roles accepted:
        - Admin
        - Mod
        - DA
      security:
        - SessionCookieAuth: []
      parameters:
        - $ref: '#/components/parameters/page'
        - $ref: '#/components/parameters/per_page'
        - in: query
          name: mode
          required: false
          description: JSON encoding type. 1 for min, 2 for compact, 3 for normal (no-relation), other for normal with relations.
          schema:
            type: integer
            default: 1
      responses:
        '200':
          description: OK
          content:
            application/json:
              schema:
                $ref: '#/components/schemas/IncidentsResponse'
        '401':
          $ref: '#/components/responses/UnauthenticatedJsonResponse'
    post:
      operationId: getIncidentsQuery
      tags:
        - Protected
        - Incident Management
      summary: Get a paginated list of all Incidents satisfying a search query
      description: |
        Returns a paginated list of all incidents satisfying the search query.
        
        Roles accepted:
        - Admin
        - Mod
        - DA
      security:
        - SessionCookieAuth: []
      parameters:
        - $ref: '#/components/parameters/page'
        - $ref: '#/components/parameters/per_page'
        - in: query
          name: mode
          required: false
          description: JSON encoding type. 1 for min, 2 for compact, 3 for normal (no-relation), other for normal with relations.
          schema:
            type: integer
            default: 1
      requestBody:
        required: false
        content:
          application/json:
            schema:
              type: object
              properties:
                q:
                  $ref: '#/components/schemas/QueryIncidentObject'
      responses:
        '200':
          description: OK
          content:
            application/json:
              schema:
                $ref: '#/components/schemas/IncidentsResponse'
        '401':
          $ref: '#/components/responses/UnauthenticatedJsonResponse'
  /admin/api/incident:
    post:
      operationId: createIncident
      tags:
        - Protected
        - Incident Management
      summary: Create a new Incident
      description: |
        Create a new incident with the provided properties.

        Roles accepted:
        - Admin
        - DA
      security:
        - SessionCookieAuth: []
      requestBody:
        required: true
        content:
          application/json:
            schema:
              $ref: '#/components/schemas/CreateIncidentRequest'
      parameters:
      - in: query
        name: mode
        required: false
        description: JSON encoding type. 1 for min, 2 for compact, 3 for normal (no-relation), other for normal with relations.
        schema:
          type: integer
      responses:
        '201':
          description: OK
          content:
            application/json:
              schema:
                $ref: '#/components/schemas/IncidentCreateResponse'
        '417':
          $ref: '#/components/schemas/BaseItemCreateResponse'
        '401':
          $ref: '#/components/responses/UnauthenticatedJsonResponse'
        '403':
          $ref: '#/components/responses/UnauthorizedJsonResponse'
        '500':
          $ref: '#/components/responses/InternalServerJsonError'
  /admin/api/incident/{id}:
    put:
      operationId: updateIncident
      tags:
        - Protected
        - Incident Management
      summary: Update an existing Incident
      description: |
        Update the incident with `{id}` with the provided properties.

        Roles accepted:
        - Admin
        - DA
      security:
        - SessionCookieAuth: []
      parameters:
      - in: path
        required: true
        name: id
        description: Id of the Incident to be updated.
        schema:
          type: integer
      requestBody:
        required: true
        content:
          application/json:
            schema:
              $ref: '#/components/schemas/CreateIncidentRequest'
      responses:
        '200':
          description: OK
          content:
            text/plain:
              schema:
                type: string
                example: "Saved Incident #{id} !"
        '401':
          $ref: '#/components/responses/UnauthenticatedJsonResponse'
        '403':
          $ref: '#/components/responses/UnauthorizedJsonResponse'
        '404':
          $ref: '#/components/responses/NotFoundJsonResponse'
        '417':
          $ref: '#/components/responses/SaveFailedJsonResponse'
    get:
      operationId: getIncident
      tags:
        - Protected
        - Incident Management
      summary: Get an Incident
      description: |
        Get the incident with `{id}`.

        Roles accepted:
        - Admin
        - Mod
        - DA
      security:
        - SessionCookieAuth: []
      parameters:
      - in: path
        required: true
        name: id
        description: Id of the Incident to get.
        schema:
          type: integer
      responses:
        '200':
          description: OK
          content:
            application/json:
              schema:
                $ref: '#/components/schemas/IncidentItem'
        '401':
          $ref: '#/components/responses/UnauthenticatedJsonResponse'
        '403':
          description: Restricted access
          content:
            text/plain:
              schema:
                type: string
                example: "Restricted access"
        '404':
          $ref: '#/components/responses/NotFoundJsonResponse'
  /admin/api/incident/review/{id}:
    put:
      operationId: updateIncidentReview
      tags:
        - Protected
        - Incident Management
      summary: Update the review status of an Incident
      description: |
        Update the review status of the incident with `{id}`.

        Roles accepted:
        - Admin
        - DA
      security:
        - SessionCookieAuth: []
      parameters:
      - in: path
        required: true
        name: id
        description: Id of the Incident to be reviewed.
        schema:
          type: integer
      requestBody:
        required: true
        content:
          application/json:
            schema:
              allOf:
                - $ref: '#/components/schemas/ItemWrapper'
                - properties:
                    item:
                      type: object
                      properties:
                        review:
                          type: string
                        review_action:
                          type: string
      responses:
        '200':
          description: OK
          content:
            text/plain:
              schema:
                type: string
                example: "Incident review updated #{id}"
        '401':
          $ref: '#/components/responses/UnauthenticatedJsonResponse'
        '403':
          $ref: '#/components/responses/UnauthorizedJsonResponse'
        '404':
          $ref: '#/components/responses/NotFoundJsonResponse'
        '417':
          $ref: '#/components/responses/SaveFailedJsonResponse'
  /admin/api/incident/bulk:
    put:
      operationId: updateIncidents
      tags:
        - Protected
        - Incident Management
        - Bulk Operations
      summary: Bulk update existing Incidents
      description: |
        Bulk update the incidents with the provided properties.

        Roles accepted:
        - Admin
        - Mod
      security:
        - SessionCookieAuth: []
      requestBody:
        required: true
        content:
          application/json:
            schema:
              type: object
              properties:
                items:
                  type: array
                  items:
                    type: integer
                bulk:
                  allOf:
                    - $ref: '#/components/schemas/GenericBulk'
                    - properties:
                        assignRelated:
                          type: boolean
                        restrictRelated:
                          type: boolean              
      responses:
        '200':
          description: OK
          content:
            text/plain:
              schema:
                type: string
                example: "Bulk update queued successfully"
        '401':
          $ref: '#/components/responses/UnauthenticatedJsonResponse'
        '403':
          $ref: '#/components/responses/UnauthorizedJsonResponse'
        '417':
          description: No items selected, or nothing to update
          content:
            text/plain:
              schema:
                type: string
                example: "No items selected, or nothing to update"
  /admin/api/incident/relations/{id}:
    get:
      operationId: getIncidentRelations
      tags:
        - Protected
        - Incident Management
      summary: Get the relations of an Incident
      description: |
        Get the relations of the incident with `{id}`.

        Roles accepted:
        - Admin
        - Mod
        - DA
      security:
        - SessionCookieAuth: []
      parameters:
      - in: path
        required: true
        name: id
        description: Id of the Incident to get relations.
        schema:
          type: integer
      - in: query
        name: cls
        schema:
          type: string
          description: Class of the relation to get.
          enum:
            - actor
            - bulletin
            - incident
      - $ref: '#/components/parameters/page'
      - $ref: '#/components/parameters/per_page'
      responses:
        '200':
          description: OK
          content:
            application/json:
              schema:
                type: object
                properties:
                  items:
                    type: array
                    items:
                      oneOf:
                        - $ref: '#/components/schemas/ItoiEx'
                        - $ref: '#/components/schemas/ItobItem'
                        - $ref: '#/components/schemas/ItoaItem'
                  more:
                    type: boolean
        '401':
          $ref: '#/components/responses/UnauthenticatedJsonResponse'
        '404':
          $ref: '#/components/responses/NotFoundJsonResponse'
  /admin/api/incident/import:
    post:
      operationId: importIncidents
      tags:
        - Protected
        - Incident Management
      summary: Import Incidents from a CSV file
      description: |
        Import incidents from a CSV file.

        Roles accepted:
        - Admin
      security:
        - SessionCookieAuth: []
      requestBody:
        required: true
        content:
          multipart/form-data:
            schema:
              type: object
              properties:
                csv:
                  type: string
                  format: binary
      responses:
        '200':
          description: OK
          content:
            text/plain:
              schema:
                type: string
                example: "Success"
        '401':
          $ref: '#/components/responses/UnauthenticatedJsonResponse'
        '403':
          $ref: '#/components/responses/UnauthorizedJsonResponse'
        '417':
          $ref: '#/components/responses/MissingCsvJsonResponse'
  /admin/api/activity:
    get:
      operationId: getActivity
      tags:
        - Protected
        - Activity Management
      summary: Get a paginated list of all Activities
      description: |
        Returns a paginated list of all activities.
        
        Roles accepted:
        - Admin
      security:
        - SessionCookieAuth: []
      parameters:
        - $ref: '#/components/parameters/page'
        - $ref: '#/components/parameters/per_page'
      responses:
        '200':
          description: OK
          content:
            application/json:
              schema:
                $ref: '#/components/schemas/ActivitiesResponse'
        '401':
          $ref: '#/components/responses/UnauthenticatedJsonResponse'
        '403':
          $ref: '#/components/responses/UnauthorizedJsonResponse'
    post:
      operationId: getActivityQuery
      tags:
        - Protected
        - Activity Management
      summary: Get a paginated list of all Activities satisfying a search query
      description: |
        Returns a paginated list of all activities satisfying the search query.
        
        Roles accepted:
        - Admin
      security:
        - SessionCookieAuth: []
      parameters:
        - $ref: '#/components/parameters/page'
        - $ref: '#/components/parameters/per_page'
      requestBody:
        required: false
        content:
          application/json:
            schema:
              type: object
              properties:
                tag:
                  type: string
                  description: Search query
      responses:
        '200':
          description: OK
          content:
            application/json:
              schema:
                $ref: '#/components/schemas/ActivitiesResponse'
        '401':
          $ref: '#/components/responses/UnauthenticatedJsonResponse'
        '403':
          $ref: '#/components/responses/UnauthorizedJsonResponse'
  /admin/api/bulk/status:
    get:
      operationId: getBulkStatus
      tags:
        - Protected
        - Bulk Operations
      summary: Get the status of a bulk operation
      description: |
        Get the status of bulk operations for the current user.

        Roles accepted:
        - Admin
        - Mod
        - DA
      security:
        - SessionCookieAuth: []
      parameters:
        - in: query
          required: true
          name: type
          description: Type of bulk operation to get status for.
          schema:
            type: string
            enum:
              - actor
              - bulletin
              - incident
      responses:
        '200':
          description: OK
          content:
            application/json:
              schema:
                type: array
                items:
                  type: object
                  properties:
                    id:
                      type: integer
                    status:
                      type: string
        '401':
          $ref: '#/components/responses/UnauthenticatedJsonResponse'
        '404':
          description: Unsupported `type` parameter.
          content:
            text/plain:
              schema:
                type: string
                example: "Not found."
  /admin/api/queries:
    get:
      operationId: getQueries
      tags:
        - Protected
        - Search Management
      summary: Get a list of all saved Queries
      description: |
        Returns a list of all saved queries.
        
        Roles accepted:
        - Admin
        - Mod
        - DA
      security:
        - SessionCookieAuth: []
      parameters:
        - in: query
          name: type
          required: true
          description: Type of query to get.
          schema:
            type: string
            enum:
              - actor
              - bulletin
              - incident
      responses:
        '200':
          description: OK
          content:
            application/json:
              schema:
                type: array
                items:
                  $ref: '#/components/schemas/QueryItem'
        '401':
          $ref: '#/components/responses/UnauthenticatedJsonResponse'
        '403':
          $ref: '#/components/responses/UnauthorizedJsonResponse'
        '400':
          description: Bad request.
          content:
            text/plain:
              schema:
                type: string
                example: "Invalid query type"
  /admin/api/query/{name}/exists:
    get:
      operationId: queryExists
      tags:
        - Protected
        - Search Management
      summary: Check if a query exists
      description: |
        Check if a query with the provided name exists.
        
        Roles accepted:
        - Admin
        - Mod
        - DA
      security:
        - SessionCookieAuth: []
      parameters:
      - in: path
        required: true
        name: name
        description: Name of the query to check.
        schema:
          type: string
      responses:
        '200':
          description: OK
          content:
            text/plain:
              schema:
                type: string
                example: "Query name is available"
        '401':
          $ref: '#/components/responses/UnauthenticatedJsonResponse'
        '409':
          description: Query name is already in use.
          content:
            text/plain:
              schema:
                type: string
                example: "Query name already exists!"
  /admin/api/query:
    post:
      operationId: createQuery
      tags:
        - Protected
        - Search Management
      summary: Create a new Query
      description: |
        Create a new query with the provided properties.
        
        Roles accepted:
        - Admin
        - Mod
        - DA
      security:
        - SessionCookieAuth: []
      requestBody:
        required: true
        content:
          application/json:
            schema:
              type: object
              properties:
                q:
                  description: Query object. Structure depends on `type`
                  type: object
                type:
                  type: string
                  description: Type of query to create.
                  enum:
                    - actor
                    - bulletin
                    - incident
                name:
                  type: string
                  description: Name of the query
      responses:
        '200':
          description: OK
          content:
            text/plain:
              schema:
                type: string
                example: "Query successfully saved!"
        '401':
          $ref: '#/components/responses/UnauthenticatedJsonResponse'
        '400':
          description: Bad request.
          content:
            text/plain:
              schema:
                type: string
                example: "Invalid Request"
        '417':
          description: Error parsing query object
          content:
            text/plain:
              schema:
                type: string
                example: "Error parsing query data"
  /admin/api/query/{name}:
    put:
      operationId: updateQuery
      tags:
        - Protected
        - Search Management
      summary: Update an existing Query
      description: |
        Update the query with `{name}` with the provided properties.
        
        Roles accepted:
        - Admin
        - Mod
        - DA
      security:
        - SessionCookieAuth: []
      parameters:
      - in: path
        required: true
        name: name
        description: Name of the Query to be updated.
        schema:
          type: string
      requestBody:
        required: true
        content:
          application/json:
            schema:
              type: object
              properties:
                q:
                  description: Query object. Structure depends on `type`
                  type: object
      responses:
        '200':
          description: OK
          content:
            text/plain:
              schema:
                type: string
                example: "Query {name} updated!"
        '401':
          $ref: '#/components/responses/UnauthenticatedJsonResponse'
        '404':
          $ref: '#/components/responses/NotFoundJsonResponse'
        '417':
          description: Error parsing query object
          content:
            text/plain:
              schema:
                type: string
                example: "q parameter not provided"
        '409':
          description: Query update failed.
          content:
            text/plain:
              schema:
                type: string
                example: "Query {name} save failed"
    delete:
      operationId: deleteQuery
      tags:
        - Protected
        - Search Management
      summary: Delete an existing Query
      description: |
        Delete the query with `{name}`.
        
        Roles accepted:
        - Admin
        - Mod
        - DA
      security:
        - SessionCookieAuth: []
      parameters:
      - in: path
        required: true
        name: name
        description: Name of the Query to be deleted.
        schema:
          type: string
      responses:
        '200':
          description: OK
          content:
            text/plain:
              schema:
                type: string
                example: "Query {name} deleted!"
        '401':
          $ref: '#/components/responses/UnauthenticatedJsonResponse'
        '404':
          $ref: '#/components/responses/NotFoundJsonResponse'
        '409':
          description: Query deletion failed.
          content:
            text/plain:
              schema:
                type: string
                example: "Query {name} delete failed"
  /admin/api/relation/info:
    get:
      operationId: getRelationInfo
      tags:
        - Protected
        - Join Tables Info Management
      summary: Get information about all relations.
      description: |
        Fetches information about all types of relations and returns them as a JSON object.

        Roles accepted:
        - Admin
        - Mod
        - DA
      security:
        - SessionCookieAuth: [ ]
      responses:
        '200':
          description: OK
          content:
            application/json:
              schema:
                type: object
                properties:
                  atobInfo:
                    type: array
                    items:
                      $ref: '#/components/schemas/AtobItem'
                  itobInfo:
                    type: array
                    items:
                      $ref: '#/components/schemas/ItobItem'
                  btobInfo:
                    type: array
                    items:
                      $ref: '#/components/schemas/BtobItem'
                  atoaInfo:
                    type: array
                    items:
                      $ref: '#/components/schemas/AtoaItem'
                  itoaInfo:
                    type: array
                    items:
                      $ref: '#/components/schemas/ItoaItem'
                  itoiInfo:
                    type: array
                    items:
                      $ref: '#/components/schemas/ItoiItem'
            text/plain:
              schema:
                type: object
                example:
                  { "error": "Invalid request" }
        '401':
          $ref: '#/components/responses/UnauthenticatedJsonResponse'

  /admin/api/graph/json:
    get:
      operationId: getGraphJson
      tags:
        - Protected
        - Graph Management
      summary: Get the JSON representation of a graph
      description: |
        Get the JSON representation of graph data.
        
        Roles accepted:
        - Admin
        - Mod
        - DA
      security:
        - SessionCookieAuth: []
      parameters:
        - in: query
          name: type
          required: true
          description: Type of entity graph to get.
          schema:
            type: string
            enum:
              - actor
              - bulletin
              - incident
        - in: query
          name: id
          required: true
          description: Id of the entity to get graph for.
          schema:
            type: integer
        - in: query
          name: expanded
          required: true
          description: Whether to expand the graph or not.
          schema:
            type: boolean
      responses:
        '200':
          description: OK
          content:
            application/json:
              schema:
                type: object
                properties:
                  nodes:
                    type: array
                    items:
                      type: object
                      properties:
                        id:
                          type: string
                        _id:
                          type: integer
                        title:
                          type: string
                        color:
                          type: string
                        type:
                          type: string
                        collapsed:
                          type: boolean
                        childLinks:
                          type: array
                          items: {}                        
                  links:
                    type: array
                    items:
                      type: object
                      properties:
                        source:
                          type: integer
                        target:
                          type: integer
                        type:
                          type: string
        '401':
          $ref: '#/components/responses/UnauthenticatedJsonResponse'
  /admin/api/graph/visualize:
    post:
      operationId: visualizeGraph
      tags:
        - Protected
        - Graph Management
      summary: Visualize a graph
      description: |
        Start a background-running visualization task for the provided data. Returns the `id` of the task.
        
        Roles accepted:
        - Admin
        - Mod
        - DA
      security:
        - SessionCookieAuth: []
      parameters:
        - in: query
          name: type
          required: true
          description: Type of entity graph to visualize.
          schema:
            type: string
            enum:
              - actor
              - bulletin
              - incident
      requestBody:
        required: true
        content:
          application/json:
            schema:
              type: object
              properties:
                q:
                  description: Query object. Structure depends on `type`
                  oneOf:
                    - $ref: '#/components/schemas/QueryIncidentObject'
                    - $ref: '#/components/schemas/QueryBulletinObject'
                    - $ref: '#/components/schemas/QueryActorObject'
      responses:
        '200':
          description: OK
          content:
            application/json:
              schema:
                type: object
                properties:
                  task_id:
                    type: integer
        '401':
          $ref: '#/components/responses/UnauthenticatedJsonResponse'
        '400':
          description: Bad request.
          content:
            text/plain:
              schema:
                type: string
                example: "Invalid type provided"
  /admin/api/graph/data:
    get:
      operationId: getGraphData
      tags:
        - Protected
        - Graph Management
      summary: Get the data of a graph
      description: |
        Get the data of a graph for the current user.
        
        Roles accepted:
        - Admin
        - Mod
        - DA
      security: 
        - SessionCookieAuth: []
      responses:
        '200':
          description: OK
          content:
            application/json:
              schema:
                type: object
                description: Graph data in JSON format.                  
        '401':
          $ref: '#/components/responses/UnauthenticatedJsonResponse'
        '404':
          $ref: '#/components/responses/NotFoundJsonResponse'
  /admin/api/graph/status:
    get:
      operationId: getGraphStatus
      tags:
        - Protected
        - Graph Management
      summary: Get the status of a graph task
      description: |
        Get the status of a graph task for the current user.
        
        Roles accepted:
        - Admin
        - Mod
        - DA
      security:
        - SessionCookieAuth: []
      responses:
        '200':
          description: OK
          content:
            application/json:
              schema:
                type: object
                properties:
                  status:
                    type: string
        '401':
          $ref: '#/components/responses/UnauthenticatedJsonResponse'
        '404':
<<<<<<< HEAD
          $ref: '#/components/responses/NotFoundTextResponse'
  /admin/api/notifications:
    get:
      operationId: getNotifications
      tags:
        - Protected
        - Notification Management
      summary: Get paginated notifications for the current user
      description: |
        Get a paginated list of notifications for the current user.
        
        Roles accepted:
        - Admin
        - Mod
        - DA
      security:
        - SessionCookieAuth: []
      parameters:
        - $ref: '#/components/parameters/page'
        - $ref: '#/components/parameters/per_page'
        - in: query
          name: status
          required: false
          description: Status of the notifications to filter by (default: all, can be "read" or "unread". Case insensitive)
          schema:
            type: string
            enum:
              - read
              - unread
              - all
      responses:
        '200':
          description: OK
          content:
            application/json:
              schema:
                type: object
                properties:
                  items:
                    type: array
                    items:
                      $ref: '#/components/schemas/Notification'
                  currentPage:
                    type: integer
                  perPage:
                    type: integer
                  total:
                    type: integer
                  hasMore:
                    type: boolean
                  unreadCount:
                    type: integer
  /admin/api/notifications/unread/count:
    get:
      operationId: getUnreadNotificationsCount
      tags:
        - Protected
        - Notification Management
      summary: Get the count of unread notifications for the current user
      description: |
        Get the count of unread notifications for the current user.
      security:
        - SessionCookieAuth: []
      responses:
        '200':
          description: OK
          content:
            application/json:
              schema:
                type: object
                properties:
                  unread_count:
                    type: integer
        '401':
          $ref: '#/components/responses/UnauthenticatedResponse'
  /admin/api/notifications/<int:notification_id>/read:
    post:
      operationId: markNotificationAsRead
      tags:
        - Protected
        - Notification Management
      summary: Mark a notification as read
      description: |
        Mark a notification as read.

        Roles accepted:
        - Admin
        - Mod
        - DA
      security:
        - SessionCookieAuth: []
      responses:
        '200':
          description: OK
          content:
            application/json:
              schema:
                type: object
                properties:
                  message:
                    type: string
                  notification:
                    $ref: '#/components/schemas/Notification'
        '401':
          $ref: '#/components/responses/UnauthenticatedResponse'
        '404':
          $ref: '#/components/responses/NotFoundTextResponse'
        '403':
          $ref: '#/components/responses/UnauthorizedJsonResponse'
=======
          $ref: '#/components/responses/NotFoundJsonResponse'
>>>>>>> ce7328c3
  /admin/api/appconfig:
    get:
      operationId: getAppConfig
      tags:
        - Protected
        - Configuration Management
      summary: Get a paginated list of application configurations
      description: |
        Get a paginated list of all application configurations.
        
        Roles accepted:
        - Admin
      security:
        - SessionCookieAuth: []
      parameters:
        - $ref: '#/components/parameters/page'
        - $ref: '#/components/parameters/per_page'
      responses:
        '200':
          description: OK
          content:
            application/json:
              schema:
                allOf:
                  - $ref: '#/components/schemas/GenericListResponse'
                  - properties:
                      items:
                        type: array
                        items:
                          type: object
                          description: Application configuration object in JSON.
        '401':
          $ref: '#/components/responses/UnauthenticatedJsonResponse'
        '403':
          $ref: '#/components/responses/UnauthorizedJsonResponse'
  /admin/api/configuration:
    get:
      operationId: getConfiguration
      tags:
        - Protected
        - Configuration Management
      summary: Get serialized app configuration
      description: |
        Get the serialized application configuration.
        
        Roles accepted:
        - Admin
      security:
        - SessionCookieAuth: []
      responses:
        '200':
          description: OK
          content:
            application/json:
              schema:
                type: object
                properties:
                  config:
                    type: object
                    description: Application configuration object in JSON.
                  labels:
                    type: object
                    description: Labels dictionary for the configuration.
        '401':
          $ref: '#/components/responses/UnauthenticatedJsonResponse'
        '403':
          $ref: '#/components/responses/UnauthorizedJsonResponse'
    put:
      operationId: updateConfiguration
      tags:
        - Protected
        - Configuration Management
      summary: Update application configuration
      description: |
        Update the application configuration.
        
        Roles accepted:
        - Admin
      security:
        - SessionCookieAuth: []
      requestBody:
        required: true
        content:
          application/json:
            schema:
              type: object
              properties:
                conf:
                  type: object
                  description: Application configuration object in JSON.
      responses:
        '200':
          description: OK
          content:
            text/plain:
              schema:
                type: string
                example: "Configuration Saved Successfully"
        '401':
          $ref: '#/components/responses/UnauthenticatedJsonResponse'
        '403':
          $ref: '#/components/responses/UnauthorizedJsonResponse'
        '417':
          description: Error updating configuration
          content:
            text/plain:
              schema:
                type: string
                example: "Unable to Save Configuration"
components:
  securitySchemes:
    SessionCookieAuth:
      type: apiKey
      in: cookie
      name: session
      description: Session cookie required for authentication.
  parameters:
    page:
      in: query
      name: page
      required: false
      description: The page number to retrieve.
      schema:
        type: integer
        minimum: 1
        default: 1
    per_page:
      in: query
      name: per_page
      required: false
      description: Number of items to display per page.
      schema:
        type: integer
        minimum: 1
        default: 30
    queries_single:
      in: query
      name: q
      required: false
      description: Search query.
      schema:
        type: string
    queries_multiple:
      in: query
      name: q
      required: false
      description: Search queries separated by a single space character.
      schema:
        type: string
        example: human rights
  responses:
    SaveFailedJsonResponse:
      description: There was an error while saving the entity.
      content:
        application/json:
          schema:
            $ref: '#/components/schemas/StandardErrorResponse'
          example:
            message: "There was an error while saving the entity."
            errors:
              - "Title and Reverse Title are required."
    UnauthenticatedJsonResponse:
      description: User must sign in to view this resource.
      content:
        application/json:
          schema:
            $ref: '#/components/schemas/StandardErrorResponse'
          example:
            message: "You must sign in to view this resource"
    UnauthorizedJsonResponse:
      description: User doesn't have permission to create this entity.
      content:
        application/json:
          schema:
            $ref: '#/components/schemas/StandardErrorResponse'
          example:
            message: "You don't have permission to access this resource"
    NotFoundJsonResponse:
      description: Resource with `{id}` was not found.
      content:
        application/json:
          schema:
            $ref: '#/components/schemas/StandardErrorResponse'
          example:
            message: "Resource with `{id}` was not found."
    MissingCsvJsonResponse:
      description: Bad request, possibly due to missing CSV file in the request.
      content:
        application/json:
          schema:
            $ref: '#/components/schemas/StandardErrorResponse'
          example:
            message: "Bad request, possibly due to missing CSV file in the request."
    InternalServerJsonError:
      description: Something went wrong, the entity could not be deleted
      content:
        application/json:
          schema:
            $ref: '#/components/schemas/StandardErrorResponse'
          example:
            message: "Something went wrong, the entity could not be deleted"
    RelationInfoSaveFailedJsonResponse:
      description: |
        application/json:
          schema:
            $ref: '#/components/schemas/StandardErrorResponse'
          example:
            message: "There was an error while saving the entity."
            errors:
              - "Title and Reverse Title are required."
    ItemCreatedJsonResponse:
      description: Item created successfully
      content:
        application/json:
          schema:
            $ref: '#/components/schemas/StandardCreateResponse'
          example:
            message: "Item created successfully ID #{id} !"
            data:
              item:
                id: 123
                title: "Human Rights"
  schemas:
    # Standard Response Schemas
    StandardSuccessResponse:
      type: object
      properties:
        message:
          type: string
          description: Success message
        data:
          type: object
          description: Response data (optional)
    StandardErrorResponse:
      type: object
      properties:
        message:
          type: string
          description: Error message
        errors:
          type: array
          items:
            type: string
          description: Additional error details (optional)
    StandardCreateResponse:
      type: object
      properties:
        message:
          type: string
          description: Success message
        data:
          type: object
          properties:
            item:
              type: object
              description: The created item
    QueryLocationObject:
      type: object
      properties:
        lvl:
          type: integer
          description: Admin level to restrict parent search with
        title:
          type: string
          description: Search queries separated by a single space character
        tsv:
          type: string
          description: Search queries separated by a single space character
        latlng:
          type: object
          properties:
            lat:
              type: number
            lng:
              type: number
            radius:
              type: number
        location_type:
          type: object
          properties:
            id:
              type: integer
        admin_level:
          type: object
          description: Admin level
          properties:
            code:
              type: integer
        country:
          type: object
          properties:
            id:
              type: integer
        tags:
          type: array
          items:
            type: string
        optags:
          type: boolean
          default: false
    QueryBaseObject:
      type: object
      properties:
        tsv:
          type: string
          description: Search queries for title separated by a single space character.
        extsv:
          type: string
          description: Search queries to exclude from title separated by a single space character.
        labels:
          type: array
          items:
            type: object
            properties:
              id:
                type: integer
        oplabels:
          type: boolean
          description: true for OR, false for AND
          default: false
        exlabels:
          type: array
          items:
            type: object
            properties:
              id:
                type: integer
        opvlabels:
          type: boolean
          description: Verified labels queries operator. true for OR, false for AND
          default: false
        vlabels:
          type: array
          items:
            type: object
            properties:
              id:
                type: integer
        exvlabels:
          type: array
          items:
            type: object
            properties:
              id:
                type: integer
        opsources:
          type: boolean
          description: Sources queries operator. true for OR, false for AND
          default: false
        sources:
          type: array
          items:
            type: object
            properties:
              id:
                type: integer
        exsources:
          type: array
          items:
            type: object
            properties:
              id:
                type: integer
        locations:
          type: array
          items:
            type: object
            properties:
              id:
                type: integer
        oplocations:
          type: boolean
          description: true ot get all children, false to get combined list of locations
          default: false
        exlocations:
          type: array
          items:
            type: object
            properties:
              id:
                type: integer
        created:
          type: array
          items:
            type: string
            format: date
        updated:
          type: array
          items:
            type: string
            format: date
        singleEvent:
          type: boolean
          default: false
        edate:
          type: array
          items:
            type: string
            format: date
        etype:
          type: object
          properties:
            id:
              type: integer
        elocation:
          type: object
          properties:
            id:
              type: integer
        roles:
          type: array
          items:
            type: integer
        norole:
          type: boolean
          default: false
        assigned:
          type: array
          items:
            type: integer
        unassigned:
          type: boolean
          default: false
        reviewer:
          type: array
          items:
            type: integer
        statuses:
          type: array
          items:
            type: string
        reviewAction:
          type: string
        rel_to_bulletin:
          type: integer
        rel_to_actor:
          type: integer
        rel_to_incident:
          type: integer
    QueryBulletinObject:
      allOf:
        - $ref: '#/components/schemas/QueryBaseObject'
        - type: object
          properties:
            op:
              type: string
              enum: [and, or]
              default: or
            ids:
              type: array
              items:
                type: integer
            tags:
              type: array
              items:
                type: string
            inExact:
              type: boolean
              default: false
            opTags:
              type: boolean
              default: false
            exTags:
              type: array
              items:
                type: string
            exExact:
              type: boolean
              default: false
            opExTags:
              type: boolean
              default: false
            childlabels:
              type: boolean
              default: false
            childverlabels:
              type: boolean
              default: false
            childsources:
              type: boolean
              default: false
            locTypes:
              type: array
              items:
                type: string
                enum: [locations, geomarkers, events]
            latlng:
              type: object
              properties:
                lat:
                  type: number
                lng:
                  type: number
                radius:
                  type: number
    QueryActorObject:
      allOf:
        - $ref: '#/components/schemas/QueryBaseObject'
        - type: object
          properties:
            op:
              type: string
              enum: [and, or]
              default: or
            nickname:
              type: string
              description: Search query for nickname.
            first_name:
              type: string
              description: Search query for first name.
            middle_name:
              type: string
              description: Search query for middle name.
            last_name:
              type: string
              description: Search query for last name.
            father_name:
              type: string
              description: Search query for father name.
            mother_name:
              type: string
              description: Search query for mother name.
            tags:
              type: array
              items:
                type: string
              description: List of tags to include in the search.
            inExact:
              type: boolean
              description: Whether to use exact word boundary matching for include tags.
              default: false
            opTags:
              type: boolean
              description: Tags include queries operator. true for OR (any), false for AND (all).
              default: false
            exTags:
              type: array
              items:
                type: string
              description: List of tags to exclude from the search.
            exExact:
              type: boolean
              description: Whether to use exact word boundary matching for exclude tags.
              default: false
            opExTags:
              type: boolean
              description: Tags exclude queries operator. true for OR (any), false for AND (all).
              default: false
            opEthno:
              type: boolean
              description: Ethnography queries operator. true for OR, false for AND
              default: false
            ethnography:
              type: array
              items:
                type: object
                properties:
                  id:
                    type: integer
            opNat:
              type: boolean
              description: Nationality queries operator. true for OR, false for AND
              default: false
            nationality:
              type: array
              items:
                type: object
                properties:
                  id:
                    type: integer
            resLocations:
              type: array
              items:
                type: object
                properties:
                  id:
                    type: integer
            originLocations:
              type: array
              items:
                type: object
                properties:
                  id:
                    type: integer
            exResLocations:
              type: array
              items:
                type: object
                properties:
                  id:
                    type: integer
            exOriginLocations:
              type: array
              items:
                type: object
                properties:
                  id:
                    type: integer
            occupation:
              type: string
            position:
              type: string
            opDialects:
              type: boolean
              description: Dialects queries operator. true for OR, false for AND
              default: false
            dialects:
              type: array
              items:
                type: object
                properties:
                  id:
                    type: integer
            family_status:
              type: string
            sex:
              type: string
            age:
              type: string
            civilian:
              type: string
            type:
              type: string
            id_number:
              type: object
              properties:
                type:
                  type: string
                  description: "ID number type ID as string. Either of type or number can be omitted to be wildcard"
                number:
                  type: string
                  description: "ID number value. Either of type or number can be omitted to be wildcard"
            locTypes:
              type: array
              items:
                type: string
                enum: [originplace, events]
    QueryIncidentObject:
      allOf:
        - $ref: '#/components/schemas/QueryBaseObject'
        - type: object
          properties:
            potentialVCats:
              type: array
              items:
                type: integer
            claimedVCats:
              type: array
              items:
                type: integer
    ItemWrapper:
      type: object
      required:
        - item
      properties:
        item:
          type: object
          description: Entity-specific properties go here
    GenericListResponse:
      type: object
      properties:
        items:
          type: array
          items: {}
          description: Entity-specific items will be defined in the actual endpoint.
        perPage:
          type: integer
          description: Number of items per page.
        total:
          type: integer
          description: Total number of items.
    LoginRequest:
      type: object
      required: 
        - username
        - password
        - csrf_token
      properties:
        username:
          type: string
          example: admin
        password:
          type: string
          example: password
        csrf_token:
          type: string
          example: IjVlYTQ5YjM1ZjFhMjgwMzlhMzUxMThkYTYwNDE5MjFhNWYzOTJmNTQi.ZgJ1GA.Mh6rswADk9tInFmHw2YTQjLn4w0
    CreateLabelRequest:
      allOf:
        - $ref: '#/components/schemas/ItemWrapper'
        - properties:
            item:
              $ref: '#/components/schemas/NewLabel'
    NewLabel:
      type: object
      required:
        - title
      properties:
        title_ar:
          type: string
        comments:
          type: string
        comments_ar:
          type: string
        order:
          type: integer
        verified:
          type: boolean
        for_bulletin:
          type: boolean
        for_actor:
          type: boolean
        for_incident:
          type: boolean
        for_offline:
          type: boolean
        parent:
          $ref: '#/components/schemas/LabelMinItem'
    LabelsResponse:
      allOf:
        - $ref: '#/components/schemas/StandardSuccessResponse'
        - properties:
            data:
              allOf:
                - $ref: '#/components/schemas/GenericListResponse'
                - properties:
                    items:
                      type: array
                      items:
                        $ref: '#/components/schemas/LabelItem'
    LabelItem:
      type: object
      required:
        - id
        - title
      properties:
        id:
          type: integer
        title:
          type: string
        title_ar:
          type: string
        comments:
          type: string
        comments_ar:
          type: string
        order:
          type: integer
        verified:
          type: boolean
        for_bulletin:
          type: boolean
        for_actor:
          type: boolean
        for_incident:
          type: boolean
        for_offline:
          type: boolean
        parent:
          $ref: '#/components/schemas/LabelMinItem'
        updated_at:
          type: string
          format: date-time
          example: '2024-03-26T09:15'
    LabelMinItem:
      type: object
      required:
        - id
        - title
      properties:
        id:
          type: integer
        title:
          type: string
    EventtypesResponse:
      allOf:
        - $ref: '#/components/schemas/StandardSuccessResponse'
        - properties:
            data:
              allOf:
                - $ref: '#/components/schemas/GenericListResponse'
                - properties:
                    items:
                      type: array
                      items: 
                        $ref: '#/components/schemas/EventtypeItem'
    CreateEventtypeRequest:
      allOf:
        - $ref: '#/components/schemas/ItemWrapper'
        - properties:
            item:
              $ref: '#/components/schemas/NewEventtype'
    NewEventtype:
      type: object
      required:
        - title
      properties:
        title:
          type: string
        title_ar:
          type: string
        for_actor:
          type: boolean
        for_bulletin:
          type: boolean
        comments:
          type: string
    EventtypeItem:
      type: object
      required:
        - id
        - title
      properties:
        id:
          type: integer
        title:
          type: string
        title_ar:
          type: string
        for_actor:
          type: boolean
        for_bulletin:
          type: boolean
        comments:
          type: string
        updated_at:
          type: string
          format: date-time
          example: "2024-03-26T09:15"
    PotentialViolationsResponse:
      allOf:
        - $ref: '#/components/schemas/StandardSuccessResponse'
        - properties:
            data:
              allOf:
                - $ref: '#/components/schemas/GenericListResponse'
                - properties:
                    items:
                      type: array
                      items: 
                        $ref: '#/components/schemas/PotentialViolationItem'
    CreatePotentialViolationRequest:
      allOf:
        - $ref: '#/components/schemas/ItemWrapper'
        - properties:
            item:
              $ref: '#/components/schemas/NewPotentialViolation'
    NewPotentialViolation:
      type: object
      required:
        - title
      properties:
        title:
          type: string
    PotentialViolationItem:
      type: object
      required:
        - id
        - title
      properties:
        id:
          type: integer
        title:
          type: string
    ClaimedViolationsResponse:
      allOf:
        - $ref: '#/components/schemas/StandardSuccessResponse'
        - properties:
            data:
              allOf:
                - $ref: '#/components/schemas/GenericListResponse'
                - properties:
                    items:
                      type: array
                      items:
                        $ref: '#/components/schemas/ClaimedViolationItem'
    CreateClaimedViolationRequest:
      allOf:
        - $ref: '#/components/schemas/ItemWrapper'
        - properties:
            item:
              $ref: '#/components/schemas/NewClaimedViolation'
    NewClaimedViolation:
      type: object
      required:
        - title
      properties:
        title:
          type: string
    ClaimedViolationItem:
      type: object
      required:
        - id
        - title
      properties:
        id:
          type: integer
        title:
          type: string
    SourcesResponse:
      allOf:
        - $ref: '#/components/schemas/StandardSuccessResponse'
        - properties:
            data:
              allOf:
                - $ref: '#/components/schemas/GenericListResponse'
                - properties:
                    items:
                      type: array
                      items:
                        $ref: '#/components/schemas/SourceItem'
    CreateSourceRequest:
      allOf:
        - $ref: '#/components/schemas/ItemWrapper'
        - properties:
            item:
              $ref: '#/components/schemas/NewSource'
    NewSource:
      type: object
      required:
        - title
      properties:
        title:
          type: string
        title_ar:
          type: string
        comments:
          type: string
        comments_ar:
          type: string
        parent:
          $ref: '#/components/schemas/SourceMinItem'
    SourceItem:
      type: object
      required:
        - id
        - title
      properties:
        id:
          type: integer
        title:
          type: string
        etl_id:
          type: string
        parent:
          $ref: '#/components/schemas/SourceMinItem'
        comments:
          type: string
        updated_at:
          type: string
          format: date-time
          example: "2023-11-10T23:52"
    SourceMinItem:
      type: object
      required:
        - id
      properties:
        id:
          type: integer
        title:
          type: string
    LocationAdminLevelsResponse:
      allOf:
        - $ref: '#/components/schemas/StandardSuccessResponse'
        - properties:
            data:
              allOf:
                - $ref: '#/components/schemas/GenericListResponse'
                - properties:
                    items:
                      type: array
                      items:
                        $ref: '#/components/schemas/LocationAdminLevelItem'
    CreateLocationAdminLevelRequest:
      allOf:
        - $ref: '#/components/schemas/ItemWrapper'
        - properties:
            item:
              $ref: '#/components/schemas/NewLocationAdminLevel'
    NewLocationAdminLevel:
      type: object
      required:
        - title
        - code
      properties:
        title:
          type: string
        code:
          type: integer
    LocationAdminLevelItem:
      type: object
      required:
        - id
        - code
      properties:
        id:
          type: integer
        code:
          type: integer
        title:
          type: string
    LocationTypesResponse:
      allOf:
        - $ref: '#/components/schemas/StandardSuccessResponse'
        - properties:
            data:
              allOf:
                - $ref: '#/components/schemas/GenericListResponse'
                - properties:
                    items:
                      type: array
                      items:
                        $ref: '#/components/schemas/LocationTypeItem'
    CreateLocationTypeRequest:
      allOf:
        - $ref: '#/components/schemas/ItemWrapper'
        - properties:
            item:
              $ref: '#/components/schemas/NewLocationType'
    NewLocationType:
      type: object
      required:
        - title
        - description
      properties:
        title:
          type: string
        description:
          type: string
    LocationTypeItem:
      type: object
      required:
        - id
        - title
      properties:
        id:
          type: integer
        title:
          type: string
        description:
          type: string
    ComponentsResponse:
      allOf:
        - $ref: '#/components/schemas/StandardSuccessResponse'
        - properties:
            data:
              allOf:
                - $ref: '#/components/schemas/GenericListResponse'
                - properties:
                    items:
                      type: array
                      items:
                        $ref: '#/components/schemas/ComponentDataItem'
    CreateComponentRequest:
      allOf:
        - $ref: '#/components/schemas/ItemWrapper'
        - properties:
            item:
              $ref: '#/components/schemas/NewComponent'
    NewComponent:
      type: object
      required:
        - title
      properties:
        title:
          type: string
        title_tr:
          type: string
        created_at:
          type: string
          format: date-time
        updated_at:
          type: string
          format: date-time
    ComponentDataItem:
      type: object
      required:
        - id
        - title
      properties:
        id:
          type: integer
        title:
          type: string
        title_tr:
          type: string
        created_at:
          type: string
          format: date-time
          example: '2022-12-23T12:02:00'
        updated_at:
          type: string
          format: date-time
          example: '2022-12-23T12:02:00'
    LocationsResponse:
      allOf:
        - $ref: '#/components/schemas/StandardSuccessResponse'
        - properties:
            data:
              allOf:
                - $ref: '#/components/schemas/GenericListResponse'
                - properties:
                    items:
                      type: array
                      items:
                        $ref: '#/components/schemas/LocationItem'
    CreateLocationRequest:
      allOf:
        - $ref: '#/components/schemas/ItemWrapper'
        - properties:
            item:
              $ref: '#/components/schemas/NewLocation'
    NewLocation:
      type: object
      required:
        - title
        - title_ar
        - description
        - full_location
        - postal_code
      properties:
        title:
          type: string
        title_ar:
          type: string
        description:
          type: string
        latlng:
          type: object
          required:
            - lat
            - lng
          properties:
            lat:
              type: number
            lng:
              type: number
        location_type:
          type: object
          required:
            - title
            - id
          properties:
            title:
              type: string
            id:
              type: integer
        admin_level:
          type: object
          required:
            - id
          properties:
            id:
              type: integer
        full_location:
          type: string
        postal_code:
          type: string
        country:
          type: object
          properties:
            id:
              type: integer
        tags:
          type: array
          items:
            type: string
        parent:
          type: object
          properties:
            id:
              type: integer
    LocationItem:
      type: object
      required:
        - id
        - title
      properties:
        id:
          type: integer
        title:
          type: string
        title_ar:
          type: string
        description:
          type: string
        location_type:
          $ref: '#/components/schemas/LocationTypeItem'
        admin_level:
          $ref: '#/components/schemas/LocationAdminLevelItem'
        postal_code:
          type: string
        country:
          $ref: '#/components/schemas/ComponentDataItem'
        parent:
          $ref: '#/components/schemas/LocationMinItem'
        tags:
          type: array
          items:
            type: string
        lat:
          type: number
        lng:
          type: number
        full_location:
          type: string
        full_string:
          type: string
        updated_at:
          type: string
          format: date-time
          example: '2022-12-23T12:02:00'
    LocationMinItem:
      type: object
      required:
        - id
        - title
      properties:
        id:
          type: integer
        title:
          type: string
        full_string:
          type: string
        admin_level:
          $ref: '#/components/schemas/LocationAdminLevelItem'
    CreateJoinTableInfoRequest:
      allOf:
        - $ref: '#/components/schemas/ItemWrapper'
        - properties:
            item:
              $ref: '#/components/schemas/NewJoinTableInfo'
    NewJoinTableInfo:
      type: object
      required:
        - title
        - reverse_title
      properties:
        title:
          type: string
        reverse_title:
          type: string
        title_tr:
          type: string
        reverse_title_tr:
          type: string
    JoinTableInfosResponse:
      allOf:
        - $ref: '#/components/schemas/StandardSuccessResponse'
        - properties:
            data:
              allOf:
                - $ref: '#/components/schemas/GenericListResponse'
                - properties:
                    items:
                      type: array
                      items:
                        $ref: '#/components/schemas/JoinTableInfoItem'
    JoinTableInfoItem:
      type: object
      required:
        - id
        - title
        - reverse_title
      properties:
        id:
          type: integer
        title:
          type: string
        reverse_title:
          type: string
        title_tr:
          type: string
        reverse_title_tr:
          type: string
    CreateUserRequest:
      allOf:
        - $ref: '#/components/schemas/ItemWrapper'
        - properties:
            item:
              $ref: '#/components/schemas/NewUser'
    NewUser:
      type: object
      required:
        - username
        - email
      properties:
        username:
          type: string
        password:
          type: string
        email:
          type: string
        roles:
          type: array
          items:
            type: object
            required:
              - id
            properties:
              id:
                type: integer
        view_usernames:
          type: boolean
        view_simple_history:
          type: boolean
        view_full_history:
          type: boolean
        can_self_assign:
          type: boolean
        can_edit_locations:
          type: boolean
        can_export:
          type: boolean
    UsersResponse:
      allOf:
        - $ref: '#/components/schemas/StandardSuccessResponse'
        - properties:
            data:
              allOf:
                - $ref: '#/components/schemas/GenericListResponse'
                - properties:
                    items:
                      type: array
                      items:
                        $ref: '#/components/schemas/UserItem'
    UserItem:
      oneOf:
        - $ref: '#/components/schemas/UserCompactItem'
        - $ref: '#/components/schemas/UserFullItem'
    UserFullItem:
      allOf:
        - $ref: '#/components/schemas/UserCompactItem'
        - properties:
            email:
              type: string
            google_id:
              type: string
            roles:
              type: array
              items:
                $ref: '#/components/schemas/RoleItem'
            view_usernames:
              type: boolean
            view_simple_history:
              type: boolean
            view_full_history:
              type: boolean
            can_self_assign:
              type: boolean
            can_edit_locations:
              type: boolean
            can_export:
              type: boolean
            force_reset:
              type: number
        
    UserCompactItem:
      type: object
      required:
        - id
        - username
      properties:
        id:
          type: integer
        username:
          type: string
        name:
          type: string
        active:
          type: boolean
          default: false
    CreateRoleRequest:
      allOf:
        - $ref: '#/components/schemas/ItemWrapper'
        - properties:
            item:
              $ref: '#/components/schemas/NewRole'
    NewRole:
      type: object
      required:
        - name
        - description
        - color
      properties:
        name:
          type: string
        description:
          type: string
        color:
          type: string
    RoleItem:
      type: object
      required:
        - id
      properties:
        id:
          type: integer
        name:
          type: string
        description:
          type: string
        color:
          type: string
    LocationCompactItem:
      type: object
      properties:
        id:
          type: integer
        title:
          type: string
        full_string:
          type: string
        lat:
          type: number
        lng:
          type: number
    LocationsJson:
      type: array
      items:
        $ref: '#/components/schemas/LocationCompactItem'
    GenericJson:
      type: object
      properties:
        id:
          type: integer
        title: 
          type: string
    SourcesJson:
      type: array
      items:
        $ref: '#/components/schemas/GenericJson'
    LabelsJson:
      type: array
      items:
        $ref: '#/components/schemas/GenericJson'
    VerLabelsJson:
      type: array
      items:
        $ref: '#/components/schemas/GenericJson'
    GeoLocationTypeItem:
      $ref: '#/components/schemas/ComponentDataItem'
    GeoLocationItem:
      type: object
      properties:
        id:
          type: integer
        title:
          type: string
        type:
          $ref: '#/components/schemas/GeoLocationTypeItem'
        main:
          type: boolean
        lat:
          type: number
        lng:
          type: number
        comment:
          type: string
        updated_at:
          type: string
          format: date-time
          example: '2022-12-23T12:02:00'
    EventItem:
      type: object
      properties:
        id:
          type: integer
        title:
          type: string
        title_ar:
          type: string
        comments:
          type: string
        comments_ar:
          type: string
        location:
          $ref: '#/components/schemas/LocationItem'
        eventtype:
          $ref: '#/components/schemas/EventtypeItem'
        from_date:
          type: string
          format: date-time
          example: '2022-12-23T12:02:00'
        to_date:
          type: string
          format: date-time
          example: '2022-12-23T12:02:00'
        estimated:
          type: boolean
        updated_at:
          type: string
          format: date-time
          example: '2022-12-23T12:02:00'
    MediaItem:
      type: object
      properties:
        id:
          type: integer
        title:
          type: string
        title_ar:
          type: string
        fileType:
          type: string
        filename:
          type: string
        etag:
          type: string
        time:
          type: number
        duration:
          type: string
        main:
          type: boolean
        updated_at:
          type: string
          format: date-time
    BtobIn:
      type: object
      properties:
        bulletin_from:
          $ref: '#/components/schemas/BulletinCompactItem'
        bulletin_to:
          $ref: '#/components/schemas/BulletinCompactItem'
        related_as:
          type: array
          items:
            type: integer
        probability:
          type: integer
        user_id:
          type: integer
        comment:
          type: string
    BtobEx:
      type: object
      properties:
        bulletin:
          $ref: '#/components/schemas/BulletinCompactItem'
        related_as:
          type: array
          items:
            type: integer
        probability:
          type: integer
        user_id:
          type: integer
        comment:
          type: string
    AtoaEx:
      type: object
      properties:
        actor:
          $ref: '#/components/schemas/ActorCompactItem'
        related_as:
          type: array
          items:
            type: integer
        probability:
          type: integer
        user_id:
          type: integer
        comment:
          type: string
    AtoaIn:
      type: object
      properties:
        actor_from:
          $ref: '#/components/schemas/ActorCompactItem'
        actor_to:
          $ref: '#/components/schemas/ActorCompactItem'
        related_as:
          type: array
          items:
            type: integer
        probability:
          type: integer
        user_id:
          type: integer
        comment:
          type: string
    AtoaItem:
      oneOf:
        - $ref: '#/components/schemas/AtoaIn'
        - $ref: '#/components/schemas/AtoaEx'
    AtobItem:
      type: object
      properties:
        actor:
          $ref: '#/components/schemas/ActorCompactItem'
        bulletin:
          $ref: '#/components/schemas/BulletinCompactItem'
        related_as:
          type: array
          items:
            type: integer
        probability:
          type: integer
        user_id:
          type: integer
        comment:
          type: string
    ItobItem:
      type: object
      properties:
        incident:
          $ref: '#/components/schemas/IncidentCompactItem'
        bulletin:
          $ref: '#/components/schemas/BulletinCompactItem'
        related_as:
          type: array
          items:
            type: integer
        probability:
          type: integer
        user_id:
          type: integer
        comment:
          type: string
    ItoaItem:
      type: object
      properties:
        incident:
          $ref: '#/components/schemas/IncidentCompactItem'
        actor:
          $ref: '#/components/schemas/ActorCompactItem'
        related_as:
          type: array
          items:
            type: integer
        probability:
          type: integer
        user_id:
          type: integer
        comment:
          type: string
    ItoiItem:
      oneOf:
        - $ref: '#/components/schemas/ItoiIn'
        - $ref: '#/components/schemas/ItoiEx'
    ItoiIn:
      type: object
      properties:
        incident_from:
          $ref: '#/components/schemas/IncidentCompactItem'
        incident_to:
          $ref: '#/components/schemas/IncidentCompactItem'
        related_as:
          type: array
          items:
            type: integer
        probability:
          type: integer
        user_id:
          type: integer
        comment:
          type: string
    ItoiEx:
      type: object
      properties:
        incident:
          $ref: '#/components/schemas/IncidentCompactItem'
        related_as:
          type: array
          items:
            type: integer
        probability:
          type: integer
        user_id:
          type: integer
        comment:
          type: string
    BtobItem:
      oneOf:
        - $ref: '#/components/schemas/BtobIn'
        - $ref: '#/components/schemas/BtobEx'
    ActorCompactItem:
      type: object
      properties:
        id:
          type: integer
        name:
          type: string
    IncidentCompactItem:
      type: object
      properties:
        id:
          type: integer
        title:
          type: string
        description:
          type: string
    BulletinCompactItem:
      type: object
      properties:
        id:
          type: integer
        title:
          type: string
        title_ar:
          type: string
        sjac_title:
          type: string
        sjac_title_ar:
          type: string
        originid:
          type: string
        locations:
          $ref: '#/components/schemas/LocationsJson'
        sources:
          $ref: '#/components/schemas/SourcesJson'
        description:
          type: string
        source_link:
          type: string
        source_link_type:
          type: boolean
        publish_date:
          type: string
          format: date-time
        documentation_date:
          type: string
          format: date-time
        comments:
          type: string
    BulletinsResponse:
      allOf:
        - $ref: '#/components/schemas/GenericListResponse'
        - properties:
            items:
              type: array
              items:
                $ref: '#/components/schemas/BulletinItem'
    BaseMinItem:
      type: object
      properties:
        id:
          type: integer
        type:
          type: string
        title:
          type: string
        name:
          type: string
        assigned_to:
          $ref: '#/components/schemas/UserCompactItem'
        first_peer_reviewer:
          $ref: '#/components/schemas/UserCompactItem'
        status:
          type: string
        _status:
          type: string
        roles:
          type: array
          items:
            $ref: '#/components/schemas/RoleItem'
    BulletinMode2Item:
      type: object
      properties:
        class:
          type: string
          example: Bulletin
        id:
          type: integer
        title:
          type: string
        title_ar:
          type: string
        sjac_title:
          type: string
        sjac_title_ar:
          type: string
        originid:
          type: string
        locations:
          $ref: '#/components/schemas/LocationsJson'
        sources:
          $ref: '#/components/schemas/SourcesJson'
        description:
          type: string
        source_link:
          type: string
        publish_date:
          type: string
          format: date-time
        documentation_date:
          type: string
          format: date-time
        comments:
          type: string

    BulletinMode3Item:
      type: object
      properties:
        id:
          type: integer
        title:
          type: string
        title_ar:
          type: string
        sjac_title:
          type: string
        sjac_title_ar:
          type: string
        originid:
          type: string
        assigned_to:
          $ref: '#/components/schemas/UserCompactItem'
        first_peer_reviewer:
          $ref: '#/components/schemas/UserCompactItem'
        locations:
          $ref: '#/components/schemas/LocationsJson'
        geoLocations:
          type: array
          items:
            $ref: '#/components/schemas/GeoLocationItem'
        labels:
          $ref: '#/components/schemas/LabelsJson'
        verLabels:
          $ref: '#/components/schemas/VerLabelsJson'
        sources:
          $ref: '#/components/schemas/SourcesJson'
        events:
          type: array
          items:
            $ref: '#/components/schemas/EventItem'
        medias:
          type: array
          items:
            $ref: '#/components/schemas/MediaItem'
        bulletin_relations:
          type: array
          items: {}
        actor_relations:
          type: array
          items: {}
        incident_relations:
          type: array
          items: {}
        description:
          type: string
        comments:
          type: string
        source_link:
          type: string
        source_link_type:
          type: boolean
        tags:
          type: array
          items:
            type: string
        publish_date:
          type: string
          format: date-time
        documentation_date:
          type: string
          format: date-time
        status:
          type: string
        review:
          type: string
        review_action:
          type: string
        updated_at:
          type: string
          format: date-time
        roles:
          type: array
          items:
            $ref: '#/components/schemas/RoleItem'
    BulletinMode4Item:
      allOf:
        - $ref: '#/components/schemas/BulletinMode3Item'
        - properties:
            bulletin_relations:
              type: array
              items:
                $ref: '#/components/schemas/BtobEx'
            actor_relations:
              type: array
              items:
                $ref: '#/components/schemas/AtobItem'
            incident_relations:
              type: array
              items:
                $ref: '#/components/schemas/ItobItem'
    CreateBulletinRequest:
      allOf:
        - $ref: '#/components/schemas/ItemWrapper'
        - properties:
            item:
              $ref: '#/components/schemas/NewBulletin'
    NewBulletin:
      type: object
      properties:
        originid:
          type: string
        title:
          type: string
        title_ar:
          type: string
        sjac_title:
          type: string
        sjac_title_ar:
          type: string
        assigned_to:
          type: object
          properties:
            id:
              type: integer
        first_peer_reviewer:
          type: object
          properties:
            id:
              type: integer
        description:
          type: string
        comments:
          type: string
        source_link:
          type: string
        source_link_type:
          type: boolean
        tags:
          type: array
          items:
            type: string
        locations:
          type: array
          items:
            type: object
            properties:
              id:
                type: integer
        geoLocations:
          type: array
          items:
            anyOf:
              - type: object
                properties:
                  id:
                    type: integer
              - $ref: '#/components/schemas/NewGeoLocation'
        sources:
          type: array
          items:
            type: object
            properties:
              id:
                type: integer
        labels:
          type: array
          items:
            type: object
            properties:
              id:
                type: integer
        verLabels:
          type: array
          items:
            type: object
            properties:
              id:
                type: integer
        events:
          type: array
          items:
            anyOf:
              - type: object
                properties:
                  id:
                    type: integer
              - $ref: '#/components/schemas/NewEvent'
        medias:
          type: array
          items:
            anyOf:
              - type: object
                properties:
                  id:
                    type: integer
              - $ref: '#/components/schemas/NewMedia'
        bulletin_relations:
          type: array
          items:
            $ref: '#/components/schemas/NewBtob'
        actor_relations:
          type: array
          items:
            $ref: '#/components/schemas/NewAtob'
        incident_relations:
          type: array
          items:
            $ref: '#/components/schemas/NewItob'
        publish_date:
          type: string
          format: date-time
        documentation_date:
          type: string
          format: date-time
        status:
          type: string
    NewItob:
      type: object
      properties:
        incident:
          type: object
          properties:
            id:
              type: integer
        related_as:
          type: array
          items:
            type: integer
        probability:
          type: integer
        comment:
          type: string
    NewAtob:
      type: object
      properties:
        actor:
          type: object
          properties:
            id:
              type: integer
        related_as:
          type: array
          items:
            type: integer
        probability:
          type: integer
        comment:
          type: string
    NewBtob:
      type: object
      properties:
        bulletin:
          type: object
          properties:
            id:
              type: integer
        related_as:
          type: array
          items:
            type: integer
        probability:
          type: integer
        comment:
          type: string
    NewMedia:
      type: object
      required:
        - filename
        - fileType
      properties:
        title:
          type: string
        title_ar:
          type: string
        fileType:
          type: string
        filename:
          type: string
        etag:
          type: string
        time:
          type: number
        category:
          type: object
          properties:
            id:
              type: integer
    NewEvent:
      type: object
      properties:
        title:
          type: string
        title_ar:
          type: string
        comments:
          type: string
        comments_ar:
          type: string
        location:
          type: object
          properties:
            id:
              type: integer
        eventtype:
          type: object
          properties:
            id:
              type: integer
        from_date:
          type: string
          format: date-time
        to_date:
          type: string
          format: date-time
        estimated:
          type: boolean
    NewGeoLocation:
      type: object
      properties:
        title:
          type: string
        type:
          type: object
          properties:
            id:
              type: integer
        main:
          type: boolean
        latlng:
          type: object
          properties:
            lat:
              type: number
            lng:
              type: number
        comment:
          type: string
    BulletinItem:
      oneOf:
        - $ref: '#/components/schemas/BaseMinItem'
        - $ref: '#/components/schemas/BulletinMode2Item'
        - $ref: '#/components/schemas/BulletinMode3Item'
        - $ref: '#/components/schemas/BulletinMode4Item'
    GenericBulk:
      type: object
      properties:
        status:
          type: string
          example: "Assigned"
        assigned_to_id:
          type: integer
        first_peer_reviewer_id:
          type: integer
        comments:
          type: string
        roles:
          type: array
          items:
            type: object
            properties:
              id:
                type: integer
        rolesReplace:
          type: boolean
    ActorBulk:
      allOf:
        - $ref: '#/components/schemas/GenericBulk'
        - properties:
            tags:
              type: array
              items:
                type: string
            tagsReplace:
              type: boolean
    CreateActorRequest:
      allOf:
        - $ref: '#/components/schemas/ItemWrapper'
        - properties:
            item:
              $ref: '#/components/schemas/NewActor'
    NewActor:
      type: object
      properties:
        type:
          type: string
          enum:
            - Entity
            - Person
        name:
          type: string
        tags:
          type: array
          items:
            type: string
        name_ar:
          type: string
        nickname:
          type: string
        nickname_ar:  
          type: string
        first_name:
          type: string
        first_name_ar:
          type: string
        middle_name:
          type: string
        middle_name_ar:
          type: string
        last_name:
          type: string
        last_name_ar:
          type: string
        father_name:
          type: string
        father_name_ar:
          type: string
        mother_name:
          type: string
        mother_name_ar:
          type: string
        sex:
          type: string
        age:
          type: string
        civilian:
          type: string
        occupation:
          type: string
        occupation_ar:
          type: string
        position:
          type: string
        position_ar:
          type: string
        family_status:
          type: string
        no_children:
          type: integer
        ethnographies:
          type: array
          items:
            type: object
            properties:
              id:
                type: integer
        nationalities:
          type: array
          items:
            type: object
            properties:
              id:
                type: integer
        dialects:
          type: array
          items:
            type: object
            properties:
              id:
                type: integer
        id_number:
          type: array
          items:
            type: object
            properties:
              type:
                type: string
              number:
                type: string
        origin_place:
          type: object
          properties:
            id:
              type: integer
        events:
          type: array
          items:
            anyOf:
              - type: object
                properties:
                  id:
                    type: integer
              - $ref: '#/components/schemas/NewEvent'
        medias:
          type: array
          items:
            anyOf:
              - type: object
                properties:
                  id:
                    type: integer
              - $ref: '#/components/schemas/NewMedia'
        actor_relations:
          type: array
          items:
            $ref: '#/components/schemas/NewAtob'
        bulletin_relations:
          type: array
          items:
            $ref: '#/components/schemas/NewAtob'
        incident_relations:
          type: array
          items:
            $ref: '#/components/schemas/NewItob'
        comments:
          type: string
        status:
          type: string
        actor_profiles:
          type: array
          items:
            anyOf:
              - type: object
                properties:
                  id:
                    type: integer
              - $ref: '#/components/schemas/NewActorProfile'
    NewActorProfile:
      oneOf:
        - $ref: '#/components/schemas/NewActorProfileBase'
        - $ref: '#/components/schemas/NewActorProfileMP'
    NewActorProfileBase:
      type: object
      properties:
        mode:
          type: integer
        originid:
          type: string
        description:
          type: string
        source_link:
          type: string
        source_link_type:
          type: boolean
        publish_date:
          type: string
        documentation_date:
          type: string
        sources:
          type: array
          items:
            type: object
            properties:
              id:
                type: integer
        labels:
          type: array
          items:
            type: object
            properties:
              id:
                type: integer
        ver_labels:
          type: array
          items:
            type: object
            properties:
              id:
                type: integer

    NewActorProfileMP:
      allOf:
        - $ref: '#/components/schemas/NewActorProfileBase'
        - properties:
            last_address:
              type: string
            marriage_history:
              type: string
            pregnant_at_disappearance:
              type: string
            months_pregnant:
              type: integer
            missing_relatives:
              type: string
            saw_name:
              type: string
            saw_address:
              type: string
            saw_phone:
              type: string
            saw_email:
              type: string
            seen_in_detention:
              type: string
            injured:
              type: string
            known_dead:
              type: string
            death_details:
              type: string
            personal_items:
              type: string
            height:
              type: integer
            weight:
              type: integer
            physique:
              type: string
            hair_loss:
              type: string
            hair_type:
              type: string
            hair_length:
              type: string
            hair_color:
              type: string
            facial_hair:
              type: string
            posture:
              type: string
            skin_markings:
              type: string
            handedness:
              type: string
            eye_color:
              type: string
            glasses:
              type: string
            dist_char_con:
              type: string
            dist_char_acq:
              type: string
            physical_habits:
              type: string
            other:
              type: string
            phys_name_contact:
              type: string
            injuries:
              type: string
            implants:
              type: string
            malforms:
              type: string
            pain:
              type: string
            other_conditions:
              type: string
            accidents:
              type: string
            pres_drugs:
              type: string
            smoker:
              type: string
            dental_record:
              type: string
            dentist_info:
              type: string
            teeth_features:
              type: string
            dental_problems:
              type: string
            dental_treatments:
              type: string
            dental_habits:
              type: string
            case_status:
              type: string
            reporters:
              type: string
            identified_by:
              type: string
            family_notified:
              type: string
            reburial_location:
              type: string
            hypothesis_based:
              type: string
            hypothesis_status:
              type: string

    
        
    ActorItem:
      oneOf:
        - $ref: '#/components/schemas/BaseMinItem'
        - $ref: '#/components/schemas/ActorMode2Item'
        - $ref: '#/components/schemas/ActorMode3Item'
        - $ref: '#/components/schemas/ActorMode4Item'
    ActorsResponse:
      allOf:
        - $ref: '#/components/schemas/GenericListResponse'
        - properties:
            items:
              type: array
              items:
                $ref: '#/components/schemas/ActorItem'
    ActorMode2Item:
      type: object
      properties:
        class:
          type: string
          example: "Actor"
        id:
          type: integer
        type:
          type: string
        name:
          type: string
        comments:
          type: string
        status:
          type: string
    ActorMode3Item:
      type: object
      properties:
        class:
          type: string
          example: "Actor"
        id:
          type: integer
        name:
          type: string
        name_ar:
          type: string
        nickname:
          type: string
        nickname_ar:
          type: string
        first_name:
          type: string
        first_name_ar:
          type: string
        middle_name:
          type: string
        middle_name_ar:
          type: string
        last_name:
          type: string
        last_name_ar:
          type: string
        father_name:
          type: string
        father_name_ar:
          type: string
        mother_name:
          type: string
        mother_name_ar:
          type: string
        sex:
          type: string
        _sex:
          type: string
        age:
          type: string
        _age:
          type: string
        civilian:
          type: string
        _civilian:
          type: string
        type:
          type: string
        _type:
          type: string
        occupation:
          type: string
        occupation_ar:
          type: string
        position:
          type: string
        position_ar:
          type: string
        family_status:
          type: string
        no_children:
          type: integer
        ethnographies:
          type: array
          items:
            $ref: '#/components/schemas/ComponentDataItem'
        nationalities:
          type: array
          items:
            $ref: '#/components/schemas/ComponentDataItem'
        dialects:
          type: array
          items:
            $ref: '#/components/schemas/ComponentDataItem'
        id_number:
          type: array
          items:
            type: object
            properties:
              type:
                $ref: '#/components/schemas/ComponentDataItem'
              number:
                type: string
        assigned_to:
          $ref: '#/components/schemas/UserCompactItem'
        first_peer_reviewer:
          $ref: '#/components/schemas/UserCompactItem'
        comments:
          type: string
        events:
          type: array
          items:
            $ref: '#/components/schemas/EventItem'
        medias:
          type: array
          items:
            $ref: '#/components/schemas/MediaItem'
        actor_relations:
          type: array
          items: {}
        bulletin_relations:
          type: array
          items: {}
        incident_relations:
          type: array
          items: {}
        origin_place:
          $ref: '#/components/schemas/LocationItem'
        status:
          type: string
        review:
          type: string
        review_action:
          type: string
        updated_at:
          type: string
          format: date-time
        tags:
          type: array
          items:
            type: string
        roles:
          type: array
          items:
            $ref: '#/components/schemas/RoleItem'
        actor_profiles:
          type: array
          items:
            anyOf:
              - $ref: '#/components/schemas/ActorProfileBase'
              - $ref: '#/components/schemas/ActorProfileMP'
    ActorMode4Item:
      allOf:
        - $ref: '#/components/schemas/ActorMode3Item'
        - properties:
            actor_relations:
              type: array
              items:
                $ref: '#/components/schemas/AtoaItem'
            bulletin_relations:
              type: array
              items:
                $ref: '#/components/schemas/AtobItem'
            incident_relations:
              type: array
              items:
                $ref: '#/components/schemas/ItobItem'
    MissingPerson:
      type: object
      properties:
        MP:
          type: boolean
          default: true
        last_address:
          type: string
          description: MP
        social_networks:
          type: object
          description: MP
        marriage_history:
          type: string
          description: MP
        pregnant_at_disappearance:
          type: string
          description: MP
        months_pregnant:
          type: integer
          description: MP
        missing_relatives:
          type: boolean
          description: MP
        saw_name:
          type: string
          description: MP
        saw_address:
          type: string
          description: MP
        saw_email:
          type: string
          description: MP
        saw_phone:
          type: string
          description: MP
        detained_before:
          type: string
          description: MP
        seen_in_detention:
          type: object
          description: MP
        injured:
          type: object
          description: MP
        known_dead:
          type: object
          description: MP
        death_details:
          type: string
          description: MP
        personal_items:
          type: string
          description: MP
        height:
          type: integer
          description: MP
        weight:
          type: integer
          description: MP
        physique:
          type: string
          description: MP
        hair_loss:
          type: string
          description: MP
        hair_type:
          type: string
          description: MP
        hair_length:
          type: string
          description: MP
        hair_color:
          type: string
          description: MP
        facial_hair:
          type: string
          description: MP
        posture:
          type: string
          description: MP
        skin_markings:
          type: object
          description: MP
        handedness:
          type: string
          description: MP
        glasses:
          type: string
          description: MP
        eye_color:
          type: string
          description: MP
        dist_char_con:
          type: string
          description: MP
        dist_char_acq:
          type: string
          description: MP
        physical_habits:
          type: string
          description: MP
        other:
          type: string
          description: MP
        phys_name_contact:
          type: string
          description: MP
        injuries:
          type: string
          description: MP
        implants:
          type: string
          description: MP
        malforms:
          type: string
          description: MP
        pain:
          type: string
          description: MP
        other_conditions:
          type: string
          description: MP
        accidents:
          type: string
          description: MP
        pres_drugs:
          type: string
          description: MP
        smoker:
          type: string
          description: MP
        dental_record:
          type: boolean
          description: MP
        dentist_info:
          type: string
          description: MP
        teeth_features:
          type: string
          description: MP
        dental_problems:
          type: string
          description: MP
        dental_treatments:
          type: string
          description: MP
        dental_habits:
          type: string
          description: MP
        case_status:
          type: string
          description: MP
        reporters:
          type: array
          items:
            type: object
            properties:
              name:
                type: string
              email:
                type: string
              phone:
                type: string
              address:
                type: string
              relationship:
                type: string
          description: MP
        identified_by:
          type: string
          description: MP
        family_notified:
          type: boolean
          description: MP
        hypothesis_based:
          type: string
          description: MP
        hypothesis_status:
          type: string
          description: MP
        reburial_location:
          type: string
          description: MP    
    ActorProfileItem:
      oneOf:
        - $ref: '#/components/schemas/ActorProfileBase'
        - $ref: '#/components/schemas/ActorProfileMP'
    ActorProfileMP:
      allOf:
        - $ref: '#/components/schemas/ActorProfileBase'
        - properties:
            mp:
              $ref: '#/components/schemas/MissingPerson'          
    ActorProfileBase:
      type: object
      properties:
        id:
          type: integer
        mode:
          type: integer
          enum:
            - 1
            - 2
            - 3
          description: |
            1: Profile
            2: Main
            3: Missing Person
        originid:
          type: string
        description:
          type: string
        source_link:
          type: string
        publish_date:
          type: string
          format: date-time
        documentation_date:
          type: string
          format: date-time
        actor_id:
          type: integer
        sources:
          type: array
          items:
            $ref: '#/components/schemas/SourceItem'
        labels:
          type: array
          items:
            $ref: '#/components/schemas/LabelItem'
        ver_labels:
          type: array
          items:
            $ref: '#/components/schemas/LabelItem'
    HistoryItem:
      type: object
      properties:
        id:
          type: integer
        data:
          type: object
        created_at:
          type: string
          format: date-time
        user:
          $ref: '#/components/schemas/UserCompactItem'
    IncidentMode2Item:
      type: object
      properties:
        class:
          type: string
          example: "Incident"
        id:
          type: integer
        title:
          type: string
        description:
          type: string
        comments:
          type: string
        status:
          type: string
        labels:
          type: array
          items:
            $ref: '#/components/schemas/GenericJson'
        locations:
          type: array
          items:
            $ref: '#/components/schemas/BaseMinItem'
    IncidentMode3Item:
      type: object
      properties:
        class:
          type: string
          example: "Incident"
        id:
          type: integer
        title:
          type: string
        title_ar:
          type: string
        assigned_to:
          $ref: '#/components/schemas/UserCompactItem'
        first_peer_reviewer:
          $ref: '#/components/schemas/UserCompactItem'
        labels:
          type: array
          items:
            $ref: '#/components/schemas/GenericJson'
        locations:
          type: array
          items:
            $ref: '#/components/schemas/LocationCompactItem'
        potential_violations:
          type: array
          items:
            $ref: '#/components/schemas/GenericJson'
        claimed_violations:
          type: array
          items:
            $ref: '#/components/schemas/GenericJson'
        events:
          type: array
          items:
            $ref: '#/components/schemas/EventItem'
        actor_relations:
          type: array
          items: {}
        bulletin_relations:
          type: array
          items: {}
        incident_relations:
          type: array
          items: {}
        description:
          type: string
        comments:
          type: string
        status:
          type: string
        review:
          type: string
        review_action:
          type: string
        updated_at:
          type: string
          format: date-time
        roles:
          type: array
          items:
            $ref: '#/components/schemas/RoleItem'
    IncidentMode4Item:
      allOf:
        - $ref: '#/components/schemas/IncidentMode3Item'
        - properties:
            actor_relations:
              type: array
              items:
                $ref: '#/components/schemas/ItoaItem'
            bulletin_relations:
              type: array
              items:
                $ref: '#/components/schemas/ItobItem'
            incident_relations:
              type: array
              items:
                $ref: '#/components/schemas/ItoiEx'
    NewIncident:
      type: object
      properties:
        title:
          type: string
        title_ar:
          type: string
        description:
          type: string
        comments:
          type: string
        locations:
          type: array
          items:
            type: object
            properties:
              id:
                type: integer
        labels:
          type: array
          items:
            type: object
            properties:
              id:
                type: integer
        potential_violations:
          type: array
          items:
            type: object
            properties:
              id:
                type: integer
        claimed_violations:
          type: array
          items:
            type: object
            properties:
              id:
                type: integer
        events:
          type: array
          items:
            anyOf:
              - type: object
                properties:
                  id:
                    type: integer
              - $ref: '#/components/schemas/NewEvent'
        actor_relations:
          type: array
          items:
            $ref: '#/components/schemas/ItoaItem'
        check_ar:
          type: boolean
        bulletin_relations:
          type: array
          items:
            $ref: '#/components/schemas/ItobItem'
        check_br:
          type: boolean
        incident_relations:
          type: array
          items:
            $ref: '#/components/schemas/ItoiEx'
        check_ir:
          type: boolean
        publish_date:
          type: string
          format: date-time
        documentation_date:
          type: string
          format: date-time
        status:
          type: string
    CreateIncidentRequest:
      allOf:
        - $ref: '#/components/schemas/ItemWrapper'
        - properties:
            item:
              $ref: '#/components/schemas/NewIncident'
    IncidentsResponse:
      allOf:
        - $ref: '#/components/schemas/GenericListResponse'
        - properties:
            items:
              type: array
              items:
                $ref: '#/components/schemas/IncidentItem'
    IncidentItem:
      oneOf:
        - $ref: '#/components/schemas/BaseMinItem'
        - $ref: '#/components/schemas/IncidentMode2Item'
        - $ref: '#/components/schemas/IncidentMode3Item'
        - $ref: '#/components/schemas/IncidentMode4Item'
    ActivityItem:
      type: object
      properties:
        id:
          type: integer
        user_id:
          type: integer
        action:
          type: string
          enum:
            - UPDATE
            - DELETE
            - CREATE-REVISION
            - BULK-UPDATE
            - APPROVE-EXPORT
            - REJECT-EXPORT
            - DOWNLOAD
            - LOGIN
            - LOGOUT
        subject:
          type: object
        tag:
          type: string
        created_at:
          type: string
          format: date-time
          
    ActivitiesResponse:
      allOf:
        - $ref: '#/components/schemas/GenericListResponse'
        - properties:
            items:
              type: array
              items:
                $ref: '#/components/schemas/ActivityItem'
    QueryItem:
      type: object
      properties:
        id:
          type: integer
        name:
          type: string
        data:
          type: object
        query_type:
          type: string
    HTTPErrorResponse:
      type: object
      properties:
        meta:
          type: object
          properties:
            code:
              type: integer
              format: int32
              example: 403
        response:
          type: object
          properties:
            errors:
              type: array
              items:
                type: string
              example: ['You do not have permission to view this resource.']
    Notification:
      type: object
      properties:
        id:
          type: integer
        title:
          type: string
        message:
          type: string
        type:
          type: string
        read_status:
          type: boolean
        read_at:
          type: string
          format: date-time
        is_urgent:
          type: boolean
        created_at:
          type: string
          format: date-time
        updated_at:
          type: string
          format: date-time
    BaseItemCreateResponse:
      type: object
      properties:
        message:
          type: string
    BulletinCreateResponse:
      type: object
      allOf: 
        - $ref: '#/components/schemas/BaseItemCreateResponse'
        - properties:
            item:
              $ref: '#/components/schemas/BulletinItem'
    ActorCreateResponse:
      type: object
      allOf:
        - $ref: '#/components/schemas/BaseItemCreateResponse'
        - properties:
            item:
              $ref: '#/components/schemas/ActorItem'
    IncidentCreateResponse:
      type: object
      allOf:
        - $ref: '#/components/schemas/BaseItemCreateResponse'
        - properties:
            item:
              $ref: '#/components/schemas/IncidentItem'<|MERGE_RESOLUTION|>--- conflicted
+++ resolved
@@ -6765,8 +6765,7 @@
         '401':
           $ref: '#/components/responses/UnauthenticatedJsonResponse'
         '404':
-<<<<<<< HEAD
-          $ref: '#/components/responses/NotFoundTextResponse'
+          $ref: '#/components/responses/NotFoundJsonResponse'
   /admin/api/notifications:
     get:
       operationId: getNotifications
@@ -6875,9 +6874,6 @@
           $ref: '#/components/responses/NotFoundTextResponse'
         '403':
           $ref: '#/components/responses/UnauthorizedJsonResponse'
-=======
-          $ref: '#/components/responses/NotFoundJsonResponse'
->>>>>>> ce7328c3
   /admin/api/appconfig:
     get:
       operationId: getAppConfig
